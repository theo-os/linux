--- conflicted
+++ resolved
@@ -4428,7 +4428,6 @@
 			vmf->page = pfn_swap_entry_to_page(entry);
 			ret = remove_device_exclusive_entry(vmf);
 		} else if (is_device_private_entry(entry)) {
-			struct dev_pagemap *pgmap;
 			if (vmf->flags & FAULT_FLAG_VMA_LOCK) {
 				/*
 				 * migrate_to_ram is not yet ready to operate
@@ -4451,23 +4450,18 @@
 			 * Get a page reference while we know the page can't be
 			 * freed.
 			 */
-<<<<<<< HEAD
 			if (trylock_page(vmf->page)) {
+				struct dev_pagemap *pgmap;
+
 				get_page(vmf->page);
 				pte_unmap_unlock(vmf->pte, vmf->ptl);
-				ret = vmf->page->pgmap->ops->migrate_to_ram(vmf);
+				pgmap = page_pgmap(vmf->page);
+				ret = pgmap->ops->migrate_to_ram(vmf);
 				unlock_page(vmf->page);
 				put_page(vmf->page);
 			} else {
 				pte_unmap_unlock(vmf->pte, vmf->ptl);
 			}
-=======
-			get_page(vmf->page);
-			pte_unmap_unlock(vmf->pte, vmf->ptl);
-			pgmap = page_pgmap(vmf->page);
-			ret = pgmap->ops->migrate_to_ram(vmf);
-			put_page(vmf->page);
->>>>>>> 0a1e082b
 		} else if (is_hwpoison_entry(entry)) {
 			ret = VM_FAULT_HWPOISON;
 		} else if (is_pte_marker_entry(entry)) {
