--- conflicted
+++ resolved
@@ -76,10 +76,6 @@
 
 out:
 	if (!ret) {
-<<<<<<< HEAD
-		set_pageblock_isolate(page);
-		move_freepages_block(zone, page, MIGRATE_ISOLATE);
-=======
 		unsigned long nr_pages;
 		int migratetype = get_pageblock_migratetype(page);
 
@@ -87,7 +83,6 @@
 		nr_pages = move_freepages_block(zone, page, MIGRATE_ISOLATE);
 
 		__mod_zone_freepage_state(zone, -nr_pages, migratetype);
->>>>>>> 4a8e43fe
 	}
 
 	spin_unlock_irqrestore(&zone->lock, flags);
@@ -99,22 +94,14 @@
 void unset_migratetype_isolate(struct page *page, unsigned migratetype)
 {
 	struct zone *zone;
-<<<<<<< HEAD
-	unsigned long flags;
-=======
 	unsigned long flags, nr_pages;
 
->>>>>>> 4a8e43fe
 	zone = page_zone(page);
 	spin_lock_irqsave(&zone->lock, flags);
 	if (get_pageblock_migratetype(page) != MIGRATE_ISOLATE)
 		goto out;
-<<<<<<< HEAD
-	move_freepages_block(zone, page, migratetype);
-=======
 	nr_pages = move_freepages_block(zone, page, migratetype);
 	__mod_zone_freepage_state(zone, nr_pages, migratetype);
->>>>>>> 4a8e43fe
 	restore_pageblock_isolate(page, migratetype);
 out:
 	spin_unlock_irqrestore(&zone->lock, flags);
