// SPDX-License-Identifier: GPL-2.0

#include <linux/reboot.h>
#include <kunit/test.h>
#include <linux/glob.h>
#include <linux/moduleparam.h>

/*
 * These symbols point to the .kunit_test_suites section and are defined in
 * include/asm-generic/vmlinux.lds.h, and consequently must be extern.
 */
extern struct kunit_suite * const * const __kunit_suites_start[];
extern struct kunit_suite * const * const __kunit_suites_end[];

#if IS_BUILTIN(CONFIG_KUNIT)

static char *filter_glob_param;
<<<<<<< HEAD
=======
static char *action_param;

>>>>>>> df0cc57e
module_param_named(filter_glob, filter_glob_param, charp, 0);
MODULE_PARM_DESC(filter_glob,
		"Filter which KUnit test suites/tests run at boot-time, e.g. list* or list*.*del_test");
module_param_named(action, action_param, charp, 0);
MODULE_PARM_DESC(action,
		 "Changes KUnit executor behavior, valid values are:\n"
		 "<none>: run the tests like normal\n"
		 "'list' to list test names instead of running them.\n");

/* glob_match() needs NULL terminated strings, so we need a copy of filter_glob_param. */
struct kunit_test_filter {
	char *suite_glob;
	char *test_glob;
};

/* Split "suite_glob.test_glob" into two. Assumes filter_glob is not empty. */
static void kunit_parse_filter_glob(struct kunit_test_filter *parsed,
				    const char *filter_glob)
{
	const int len = strlen(filter_glob);
	const char *period = strchr(filter_glob, '.');

	if (!period) {
		parsed->suite_glob = kzalloc(len + 1, GFP_KERNEL);
		parsed->test_glob = NULL;
		strcpy(parsed->suite_glob, filter_glob);
		return;
	}

	parsed->suite_glob = kzalloc(period - filter_glob + 1, GFP_KERNEL);
	parsed->test_glob = kzalloc(len - (period - filter_glob) + 1, GFP_KERNEL);

	strncpy(parsed->suite_glob, filter_glob, period - filter_glob);
	strncpy(parsed->test_glob, period + 1, len - (period - filter_glob));
}

/* Create a copy of suite with only tests that match test_glob. */
static struct kunit_suite *
kunit_filter_tests(struct kunit_suite *const suite, const char *test_glob)
{
	int n = 0;
	struct kunit_case *filtered, *test_case;
	struct kunit_suite *copy;

	kunit_suite_for_each_test_case(suite, test_case) {
		if (!test_glob || glob_match(test_glob, test_case->name))
			++n;
	}

	if (n == 0)
		return NULL;

	/* Use memcpy to workaround copy->name being const. */
	copy = kmalloc(sizeof(*copy), GFP_KERNEL);
	memcpy(copy, suite, sizeof(*copy));

	filtered = kcalloc(n + 1, sizeof(*filtered), GFP_KERNEL);

	n = 0;
	kunit_suite_for_each_test_case(suite, test_case) {
		if (!test_glob || glob_match(test_glob, test_case->name))
			filtered[n++] = *test_case;
	}

	copy->test_cases = filtered;
	return copy;
}

static char *kunit_shutdown;
core_param(kunit_shutdown, kunit_shutdown, charp, 0644);

static char *kunit_shutdown;
core_param(kunit_shutdown, kunit_shutdown, charp, 0644);

static struct kunit_suite * const *
kunit_filter_subsuite(struct kunit_suite * const * const subsuite,
<<<<<<< HEAD
			const char *filter_glob)
=======
		      struct kunit_test_filter *filter)
>>>>>>> df0cc57e
{
	int i, n = 0;
	struct kunit_suite **filtered, *filtered_suite;

	n = 0;
	for (i = 0; subsuite[i]; ++i) {
		if (glob_match(filter->suite_glob, subsuite[i]->name))
			++n;
	}

	if (n == 0)
		return NULL;

	filtered = kmalloc_array(n + 1, sizeof(*filtered), GFP_KERNEL);
	if (!filtered)
		return NULL;

	n = 0;
	for (i = 0; subsuite[i] != NULL; ++i) {
		if (!glob_match(filter->suite_glob, subsuite[i]->name))
			continue;
		filtered_suite = kunit_filter_tests(subsuite[i], filter->test_glob);
		if (filtered_suite)
			filtered[n++] = filtered_suite;
	}
	filtered[n] = NULL;

	return filtered;
}

struct suite_set {
	struct kunit_suite * const * const *start;
	struct kunit_suite * const * const *end;
};

<<<<<<< HEAD
=======
static void kunit_free_subsuite(struct kunit_suite * const *subsuite)
{
	unsigned int i;

	for (i = 0; subsuite[i]; i++)
		kfree(subsuite[i]);

	kfree(subsuite);
}

static void kunit_free_suite_set(struct suite_set suite_set)
{
	struct kunit_suite * const * const *suites;

	for (suites = suite_set.start; suites < suite_set.end; suites++)
		kunit_free_subsuite(*suites);
	kfree(suite_set.start);
}

>>>>>>> df0cc57e
static struct suite_set kunit_filter_suites(const struct suite_set *suite_set,
					    const char *filter_glob)
{
	int i;
	struct kunit_suite * const **copy, * const *filtered_subsuite;
	struct suite_set filtered;
	struct kunit_test_filter filter;

	const size_t max = suite_set->end - suite_set->start;

	copy = kmalloc_array(max, sizeof(*filtered.start), GFP_KERNEL);
	filtered.start = copy;
	if (!copy) { /* won't be able to run anything, return an empty set */
		filtered.end = copy;
		return filtered;
	}

	kunit_parse_filter_glob(&filter, filter_glob);

	for (i = 0; i < max; ++i) {
<<<<<<< HEAD
		filtered_subsuite = kunit_filter_subsuite(suite_set->start[i], filter_glob);
=======
		filtered_subsuite = kunit_filter_subsuite(suite_set->start[i], &filter);
>>>>>>> df0cc57e
		if (filtered_subsuite)
			*copy++ = filtered_subsuite;
	}
	filtered.end = copy;

	kfree(filter.suite_glob);
	kfree(filter.test_glob);
	return filtered;
}

static void kunit_handle_shutdown(void)
{
	if (!kunit_shutdown)
		return;

	if (!strcmp(kunit_shutdown, "poweroff"))
		kernel_power_off();
	else if (!strcmp(kunit_shutdown, "halt"))
		kernel_halt();
	else if (!strcmp(kunit_shutdown, "reboot"))
		kernel_restart(NULL);

}

static void kunit_print_tap_header(struct suite_set *suite_set)
{
	struct kunit_suite * const * const *suites, * const *subsuite;
	int num_of_suites = 0;

	for (suites = suite_set->start; suites < suite_set->end; suites++)
		for (subsuite = *suites; *subsuite != NULL; subsuite++)
			num_of_suites++;

	pr_info("TAP version 14\n");
	pr_info("1..%d\n", num_of_suites);
}

static void kunit_exec_run_tests(struct suite_set *suite_set)
{
	struct kunit_suite * const * const *suites;
	struct suite_set suite_set = {
		.start = __kunit_suites_start,
		.end = __kunit_suites_end,
	};

<<<<<<< HEAD
	if (filter_glob_param)
		suite_set = kunit_filter_suites(&suite_set, filter_glob_param);
=======
	kunit_print_tap_header(suite_set);
>>>>>>> df0cc57e

	for (suites = suite_set->start; suites < suite_set->end; suites++)
		__kunit_test_suites_init(*suites);
}

static void kunit_exec_list_tests(struct suite_set *suite_set)
{
	unsigned int i;
	struct kunit_suite * const * const *suites;
	struct kunit_case *test_case;

<<<<<<< HEAD
	if (filter_glob_param) { /* a copy was made of each array */
		for (suites = suite_set.start; suites < suite_set.end; suites++)
			kfree(*suites);
		kfree(suite_set.start);
=======
	/* Hack: print a tap header so kunit.py can find the start of KUnit output. */
	pr_info("TAP version 14\n");

	for (suites = suite_set->start; suites < suite_set->end; suites++)
		for (i = 0; (*suites)[i] != NULL; i++) {
			kunit_suite_for_each_test_case((*suites)[i], test_case) {
				pr_info("%s.%s\n", (*suites)[i]->name, test_case->name);
			}
		}
}

int kunit_run_all_tests(void)
{
	struct suite_set suite_set = {
		.start = __kunit_suites_start,
		.end = __kunit_suites_end,
	};

	if (filter_glob_param)
		suite_set = kunit_filter_suites(&suite_set, filter_glob_param);

	if (!action_param)
		kunit_exec_run_tests(&suite_set);
	else if (strcmp(action_param, "list") == 0)
		kunit_exec_list_tests(&suite_set);
	else
		pr_err("kunit executor: unknown action '%s'\n", action_param);

	if (filter_glob_param) { /* a copy was made of each array */
		kunit_free_suite_set(suite_set);
>>>>>>> df0cc57e
	}

	kunit_handle_shutdown();

	return 0;
}

#if IS_BUILTIN(CONFIG_KUNIT_TEST)
#include "executor_test.c"
#endif

#endif /* IS_BUILTIN(CONFIG_KUNIT) */<|MERGE_RESOLUTION|>--- conflicted
+++ resolved
@@ -15,11 +15,8 @@
 #if IS_BUILTIN(CONFIG_KUNIT)
 
 static char *filter_glob_param;
-<<<<<<< HEAD
-=======
 static char *action_param;
 
->>>>>>> df0cc57e
 module_param_named(filter_glob, filter_glob_param, charp, 0);
 MODULE_PARM_DESC(filter_glob,
 		"Filter which KUnit test suites/tests run at boot-time, e.g. list* or list*.*del_test");
@@ -91,16 +88,9 @@
 static char *kunit_shutdown;
 core_param(kunit_shutdown, kunit_shutdown, charp, 0644);
 
-static char *kunit_shutdown;
-core_param(kunit_shutdown, kunit_shutdown, charp, 0644);
-
 static struct kunit_suite * const *
 kunit_filter_subsuite(struct kunit_suite * const * const subsuite,
-<<<<<<< HEAD
-			const char *filter_glob)
-=======
 		      struct kunit_test_filter *filter)
->>>>>>> df0cc57e
 {
 	int i, n = 0;
 	struct kunit_suite **filtered, *filtered_suite;
@@ -136,8 +126,6 @@
 	struct kunit_suite * const * const *end;
 };
 
-<<<<<<< HEAD
-=======
 static void kunit_free_subsuite(struct kunit_suite * const *subsuite)
 {
 	unsigned int i;
@@ -157,7 +145,6 @@
 	kfree(suite_set.start);
 }
 
->>>>>>> df0cc57e
 static struct suite_set kunit_filter_suites(const struct suite_set *suite_set,
 					    const char *filter_glob)
 {
@@ -178,11 +165,7 @@
 	kunit_parse_filter_glob(&filter, filter_glob);
 
 	for (i = 0; i < max; ++i) {
-<<<<<<< HEAD
-		filtered_subsuite = kunit_filter_subsuite(suite_set->start[i], filter_glob);
-=======
 		filtered_subsuite = kunit_filter_subsuite(suite_set->start[i], &filter);
->>>>>>> df0cc57e
 		if (filtered_subsuite)
 			*copy++ = filtered_subsuite;
 	}
@@ -223,17 +206,8 @@
 static void kunit_exec_run_tests(struct suite_set *suite_set)
 {
 	struct kunit_suite * const * const *suites;
-	struct suite_set suite_set = {
-		.start = __kunit_suites_start,
-		.end = __kunit_suites_end,
-	};
-
-<<<<<<< HEAD
-	if (filter_glob_param)
-		suite_set = kunit_filter_suites(&suite_set, filter_glob_param);
-=======
+
 	kunit_print_tap_header(suite_set);
->>>>>>> df0cc57e
 
 	for (suites = suite_set->start; suites < suite_set->end; suites++)
 		__kunit_test_suites_init(*suites);
@@ -245,12 +219,6 @@
 	struct kunit_suite * const * const *suites;
 	struct kunit_case *test_case;
 
-<<<<<<< HEAD
-	if (filter_glob_param) { /* a copy was made of each array */
-		for (suites = suite_set.start; suites < suite_set.end; suites++)
-			kfree(*suites);
-		kfree(suite_set.start);
-=======
 	/* Hack: print a tap header so kunit.py can find the start of KUnit output. */
 	pr_info("TAP version 14\n");
 
@@ -281,7 +249,6 @@
 
 	if (filter_glob_param) { /* a copy was made of each array */
 		kunit_free_suite_set(suite_set);
->>>>>>> df0cc57e
 	}
 
 	kunit_handle_shutdown();
