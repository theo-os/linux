--- conflicted
+++ resolved
@@ -1126,11 +1126,7 @@
 				insn++;
 			}
 		}
-<<<<<<< HEAD
-		if (off != (unsigned)len)
-=======
 		if (off != end - start)
->>>>>>> b08baef0
 			printed += fprintf(fp, "\tmismatch of LBR data and executable\n");
 	}
 
