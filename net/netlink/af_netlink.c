/*
 * NETLINK      Kernel-user communication protocol.
 *
 * 		Authors:	Alan Cox <alan@lxorguk.ukuu.org.uk>
 * 				Alexey Kuznetsov <kuznet@ms2.inr.ac.ru>
 * 				Patrick McHardy <kaber@trash.net>
 *
 *		This program is free software; you can redistribute it and/or
 *		modify it under the terms of the GNU General Public License
 *		as published by the Free Software Foundation; either version
 *		2 of the License, or (at your option) any later version.
 *
 * Tue Jun 26 14:36:48 MEST 2001 Herbert "herp" Rosmanith
 *                               added netlink_proto_exit
 * Tue Jan 22 18:32:44 BRST 2002 Arnaldo C. de Melo <acme@conectiva.com.br>
 * 				 use nlk_sk, as sk->protinfo is on a diet 8)
 * Fri Jul 22 19:51:12 MEST 2005 Harald Welte <laforge@gnumonks.org>
 * 				 - inc module use count of module that owns
 * 				   the kernel socket in case userspace opens
 * 				   socket of same protocol
 * 				 - remove all module support, since netlink is
 * 				   mandatory if CONFIG_NET=y these days
 */

#include <linux/module.h>

#include <linux/capability.h>
#include <linux/kernel.h>
#include <linux/init.h>
#include <linux/signal.h>
#include <linux/sched.h>
#include <linux/errno.h>
#include <linux/string.h>
#include <linux/stat.h>
#include <linux/socket.h>
#include <linux/un.h>
#include <linux/fcntl.h>
#include <linux/termios.h>
#include <linux/sockios.h>
#include <linux/net.h>
#include <linux/fs.h>
#include <linux/slab.h>
#include <linux/uaccess.h>
#include <linux/skbuff.h>
#include <linux/netdevice.h>
#include <linux/rtnetlink.h>
#include <linux/proc_fs.h>
#include <linux/seq_file.h>
#include <linux/notifier.h>
#include <linux/security.h>
#include <linux/jhash.h>
#include <linux/jiffies.h>
#include <linux/random.h>
#include <linux/bitops.h>
#include <linux/mm.h>
#include <linux/types.h>
#include <linux/audit.h>
#include <linux/mutex.h>
#include <linux/vmalloc.h>
#include <linux/if_arp.h>
#include <linux/rhashtable.h>
#include <asm/cacheflush.h>
#include <linux/hash.h>
#include <linux/genetlink.h>
#include <linux/net_namespace.h>

#include <net/net_namespace.h>
#include <net/sock.h>
#include <net/scm.h>
#include <net/netlink.h>

#include "af_netlink.h"

struct listeners {
	struct rcu_head		rcu;
	unsigned long		masks[0];
};

/* state bits */
#define NETLINK_S_CONGESTED		0x0

static inline int netlink_is_kernel(struct sock *sk)
{
	return nlk_sk(sk)->flags & NETLINK_F_KERNEL_SOCKET;
}

struct netlink_table *nl_table __read_mostly;
EXPORT_SYMBOL_GPL(nl_table);

static DECLARE_WAIT_QUEUE_HEAD(nl_table_wait);

static struct lock_class_key nlk_cb_mutex_keys[MAX_LINKS];

static const char *const nlk_cb_mutex_key_strings[MAX_LINKS + 1] = {
	"nlk_cb_mutex-ROUTE",
	"nlk_cb_mutex-1",
	"nlk_cb_mutex-USERSOCK",
	"nlk_cb_mutex-FIREWALL",
	"nlk_cb_mutex-SOCK_DIAG",
	"nlk_cb_mutex-NFLOG",
	"nlk_cb_mutex-XFRM",
	"nlk_cb_mutex-SELINUX",
	"nlk_cb_mutex-ISCSI",
	"nlk_cb_mutex-AUDIT",
	"nlk_cb_mutex-FIB_LOOKUP",
	"nlk_cb_mutex-CONNECTOR",
	"nlk_cb_mutex-NETFILTER",
	"nlk_cb_mutex-IP6_FW",
	"nlk_cb_mutex-DNRTMSG",
	"nlk_cb_mutex-KOBJECT_UEVENT",
	"nlk_cb_mutex-GENERIC",
	"nlk_cb_mutex-17",
	"nlk_cb_mutex-SCSITRANSPORT",
	"nlk_cb_mutex-ECRYPTFS",
	"nlk_cb_mutex-RDMA",
	"nlk_cb_mutex-CRYPTO",
	"nlk_cb_mutex-SMC",
	"nlk_cb_mutex-23",
	"nlk_cb_mutex-24",
	"nlk_cb_mutex-25",
	"nlk_cb_mutex-26",
	"nlk_cb_mutex-27",
	"nlk_cb_mutex-28",
	"nlk_cb_mutex-29",
	"nlk_cb_mutex-30",
	"nlk_cb_mutex-31",
	"nlk_cb_mutex-MAX_LINKS"
};

static int netlink_dump(struct sock *sk);
static void netlink_skb_destructor(struct sk_buff *skb);

/* nl_table locking explained:
 * Lookup and traversal are protected with an RCU read-side lock. Insertion
 * and removal are protected with per bucket lock while using RCU list
 * modification primitives and may run in parallel to RCU protected lookups.
 * Destruction of the Netlink socket may only occur *after* nl_table_lock has
 * been acquired * either during or after the socket has been removed from
 * the list and after an RCU grace period.
 */
DEFINE_RWLOCK(nl_table_lock);
EXPORT_SYMBOL_GPL(nl_table_lock);
static atomic_t nl_table_users = ATOMIC_INIT(0);

#define nl_deref_protected(X) rcu_dereference_protected(X, lockdep_is_held(&nl_table_lock));

static BLOCKING_NOTIFIER_HEAD(netlink_chain);

static DEFINE_SPINLOCK(netlink_tap_lock);
static struct list_head netlink_tap_all __read_mostly;

static const struct rhashtable_params netlink_rhashtable_params;

static inline u32 netlink_group_mask(u32 group)
{
	return group ? 1 << (group - 1) : 0;
}

static struct sk_buff *netlink_to_full_skb(const struct sk_buff *skb,
					   gfp_t gfp_mask)
{
	unsigned int len = skb_end_offset(skb);
	struct sk_buff *new;

	new = alloc_skb(len, gfp_mask);
	if (new == NULL)
		return NULL;

	NETLINK_CB(new).portid = NETLINK_CB(skb).portid;
	NETLINK_CB(new).dst_group = NETLINK_CB(skb).dst_group;
	NETLINK_CB(new).creds = NETLINK_CB(skb).creds;

	skb_put_data(new, skb->data, len);
	return new;
}

int netlink_add_tap(struct netlink_tap *nt)
{
	if (unlikely(nt->dev->type != ARPHRD_NETLINK))
		return -EINVAL;

	spin_lock(&netlink_tap_lock);
	list_add_rcu(&nt->list, &netlink_tap_all);
	spin_unlock(&netlink_tap_lock);

	__module_get(nt->module);

	return 0;
}
EXPORT_SYMBOL_GPL(netlink_add_tap);

static int __netlink_remove_tap(struct netlink_tap *nt)
{
	bool found = false;
	struct netlink_tap *tmp;

	spin_lock(&netlink_tap_lock);

	list_for_each_entry(tmp, &netlink_tap_all, list) {
		if (nt == tmp) {
			list_del_rcu(&nt->list);
			found = true;
			goto out;
		}
	}

	pr_warn("__netlink_remove_tap: %p not found\n", nt);
out:
	spin_unlock(&netlink_tap_lock);

	if (found)
		module_put(nt->module);

	return found ? 0 : -ENODEV;
}

int netlink_remove_tap(struct netlink_tap *nt)
{
	int ret;

	ret = __netlink_remove_tap(nt);
	synchronize_net();

	return ret;
}
EXPORT_SYMBOL_GPL(netlink_remove_tap);

static bool netlink_filter_tap(const struct sk_buff *skb)
{
	struct sock *sk = skb->sk;

	/* We take the more conservative approach and
	 * whitelist socket protocols that may pass.
	 */
	switch (sk->sk_protocol) {
	case NETLINK_ROUTE:
	case NETLINK_USERSOCK:
	case NETLINK_SOCK_DIAG:
	case NETLINK_NFLOG:
	case NETLINK_XFRM:
	case NETLINK_FIB_LOOKUP:
	case NETLINK_NETFILTER:
	case NETLINK_GENERIC:
		return true;
	}

	return false;
}

static int __netlink_deliver_tap_skb(struct sk_buff *skb,
				     struct net_device *dev)
{
	struct sk_buff *nskb;
	struct sock *sk = skb->sk;
	int ret = -ENOMEM;

	dev_hold(dev);

	if (is_vmalloc_addr(skb->head))
		nskb = netlink_to_full_skb(skb, GFP_ATOMIC);
	else
		nskb = skb_clone(skb, GFP_ATOMIC);
	if (nskb) {
		nskb->dev = dev;
		nskb->protocol = htons((u16) sk->sk_protocol);
		nskb->pkt_type = netlink_is_kernel(sk) ?
				 PACKET_KERNEL : PACKET_USER;
		skb_reset_network_header(nskb);
		ret = dev_queue_xmit(nskb);
		if (unlikely(ret > 0))
			ret = net_xmit_errno(ret);
	}

	dev_put(dev);
	return ret;
}

static void __netlink_deliver_tap(struct sk_buff *skb)
{
	int ret;
	struct netlink_tap *tmp;

	if (!netlink_filter_tap(skb))
		return;

	list_for_each_entry_rcu(tmp, &netlink_tap_all, list) {
		ret = __netlink_deliver_tap_skb(skb, tmp->dev);
		if (unlikely(ret))
			break;
	}
}

static void netlink_deliver_tap(struct sk_buff *skb)
{
	rcu_read_lock();

	if (unlikely(!list_empty(&netlink_tap_all)))
		__netlink_deliver_tap(skb);

	rcu_read_unlock();
}

static void netlink_deliver_tap_kernel(struct sock *dst, struct sock *src,
				       struct sk_buff *skb)
{
	if (!(netlink_is_kernel(dst) && netlink_is_kernel(src)))
		netlink_deliver_tap(skb);
}

static void netlink_overrun(struct sock *sk)
{
	struct netlink_sock *nlk = nlk_sk(sk);

	if (!(nlk->flags & NETLINK_F_RECV_NO_ENOBUFS)) {
		if (!test_and_set_bit(NETLINK_S_CONGESTED,
				      &nlk_sk(sk)->state)) {
			sk->sk_err = ENOBUFS;
			sk->sk_error_report(sk);
		}
	}
	atomic_inc(&sk->sk_drops);
}

static void netlink_rcv_wake(struct sock *sk)
{
	struct netlink_sock *nlk = nlk_sk(sk);

	if (skb_queue_empty(&sk->sk_receive_queue))
		clear_bit(NETLINK_S_CONGESTED, &nlk->state);
	if (!test_bit(NETLINK_S_CONGESTED, &nlk->state))
		wake_up_interruptible(&nlk->wait);
}

static void netlink_skb_destructor(struct sk_buff *skb)
{
	if (is_vmalloc_addr(skb->head)) {
		if (!skb->cloned ||
		    !atomic_dec_return(&(skb_shinfo(skb)->dataref)))
			vfree(skb->head);

		skb->head = NULL;
	}
	if (skb->sk != NULL)
		sock_rfree(skb);
}

static void netlink_skb_set_owner_r(struct sk_buff *skb, struct sock *sk)
{
	WARN_ON(skb->sk != NULL);
	skb->sk = sk;
	skb->destructor = netlink_skb_destructor;
	atomic_add(skb->truesize, &sk->sk_rmem_alloc);
	sk_mem_charge(sk, skb->truesize);
}

static void netlink_sock_destruct(struct sock *sk)
{
	struct netlink_sock *nlk = nlk_sk(sk);

	if (nlk->cb_running) {
		if (nlk->cb.done)
			nlk->cb.done(&nlk->cb);
		module_put(nlk->cb.module);
		kfree_skb(nlk->cb.skb);
	}

	skb_queue_purge(&sk->sk_receive_queue);

	if (!sock_flag(sk, SOCK_DEAD)) {
		printk(KERN_ERR "Freeing alive netlink socket %p\n", sk);
		return;
	}

	WARN_ON(atomic_read(&sk->sk_rmem_alloc));
	WARN_ON(refcount_read(&sk->sk_wmem_alloc));
	WARN_ON(nlk_sk(sk)->groups);
}

static void netlink_sock_destruct_work(struct work_struct *work)
{
	struct netlink_sock *nlk = container_of(work, struct netlink_sock,
						work);

	sk_free(&nlk->sk);
}

/* This lock without WQ_FLAG_EXCLUSIVE is good on UP and it is _very_ bad on
 * SMP. Look, when several writers sleep and reader wakes them up, all but one
 * immediately hit write lock and grab all the cpus. Exclusive sleep solves
 * this, _but_ remember, it adds useless work on UP machines.
 */

void netlink_table_grab(void)
	__acquires(nl_table_lock)
{
	might_sleep();

	write_lock_irq(&nl_table_lock);

	if (atomic_read(&nl_table_users)) {
		DECLARE_WAITQUEUE(wait, current);

		add_wait_queue_exclusive(&nl_table_wait, &wait);
		for (;;) {
			set_current_state(TASK_UNINTERRUPTIBLE);
			if (atomic_read(&nl_table_users) == 0)
				break;
			write_unlock_irq(&nl_table_lock);
			schedule();
			write_lock_irq(&nl_table_lock);
		}

		__set_current_state(TASK_RUNNING);
		remove_wait_queue(&nl_table_wait, &wait);
	}
}

void netlink_table_ungrab(void)
	__releases(nl_table_lock)
{
	write_unlock_irq(&nl_table_lock);
	wake_up(&nl_table_wait);
}

static inline void
netlink_lock_table(void)
{
	/* read_lock() synchronizes us to netlink_table_grab */

	read_lock(&nl_table_lock);
	atomic_inc(&nl_table_users);
	read_unlock(&nl_table_lock);
}

static inline void
netlink_unlock_table(void)
{
	if (atomic_dec_and_test(&nl_table_users))
		wake_up(&nl_table_wait);
}

struct netlink_compare_arg
{
	possible_net_t pnet;
	u32 portid;
};

/* Doing sizeof directly may yield 4 extra bytes on 64-bit. */
#define netlink_compare_arg_len \
	(offsetof(struct netlink_compare_arg, portid) + sizeof(u32))

static inline int netlink_compare(struct rhashtable_compare_arg *arg,
				  const void *ptr)
{
	const struct netlink_compare_arg *x = arg->key;
	const struct netlink_sock *nlk = ptr;

	return nlk->portid != x->portid ||
	       !net_eq(sock_net(&nlk->sk), read_pnet(&x->pnet));
}

static void netlink_compare_arg_init(struct netlink_compare_arg *arg,
				     struct net *net, u32 portid)
{
	memset(arg, 0, sizeof(*arg));
	write_pnet(&arg->pnet, net);
	arg->portid = portid;
}

static struct sock *__netlink_lookup(struct netlink_table *table, u32 portid,
				     struct net *net)
{
	struct netlink_compare_arg arg;

	netlink_compare_arg_init(&arg, net, portid);
	return rhashtable_lookup_fast(&table->hash, &arg,
				      netlink_rhashtable_params);
}

static int __netlink_insert(struct netlink_table *table, struct sock *sk)
{
	struct netlink_compare_arg arg;

	netlink_compare_arg_init(&arg, sock_net(sk), nlk_sk(sk)->portid);
	return rhashtable_lookup_insert_key(&table->hash, &arg,
					    &nlk_sk(sk)->node,
					    netlink_rhashtable_params);
}

static struct sock *netlink_lookup(struct net *net, int protocol, u32 portid)
{
	struct netlink_table *table = &nl_table[protocol];
	struct sock *sk;

	rcu_read_lock();
	sk = __netlink_lookup(table, portid, net);
	if (sk)
		sock_hold(sk);
	rcu_read_unlock();

	return sk;
}

static const struct proto_ops netlink_ops;

static void
netlink_update_listeners(struct sock *sk)
{
	struct netlink_table *tbl = &nl_table[sk->sk_protocol];
	unsigned long mask;
	unsigned int i;
	struct listeners *listeners;

	listeners = nl_deref_protected(tbl->listeners);
	if (!listeners)
		return;

	for (i = 0; i < NLGRPLONGS(tbl->groups); i++) {
		mask = 0;
		sk_for_each_bound(sk, &tbl->mc_list) {
			if (i < NLGRPLONGS(nlk_sk(sk)->ngroups))
				mask |= nlk_sk(sk)->groups[i];
		}
		listeners->masks[i] = mask;
	}
	/* this function is only called with the netlink table "grabbed", which
	 * makes sure updates are visible before bind or setsockopt return. */
}

static int netlink_insert(struct sock *sk, u32 portid)
{
	struct netlink_table *table = &nl_table[sk->sk_protocol];
	int err;

	lock_sock(sk);

	err = nlk_sk(sk)->portid == portid ? 0 : -EBUSY;
	if (nlk_sk(sk)->bound)
		goto err;

	err = -ENOMEM;
	if (BITS_PER_LONG > 32 &&
	    unlikely(atomic_read(&table->hash.nelems) >= UINT_MAX))
		goto err;

	nlk_sk(sk)->portid = portid;
	sock_hold(sk);

	err = __netlink_insert(table, sk);
	if (err) {
		/* In case the hashtable backend returns with -EBUSY
		 * from here, it must not escape to the caller.
		 */
		if (unlikely(err == -EBUSY))
			err = -EOVERFLOW;
		if (err == -EEXIST)
			err = -EADDRINUSE;
		sock_put(sk);
		goto err;
	}

	/* We need to ensure that the socket is hashed and visible. */
	smp_wmb();
	nlk_sk(sk)->bound = portid;

err:
	release_sock(sk);
	return err;
}

static void netlink_remove(struct sock *sk)
{
	struct netlink_table *table;

	table = &nl_table[sk->sk_protocol];
	if (!rhashtable_remove_fast(&table->hash, &nlk_sk(sk)->node,
				    netlink_rhashtable_params)) {
		WARN_ON(refcount_read(&sk->sk_refcnt) == 1);
		__sock_put(sk);
	}

	netlink_table_grab();
	if (nlk_sk(sk)->subscriptions) {
		__sk_del_bind_node(sk);
		netlink_update_listeners(sk);
	}
	if (sk->sk_protocol == NETLINK_GENERIC)
		atomic_inc(&genl_sk_destructing_cnt);
	netlink_table_ungrab();
}

static struct proto netlink_proto = {
	.name	  = "NETLINK",
	.owner	  = THIS_MODULE,
	.obj_size = sizeof(struct netlink_sock),
};

static int __netlink_create(struct net *net, struct socket *sock,
			    struct mutex *cb_mutex, int protocol,
			    int kern)
{
	struct sock *sk;
	struct netlink_sock *nlk;

	sock->ops = &netlink_ops;

	sk = sk_alloc(net, PF_NETLINK, GFP_KERNEL, &netlink_proto, kern);
	if (!sk)
		return -ENOMEM;

	sock_init_data(sock, sk);

	nlk = nlk_sk(sk);
	if (cb_mutex) {
		nlk->cb_mutex = cb_mutex;
	} else {
		nlk->cb_mutex = &nlk->cb_def_mutex;
		mutex_init(nlk->cb_mutex);
		lockdep_set_class_and_name(nlk->cb_mutex,
					   nlk_cb_mutex_keys + protocol,
					   nlk_cb_mutex_key_strings[protocol]);
	}
	init_waitqueue_head(&nlk->wait);

	sk->sk_destruct = netlink_sock_destruct;
	sk->sk_protocol = protocol;
	return 0;
}

static int netlink_create(struct net *net, struct socket *sock, int protocol,
			  int kern)
{
	struct module *module = NULL;
	struct mutex *cb_mutex;
	struct netlink_sock *nlk;
	int (*bind)(struct net *net, int group);
	void (*unbind)(struct net *net, int group);
	int err = 0;

	sock->state = SS_UNCONNECTED;

	if (sock->type != SOCK_RAW && sock->type != SOCK_DGRAM)
		return -ESOCKTNOSUPPORT;

	if (protocol < 0 || protocol >= MAX_LINKS)
		return -EPROTONOSUPPORT;

	netlink_lock_table();
#ifdef CONFIG_MODULES
	if (!nl_table[protocol].registered) {
		netlink_unlock_table();
		request_module("net-pf-%d-proto-%d", PF_NETLINK, protocol);
		netlink_lock_table();
	}
#endif
	if (nl_table[protocol].registered &&
	    try_module_get(nl_table[protocol].module))
		module = nl_table[protocol].module;
	else
		err = -EPROTONOSUPPORT;
	cb_mutex = nl_table[protocol].cb_mutex;
	bind = nl_table[protocol].bind;
	unbind = nl_table[protocol].unbind;
	netlink_unlock_table();

	if (err < 0)
		goto out;

	err = __netlink_create(net, sock, cb_mutex, protocol, kern);
	if (err < 0)
		goto out_module;

	local_bh_disable();
	sock_prot_inuse_add(net, &netlink_proto, 1);
	local_bh_enable();

	nlk = nlk_sk(sock->sk);
	nlk->module = module;
	nlk->netlink_bind = bind;
	nlk->netlink_unbind = unbind;
out:
	return err;

out_module:
	module_put(module);
	goto out;
}

static void deferred_put_nlk_sk(struct rcu_head *head)
{
	struct netlink_sock *nlk = container_of(head, struct netlink_sock, rcu);
	struct sock *sk = &nlk->sk;

<<<<<<< HEAD
=======
	kfree(nlk->groups);
	nlk->groups = NULL;

>>>>>>> bb176f67
	if (!refcount_dec_and_test(&sk->sk_refcnt))
		return;

	if (nlk->cb_running && nlk->cb.done) {
		INIT_WORK(&nlk->work, netlink_sock_destruct_work);
		schedule_work(&nlk->work);
		return;
	}

	sk_free(sk);
}

static int netlink_release(struct socket *sock)
{
	struct sock *sk = sock->sk;
	struct netlink_sock *nlk;

	if (!sk)
		return 0;

	netlink_remove(sk);
	sock_orphan(sk);
	nlk = nlk_sk(sk);

	/*
	 * OK. Socket is unlinked, any packets that arrive now
	 * will be purged.
	 */

	/* must not acquire netlink_table_lock in any way again before unbind
	 * and notifying genetlink is done as otherwise it might deadlock
	 */
	if (nlk->netlink_unbind) {
		int i;

		for (i = 0; i < nlk->ngroups; i++)
			if (test_bit(i, nlk->groups))
				nlk->netlink_unbind(sock_net(sk), i + 1);
	}
	if (sk->sk_protocol == NETLINK_GENERIC &&
	    atomic_dec_return(&genl_sk_destructing_cnt) == 0)
		wake_up(&genl_sk_destructing_waitq);

	sock->sk = NULL;
	wake_up_interruptible_all(&nlk->wait);

	skb_queue_purge(&sk->sk_write_queue);

	if (nlk->portid && nlk->bound) {
		struct netlink_notify n = {
						.net = sock_net(sk),
						.protocol = sk->sk_protocol,
						.portid = nlk->portid,
					  };
		blocking_notifier_call_chain(&netlink_chain,
				NETLINK_URELEASE, &n);
	}

	module_put(nlk->module);

	if (netlink_is_kernel(sk)) {
		netlink_table_grab();
		BUG_ON(nl_table[sk->sk_protocol].registered == 0);
		if (--nl_table[sk->sk_protocol].registered == 0) {
			struct listeners *old;

			old = nl_deref_protected(nl_table[sk->sk_protocol].listeners);
			RCU_INIT_POINTER(nl_table[sk->sk_protocol].listeners, NULL);
			kfree_rcu(old, rcu);
			nl_table[sk->sk_protocol].module = NULL;
			nl_table[sk->sk_protocol].bind = NULL;
			nl_table[sk->sk_protocol].unbind = NULL;
			nl_table[sk->sk_protocol].flags = 0;
			nl_table[sk->sk_protocol].registered = 0;
		}
		netlink_table_ungrab();
	}

	local_bh_disable();
	sock_prot_inuse_add(sock_net(sk), &netlink_proto, -1);
	local_bh_enable();
	call_rcu(&nlk->rcu, deferred_put_nlk_sk);
	return 0;
}

static int netlink_autobind(struct socket *sock)
{
	struct sock *sk = sock->sk;
	struct net *net = sock_net(sk);
	struct netlink_table *table = &nl_table[sk->sk_protocol];
	s32 portid = task_tgid_vnr(current);
	int err;
	s32 rover = -4096;
	bool ok;

retry:
	cond_resched();
	rcu_read_lock();
	ok = !__netlink_lookup(table, portid, net);
	rcu_read_unlock();
	if (!ok) {
		/* Bind collision, search negative portid values. */
		if (rover == -4096)
			/* rover will be in range [S32_MIN, -4097] */
			rover = S32_MIN + prandom_u32_max(-4096 - S32_MIN);
		else if (rover >= -4096)
			rover = -4097;
		portid = rover--;
		goto retry;
	}

	err = netlink_insert(sk, portid);
	if (err == -EADDRINUSE)
		goto retry;

	/* If 2 threads race to autobind, that is fine.  */
	if (err == -EBUSY)
		err = 0;

	return err;
}

/**
 * __netlink_ns_capable - General netlink message capability test
 * @nsp: NETLINK_CB of the socket buffer holding a netlink command from userspace.
 * @user_ns: The user namespace of the capability to use
 * @cap: The capability to use
 *
 * Test to see if the opener of the socket we received the message
 * from had when the netlink socket was created and the sender of the
 * message has has the capability @cap in the user namespace @user_ns.
 */
bool __netlink_ns_capable(const struct netlink_skb_parms *nsp,
			struct user_namespace *user_ns, int cap)
{
	return ((nsp->flags & NETLINK_SKB_DST) ||
		file_ns_capable(nsp->sk->sk_socket->file, user_ns, cap)) &&
		ns_capable(user_ns, cap);
}
EXPORT_SYMBOL(__netlink_ns_capable);

/**
 * netlink_ns_capable - General netlink message capability test
 * @skb: socket buffer holding a netlink command from userspace
 * @user_ns: The user namespace of the capability to use
 * @cap: The capability to use
 *
 * Test to see if the opener of the socket we received the message
 * from had when the netlink socket was created and the sender of the
 * message has has the capability @cap in the user namespace @user_ns.
 */
bool netlink_ns_capable(const struct sk_buff *skb,
			struct user_namespace *user_ns, int cap)
{
	return __netlink_ns_capable(&NETLINK_CB(skb), user_ns, cap);
}
EXPORT_SYMBOL(netlink_ns_capable);

/**
 * netlink_capable - Netlink global message capability test
 * @skb: socket buffer holding a netlink command from userspace
 * @cap: The capability to use
 *
 * Test to see if the opener of the socket we received the message
 * from had when the netlink socket was created and the sender of the
 * message has has the capability @cap in all user namespaces.
 */
bool netlink_capable(const struct sk_buff *skb, int cap)
{
	return netlink_ns_capable(skb, &init_user_ns, cap);
}
EXPORT_SYMBOL(netlink_capable);

/**
 * netlink_net_capable - Netlink network namespace message capability test
 * @skb: socket buffer holding a netlink command from userspace
 * @cap: The capability to use
 *
 * Test to see if the opener of the socket we received the message
 * from had when the netlink socket was created and the sender of the
 * message has has the capability @cap over the network namespace of
 * the socket we received the message from.
 */
bool netlink_net_capable(const struct sk_buff *skb, int cap)
{
	return netlink_ns_capable(skb, sock_net(skb->sk)->user_ns, cap);
}
EXPORT_SYMBOL(netlink_net_capable);

static inline int netlink_allowed(const struct socket *sock, unsigned int flag)
{
	return (nl_table[sock->sk->sk_protocol].flags & flag) ||
		ns_capable(sock_net(sock->sk)->user_ns, CAP_NET_ADMIN);
}

static void
netlink_update_subscriptions(struct sock *sk, unsigned int subscriptions)
{
	struct netlink_sock *nlk = nlk_sk(sk);

	if (nlk->subscriptions && !subscriptions)
		__sk_del_bind_node(sk);
	else if (!nlk->subscriptions && subscriptions)
		sk_add_bind_node(sk, &nl_table[sk->sk_protocol].mc_list);
	nlk->subscriptions = subscriptions;
}

static int netlink_realloc_groups(struct sock *sk)
{
	struct netlink_sock *nlk = nlk_sk(sk);
	unsigned int groups;
	unsigned long *new_groups;
	int err = 0;

	netlink_table_grab();

	groups = nl_table[sk->sk_protocol].groups;
	if (!nl_table[sk->sk_protocol].registered) {
		err = -ENOENT;
		goto out_unlock;
	}

	if (nlk->ngroups >= groups)
		goto out_unlock;

	new_groups = krealloc(nlk->groups, NLGRPSZ(groups), GFP_ATOMIC);
	if (new_groups == NULL) {
		err = -ENOMEM;
		goto out_unlock;
	}
	memset((char *)new_groups + NLGRPSZ(nlk->ngroups), 0,
	       NLGRPSZ(groups) - NLGRPSZ(nlk->ngroups));

	nlk->groups = new_groups;
	nlk->ngroups = groups;
 out_unlock:
	netlink_table_ungrab();
	return err;
}

static void netlink_undo_bind(int group, long unsigned int groups,
			      struct sock *sk)
{
	struct netlink_sock *nlk = nlk_sk(sk);
	int undo;

	if (!nlk->netlink_unbind)
		return;

	for (undo = 0; undo < group; undo++)
		if (test_bit(undo, &groups))
			nlk->netlink_unbind(sock_net(sk), undo + 1);
}

static int netlink_bind(struct socket *sock, struct sockaddr *addr,
			int addr_len)
{
	struct sock *sk = sock->sk;
	struct net *net = sock_net(sk);
	struct netlink_sock *nlk = nlk_sk(sk);
	struct sockaddr_nl *nladdr = (struct sockaddr_nl *)addr;
	int err = 0;
	long unsigned int groups = nladdr->nl_groups;
	bool bound;

	if (addr_len < sizeof(struct sockaddr_nl))
		return -EINVAL;

	if (nladdr->nl_family != AF_NETLINK)
		return -EINVAL;

	/* Only superuser is allowed to listen multicasts */
	if (groups) {
		if (!netlink_allowed(sock, NL_CFG_F_NONROOT_RECV))
			return -EPERM;
		err = netlink_realloc_groups(sk);
		if (err)
			return err;
	}

	bound = nlk->bound;
	if (bound) {
		/* Ensure nlk->portid is up-to-date. */
		smp_rmb();

		if (nladdr->nl_pid != nlk->portid)
			return -EINVAL;
	}

	netlink_lock_table();
	if (nlk->netlink_bind && groups) {
		int group;

		for (group = 0; group < nlk->ngroups; group++) {
			if (!test_bit(group, &groups))
				continue;
			err = nlk->netlink_bind(net, group + 1);
			if (!err)
				continue;
			netlink_undo_bind(group, groups, sk);
			goto unlock;
		}
	}

	/* No need for barriers here as we return to user-space without
	 * using any of the bound attributes.
	 */
	if (!bound) {
		err = nladdr->nl_pid ?
			netlink_insert(sk, nladdr->nl_pid) :
			netlink_autobind(sock);
		if (err) {
			netlink_undo_bind(nlk->ngroups, groups, sk);
			goto unlock;
		}
	}

	if (!groups && (nlk->groups == NULL || !(u32)nlk->groups[0]))
		goto unlock;
	netlink_unlock_table();

	netlink_table_grab();
	netlink_update_subscriptions(sk, nlk->subscriptions +
					 hweight32(groups) -
					 hweight32(nlk->groups[0]));
	nlk->groups[0] = (nlk->groups[0] & ~0xffffffffUL) | groups;
	netlink_update_listeners(sk);
	netlink_table_ungrab();

	return 0;

unlock:
	netlink_unlock_table();
	return err;
}

static int netlink_connect(struct socket *sock, struct sockaddr *addr,
			   int alen, int flags)
{
	int err = 0;
	struct sock *sk = sock->sk;
	struct netlink_sock *nlk = nlk_sk(sk);
	struct sockaddr_nl *nladdr = (struct sockaddr_nl *)addr;

	if (alen < sizeof(addr->sa_family))
		return -EINVAL;

	if (addr->sa_family == AF_UNSPEC) {
		sk->sk_state	= NETLINK_UNCONNECTED;
		nlk->dst_portid	= 0;
		nlk->dst_group  = 0;
		return 0;
	}
	if (addr->sa_family != AF_NETLINK)
		return -EINVAL;

	if ((nladdr->nl_groups || nladdr->nl_pid) &&
	    !netlink_allowed(sock, NL_CFG_F_NONROOT_SEND))
		return -EPERM;

	/* No need for barriers here as we return to user-space without
	 * using any of the bound attributes.
	 */
	if (!nlk->bound)
		err = netlink_autobind(sock);

	if (err == 0) {
		sk->sk_state	= NETLINK_CONNECTED;
		nlk->dst_portid = nladdr->nl_pid;
		nlk->dst_group  = ffs(nladdr->nl_groups);
	}

	return err;
}

static int netlink_getname(struct socket *sock, struct sockaddr *addr,
			   int *addr_len, int peer)
{
	struct sock *sk = sock->sk;
	struct netlink_sock *nlk = nlk_sk(sk);
	DECLARE_SOCKADDR(struct sockaddr_nl *, nladdr, addr);

	nladdr->nl_family = AF_NETLINK;
	nladdr->nl_pad = 0;
	*addr_len = sizeof(*nladdr);

	if (peer) {
		nladdr->nl_pid = nlk->dst_portid;
		nladdr->nl_groups = netlink_group_mask(nlk->dst_group);
	} else {
		nladdr->nl_pid = nlk->portid;
		netlink_lock_table();
		nladdr->nl_groups = nlk->groups ? nlk->groups[0] : 0;
		netlink_unlock_table();
	}
	return 0;
}

static int netlink_ioctl(struct socket *sock, unsigned int cmd,
			 unsigned long arg)
{
	/* try to hand this ioctl down to the NIC drivers.
	 */
	return -ENOIOCTLCMD;
}

static struct sock *netlink_getsockbyportid(struct sock *ssk, u32 portid)
{
	struct sock *sock;
	struct netlink_sock *nlk;

	sock = netlink_lookup(sock_net(ssk), ssk->sk_protocol, portid);
	if (!sock)
		return ERR_PTR(-ECONNREFUSED);

	/* Don't bother queuing skb if kernel socket has no input function */
	nlk = nlk_sk(sock);
	if (sock->sk_state == NETLINK_CONNECTED &&
	    nlk->dst_portid != nlk_sk(ssk)->portid) {
		sock_put(sock);
		return ERR_PTR(-ECONNREFUSED);
	}
	return sock;
}

struct sock *netlink_getsockbyfilp(struct file *filp)
{
	struct inode *inode = file_inode(filp);
	struct sock *sock;

	if (!S_ISSOCK(inode->i_mode))
		return ERR_PTR(-ENOTSOCK);

	sock = SOCKET_I(inode)->sk;
	if (sock->sk_family != AF_NETLINK)
		return ERR_PTR(-EINVAL);

	sock_hold(sock);
	return sock;
}

static struct sk_buff *netlink_alloc_large_skb(unsigned int size,
					       int broadcast)
{
	struct sk_buff *skb;
	void *data;

	if (size <= NLMSG_GOODSIZE || broadcast)
		return alloc_skb(size, GFP_KERNEL);

	size = SKB_DATA_ALIGN(size) +
	       SKB_DATA_ALIGN(sizeof(struct skb_shared_info));

	data = vmalloc(size);
	if (data == NULL)
		return NULL;

	skb = __build_skb(data, size);
	if (skb == NULL)
		vfree(data);
	else
		skb->destructor = netlink_skb_destructor;

	return skb;
}

/*
 * Attach a skb to a netlink socket.
 * The caller must hold a reference to the destination socket. On error, the
 * reference is dropped. The skb is not send to the destination, just all
 * all error checks are performed and memory in the queue is reserved.
 * Return values:
 * < 0: error. skb freed, reference to sock dropped.
 * 0: continue
 * 1: repeat lookup - reference dropped while waiting for socket memory.
 */
int netlink_attachskb(struct sock *sk, struct sk_buff *skb,
		      long *timeo, struct sock *ssk)
{
	struct netlink_sock *nlk;

	nlk = nlk_sk(sk);

	if ((atomic_read(&sk->sk_rmem_alloc) > sk->sk_rcvbuf ||
	     test_bit(NETLINK_S_CONGESTED, &nlk->state))) {
		DECLARE_WAITQUEUE(wait, current);
		if (!*timeo) {
			if (!ssk || netlink_is_kernel(ssk))
				netlink_overrun(sk);
			sock_put(sk);
			kfree_skb(skb);
			return -EAGAIN;
		}

		__set_current_state(TASK_INTERRUPTIBLE);
		add_wait_queue(&nlk->wait, &wait);

		if ((atomic_read(&sk->sk_rmem_alloc) > sk->sk_rcvbuf ||
		     test_bit(NETLINK_S_CONGESTED, &nlk->state)) &&
		    !sock_flag(sk, SOCK_DEAD))
			*timeo = schedule_timeout(*timeo);

		__set_current_state(TASK_RUNNING);
		remove_wait_queue(&nlk->wait, &wait);
		sock_put(sk);

		if (signal_pending(current)) {
			kfree_skb(skb);
			return sock_intr_errno(*timeo);
		}
		return 1;
	}
	netlink_skb_set_owner_r(skb, sk);
	return 0;
}

static int __netlink_sendskb(struct sock *sk, struct sk_buff *skb)
{
	int len = skb->len;

	netlink_deliver_tap(skb);

	skb_queue_tail(&sk->sk_receive_queue, skb);
	sk->sk_data_ready(sk);
	return len;
}

int netlink_sendskb(struct sock *sk, struct sk_buff *skb)
{
	int len = __netlink_sendskb(sk, skb);

	sock_put(sk);
	return len;
}

void netlink_detachskb(struct sock *sk, struct sk_buff *skb)
{
	kfree_skb(skb);
	sock_put(sk);
}

static struct sk_buff *netlink_trim(struct sk_buff *skb, gfp_t allocation)
{
	int delta;

	WARN_ON(skb->sk != NULL);
	delta = skb->end - skb->tail;
	if (is_vmalloc_addr(skb->head) || delta * 2 < skb->truesize)
		return skb;

	if (skb_shared(skb)) {
		struct sk_buff *nskb = skb_clone(skb, allocation);
		if (!nskb)
			return skb;
		consume_skb(skb);
		skb = nskb;
	}

	pskb_expand_head(skb, 0, -delta,
			 (allocation & ~__GFP_DIRECT_RECLAIM) |
			 __GFP_NOWARN | __GFP_NORETRY);
	return skb;
}

static int netlink_unicast_kernel(struct sock *sk, struct sk_buff *skb,
				  struct sock *ssk)
{
	int ret;
	struct netlink_sock *nlk = nlk_sk(sk);

	ret = -ECONNREFUSED;
	if (nlk->netlink_rcv != NULL) {
		ret = skb->len;
		netlink_skb_set_owner_r(skb, sk);
		NETLINK_CB(skb).sk = ssk;
		netlink_deliver_tap_kernel(sk, ssk, skb);
		nlk->netlink_rcv(skb);
		consume_skb(skb);
	} else {
		kfree_skb(skb);
	}
	sock_put(sk);
	return ret;
}

int netlink_unicast(struct sock *ssk, struct sk_buff *skb,
		    u32 portid, int nonblock)
{
	struct sock *sk;
	int err;
	long timeo;

	skb = netlink_trim(skb, gfp_any());

	timeo = sock_sndtimeo(ssk, nonblock);
retry:
	sk = netlink_getsockbyportid(ssk, portid);
	if (IS_ERR(sk)) {
		kfree_skb(skb);
		return PTR_ERR(sk);
	}
	if (netlink_is_kernel(sk))
		return netlink_unicast_kernel(sk, skb, ssk);

	if (sk_filter(sk, skb)) {
		err = skb->len;
		kfree_skb(skb);
		sock_put(sk);
		return err;
	}

	err = netlink_attachskb(sk, skb, &timeo, ssk);
	if (err == 1)
		goto retry;
	if (err)
		return err;

	return netlink_sendskb(sk, skb);
}
EXPORT_SYMBOL(netlink_unicast);

int netlink_has_listeners(struct sock *sk, unsigned int group)
{
	int res = 0;
	struct listeners *listeners;

	BUG_ON(!netlink_is_kernel(sk));

	rcu_read_lock();
	listeners = rcu_dereference(nl_table[sk->sk_protocol].listeners);

	if (listeners && group - 1 < nl_table[sk->sk_protocol].groups)
		res = test_bit(group - 1, listeners->masks);

	rcu_read_unlock();

	return res;
}
EXPORT_SYMBOL_GPL(netlink_has_listeners);

static int netlink_broadcast_deliver(struct sock *sk, struct sk_buff *skb)
{
	struct netlink_sock *nlk = nlk_sk(sk);

	if (atomic_read(&sk->sk_rmem_alloc) <= sk->sk_rcvbuf &&
	    !test_bit(NETLINK_S_CONGESTED, &nlk->state)) {
		netlink_skb_set_owner_r(skb, sk);
		__netlink_sendskb(sk, skb);
		return atomic_read(&sk->sk_rmem_alloc) > (sk->sk_rcvbuf >> 1);
	}
	return -1;
}

struct netlink_broadcast_data {
	struct sock *exclude_sk;
	struct net *net;
	u32 portid;
	u32 group;
	int failure;
	int delivery_failure;
	int congested;
	int delivered;
	gfp_t allocation;
	struct sk_buff *skb, *skb2;
	int (*tx_filter)(struct sock *dsk, struct sk_buff *skb, void *data);
	void *tx_data;
};

static void do_one_broadcast(struct sock *sk,
				    struct netlink_broadcast_data *p)
{
	struct netlink_sock *nlk = nlk_sk(sk);
	int val;

	if (p->exclude_sk == sk)
		return;

	if (nlk->portid == p->portid || p->group - 1 >= nlk->ngroups ||
	    !test_bit(p->group - 1, nlk->groups))
		return;

	if (!net_eq(sock_net(sk), p->net)) {
		if (!(nlk->flags & NETLINK_F_LISTEN_ALL_NSID))
			return;

		if (!peernet_has_id(sock_net(sk), p->net))
			return;

		if (!file_ns_capable(sk->sk_socket->file, p->net->user_ns,
				     CAP_NET_BROADCAST))
			return;
	}

	if (p->failure) {
		netlink_overrun(sk);
		return;
	}

	sock_hold(sk);
	if (p->skb2 == NULL) {
		if (skb_shared(p->skb)) {
			p->skb2 = skb_clone(p->skb, p->allocation);
		} else {
			p->skb2 = skb_get(p->skb);
			/*
			 * skb ownership may have been set when
			 * delivered to a previous socket.
			 */
			skb_orphan(p->skb2);
		}
	}
	if (p->skb2 == NULL) {
		netlink_overrun(sk);
		/* Clone failed. Notify ALL listeners. */
		p->failure = 1;
		if (nlk->flags & NETLINK_F_BROADCAST_SEND_ERROR)
			p->delivery_failure = 1;
		goto out;
	}
	if (p->tx_filter && p->tx_filter(sk, p->skb2, p->tx_data)) {
		kfree_skb(p->skb2);
		p->skb2 = NULL;
		goto out;
	}
	if (sk_filter(sk, p->skb2)) {
		kfree_skb(p->skb2);
		p->skb2 = NULL;
		goto out;
	}
	NETLINK_CB(p->skb2).nsid = peernet2id(sock_net(sk), p->net);
	if (NETLINK_CB(p->skb2).nsid != NETNSA_NSID_NOT_ASSIGNED)
		NETLINK_CB(p->skb2).nsid_is_set = true;
	val = netlink_broadcast_deliver(sk, p->skb2);
	if (val < 0) {
		netlink_overrun(sk);
		if (nlk->flags & NETLINK_F_BROADCAST_SEND_ERROR)
			p->delivery_failure = 1;
	} else {
		p->congested |= val;
		p->delivered = 1;
		p->skb2 = NULL;
	}
out:
	sock_put(sk);
}

int netlink_broadcast_filtered(struct sock *ssk, struct sk_buff *skb, u32 portid,
	u32 group, gfp_t allocation,
	int (*filter)(struct sock *dsk, struct sk_buff *skb, void *data),
	void *filter_data)
{
	struct net *net = sock_net(ssk);
	struct netlink_broadcast_data info;
	struct sock *sk;

	skb = netlink_trim(skb, allocation);

	info.exclude_sk = ssk;
	info.net = net;
	info.portid = portid;
	info.group = group;
	info.failure = 0;
	info.delivery_failure = 0;
	info.congested = 0;
	info.delivered = 0;
	info.allocation = allocation;
	info.skb = skb;
	info.skb2 = NULL;
	info.tx_filter = filter;
	info.tx_data = filter_data;

	/* While we sleep in clone, do not allow to change socket list */

	netlink_lock_table();

	sk_for_each_bound(sk, &nl_table[ssk->sk_protocol].mc_list)
		do_one_broadcast(sk, &info);

	consume_skb(skb);

	netlink_unlock_table();

	if (info.delivery_failure) {
		kfree_skb(info.skb2);
		return -ENOBUFS;
	}
	consume_skb(info.skb2);

	if (info.delivered) {
		if (info.congested && gfpflags_allow_blocking(allocation))
			yield();
		return 0;
	}
	return -ESRCH;
}
EXPORT_SYMBOL(netlink_broadcast_filtered);

int netlink_broadcast(struct sock *ssk, struct sk_buff *skb, u32 portid,
		      u32 group, gfp_t allocation)
{
	return netlink_broadcast_filtered(ssk, skb, portid, group, allocation,
		NULL, NULL);
}
EXPORT_SYMBOL(netlink_broadcast);

struct netlink_set_err_data {
	struct sock *exclude_sk;
	u32 portid;
	u32 group;
	int code;
};

static int do_one_set_err(struct sock *sk, struct netlink_set_err_data *p)
{
	struct netlink_sock *nlk = nlk_sk(sk);
	int ret = 0;

	if (sk == p->exclude_sk)
		goto out;

	if (!net_eq(sock_net(sk), sock_net(p->exclude_sk)))
		goto out;

	if (nlk->portid == p->portid || p->group - 1 >= nlk->ngroups ||
	    !test_bit(p->group - 1, nlk->groups))
		goto out;

	if (p->code == ENOBUFS && nlk->flags & NETLINK_F_RECV_NO_ENOBUFS) {
		ret = 1;
		goto out;
	}

	sk->sk_err = p->code;
	sk->sk_error_report(sk);
out:
	return ret;
}

/**
 * netlink_set_err - report error to broadcast listeners
 * @ssk: the kernel netlink socket, as returned by netlink_kernel_create()
 * @portid: the PORTID of a process that we want to skip (if any)
 * @group: the broadcast group that will notice the error
 * @code: error code, must be negative (as usual in kernelspace)
 *
 * This function returns the number of broadcast listeners that have set the
 * NETLINK_NO_ENOBUFS socket option.
 */
int netlink_set_err(struct sock *ssk, u32 portid, u32 group, int code)
{
	struct netlink_set_err_data info;
	struct sock *sk;
	int ret = 0;

	info.exclude_sk = ssk;
	info.portid = portid;
	info.group = group;
	/* sk->sk_err wants a positive error value */
	info.code = -code;

	read_lock(&nl_table_lock);

	sk_for_each_bound(sk, &nl_table[ssk->sk_protocol].mc_list)
		ret += do_one_set_err(sk, &info);

	read_unlock(&nl_table_lock);
	return ret;
}
EXPORT_SYMBOL(netlink_set_err);

/* must be called with netlink table grabbed */
static void netlink_update_socket_mc(struct netlink_sock *nlk,
				     unsigned int group,
				     int is_new)
{
	int old, new = !!is_new, subscriptions;

	old = test_bit(group - 1, nlk->groups);
	subscriptions = nlk->subscriptions - old + new;
	if (new)
		__set_bit(group - 1, nlk->groups);
	else
		__clear_bit(group - 1, nlk->groups);
	netlink_update_subscriptions(&nlk->sk, subscriptions);
	netlink_update_listeners(&nlk->sk);
}

static int netlink_setsockopt(struct socket *sock, int level, int optname,
			      char __user *optval, unsigned int optlen)
{
	struct sock *sk = sock->sk;
	struct netlink_sock *nlk = nlk_sk(sk);
	unsigned int val = 0;
	int err;

	if (level != SOL_NETLINK)
		return -ENOPROTOOPT;

	if (optlen >= sizeof(int) &&
	    get_user(val, (unsigned int __user *)optval))
		return -EFAULT;

	switch (optname) {
	case NETLINK_PKTINFO:
		if (val)
			nlk->flags |= NETLINK_F_RECV_PKTINFO;
		else
			nlk->flags &= ~NETLINK_F_RECV_PKTINFO;
		err = 0;
		break;
	case NETLINK_ADD_MEMBERSHIP:
	case NETLINK_DROP_MEMBERSHIP: {
		if (!netlink_allowed(sock, NL_CFG_F_NONROOT_RECV))
			return -EPERM;
		err = netlink_realloc_groups(sk);
		if (err)
			return err;
		if (!val || val - 1 >= nlk->ngroups)
			return -EINVAL;
		if (optname == NETLINK_ADD_MEMBERSHIP && nlk->netlink_bind) {
			err = nlk->netlink_bind(sock_net(sk), val);
			if (err)
				return err;
		}
		netlink_table_grab();
		netlink_update_socket_mc(nlk, val,
					 optname == NETLINK_ADD_MEMBERSHIP);
		netlink_table_ungrab();
		if (optname == NETLINK_DROP_MEMBERSHIP && nlk->netlink_unbind)
			nlk->netlink_unbind(sock_net(sk), val);

		err = 0;
		break;
	}
	case NETLINK_BROADCAST_ERROR:
		if (val)
			nlk->flags |= NETLINK_F_BROADCAST_SEND_ERROR;
		else
			nlk->flags &= ~NETLINK_F_BROADCAST_SEND_ERROR;
		err = 0;
		break;
	case NETLINK_NO_ENOBUFS:
		if (val) {
			nlk->flags |= NETLINK_F_RECV_NO_ENOBUFS;
			clear_bit(NETLINK_S_CONGESTED, &nlk->state);
			wake_up_interruptible(&nlk->wait);
		} else {
			nlk->flags &= ~NETLINK_F_RECV_NO_ENOBUFS;
		}
		err = 0;
		break;
	case NETLINK_LISTEN_ALL_NSID:
		if (!ns_capable(sock_net(sk)->user_ns, CAP_NET_BROADCAST))
			return -EPERM;

		if (val)
			nlk->flags |= NETLINK_F_LISTEN_ALL_NSID;
		else
			nlk->flags &= ~NETLINK_F_LISTEN_ALL_NSID;
		err = 0;
		break;
	case NETLINK_CAP_ACK:
		if (val)
			nlk->flags |= NETLINK_F_CAP_ACK;
		else
			nlk->flags &= ~NETLINK_F_CAP_ACK;
		err = 0;
		break;
	case NETLINK_EXT_ACK:
		if (val)
			nlk->flags |= NETLINK_F_EXT_ACK;
		else
			nlk->flags &= ~NETLINK_F_EXT_ACK;
		err = 0;
		break;
	default:
		err = -ENOPROTOOPT;
	}
	return err;
}

static int netlink_getsockopt(struct socket *sock, int level, int optname,
			      char __user *optval, int __user *optlen)
{
	struct sock *sk = sock->sk;
	struct netlink_sock *nlk = nlk_sk(sk);
	int len, val, err;

	if (level != SOL_NETLINK)
		return -ENOPROTOOPT;

	if (get_user(len, optlen))
		return -EFAULT;
	if (len < 0)
		return -EINVAL;

	switch (optname) {
	case NETLINK_PKTINFO:
		if (len < sizeof(int))
			return -EINVAL;
		len = sizeof(int);
		val = nlk->flags & NETLINK_F_RECV_PKTINFO ? 1 : 0;
		if (put_user(len, optlen) ||
		    put_user(val, optval))
			return -EFAULT;
		err = 0;
		break;
	case NETLINK_BROADCAST_ERROR:
		if (len < sizeof(int))
			return -EINVAL;
		len = sizeof(int);
		val = nlk->flags & NETLINK_F_BROADCAST_SEND_ERROR ? 1 : 0;
		if (put_user(len, optlen) ||
		    put_user(val, optval))
			return -EFAULT;
		err = 0;
		break;
	case NETLINK_NO_ENOBUFS:
		if (len < sizeof(int))
			return -EINVAL;
		len = sizeof(int);
		val = nlk->flags & NETLINK_F_RECV_NO_ENOBUFS ? 1 : 0;
		if (put_user(len, optlen) ||
		    put_user(val, optval))
			return -EFAULT;
		err = 0;
		break;
	case NETLINK_LIST_MEMBERSHIPS: {
		int pos, idx, shift;

		err = 0;
		netlink_lock_table();
		for (pos = 0; pos * 8 < nlk->ngroups; pos += sizeof(u32)) {
			if (len - pos < sizeof(u32))
				break;

			idx = pos / sizeof(unsigned long);
			shift = (pos % sizeof(unsigned long)) * 8;
			if (put_user((u32)(nlk->groups[idx] >> shift),
				     (u32 __user *)(optval + pos))) {
				err = -EFAULT;
				break;
			}
		}
		if (put_user(ALIGN(nlk->ngroups / 8, sizeof(u32)), optlen))
			err = -EFAULT;
		netlink_unlock_table();
		break;
	}
	case NETLINK_CAP_ACK:
		if (len < sizeof(int))
			return -EINVAL;
		len = sizeof(int);
		val = nlk->flags & NETLINK_F_CAP_ACK ? 1 : 0;
		if (put_user(len, optlen) ||
		    put_user(val, optval))
			return -EFAULT;
		err = 0;
		break;
	case NETLINK_EXT_ACK:
		if (len < sizeof(int))
			return -EINVAL;
		len = sizeof(int);
		val = nlk->flags & NETLINK_F_EXT_ACK ? 1 : 0;
		if (put_user(len, optlen) || put_user(val, optval))
			return -EFAULT;
		err = 0;
		break;
	default:
		err = -ENOPROTOOPT;
	}
	return err;
}

static void netlink_cmsg_recv_pktinfo(struct msghdr *msg, struct sk_buff *skb)
{
	struct nl_pktinfo info;

	info.group = NETLINK_CB(skb).dst_group;
	put_cmsg(msg, SOL_NETLINK, NETLINK_PKTINFO, sizeof(info), &info);
}

static void netlink_cmsg_listen_all_nsid(struct sock *sk, struct msghdr *msg,
					 struct sk_buff *skb)
{
	if (!NETLINK_CB(skb).nsid_is_set)
		return;

	put_cmsg(msg, SOL_NETLINK, NETLINK_LISTEN_ALL_NSID, sizeof(int),
		 &NETLINK_CB(skb).nsid);
}

static int netlink_sendmsg(struct socket *sock, struct msghdr *msg, size_t len)
{
	struct sock *sk = sock->sk;
	struct netlink_sock *nlk = nlk_sk(sk);
	DECLARE_SOCKADDR(struct sockaddr_nl *, addr, msg->msg_name);
	u32 dst_portid;
	u32 dst_group;
	struct sk_buff *skb;
	int err;
	struct scm_cookie scm;
	u32 netlink_skb_flags = 0;

	if (msg->msg_flags&MSG_OOB)
		return -EOPNOTSUPP;

	err = scm_send(sock, msg, &scm, true);
	if (err < 0)
		return err;

	if (msg->msg_namelen) {
		err = -EINVAL;
		if (addr->nl_family != AF_NETLINK)
			goto out;
		dst_portid = addr->nl_pid;
		dst_group = ffs(addr->nl_groups);
		err =  -EPERM;
		if ((dst_group || dst_portid) &&
		    !netlink_allowed(sock, NL_CFG_F_NONROOT_SEND))
			goto out;
		netlink_skb_flags |= NETLINK_SKB_DST;
	} else {
		dst_portid = nlk->dst_portid;
		dst_group = nlk->dst_group;
	}

	if (!nlk->bound) {
		err = netlink_autobind(sock);
		if (err)
			goto out;
	} else {
		/* Ensure nlk is hashed and visible. */
		smp_rmb();
	}

	err = -EMSGSIZE;
	if (len > sk->sk_sndbuf - 32)
		goto out;
	err = -ENOBUFS;
	skb = netlink_alloc_large_skb(len, dst_group);
	if (skb == NULL)
		goto out;

	NETLINK_CB(skb).portid	= nlk->portid;
	NETLINK_CB(skb).dst_group = dst_group;
	NETLINK_CB(skb).creds	= scm.creds;
	NETLINK_CB(skb).flags	= netlink_skb_flags;

	err = -EFAULT;
	if (memcpy_from_msg(skb_put(skb, len), msg, len)) {
		kfree_skb(skb);
		goto out;
	}

	err = security_netlink_send(sk, skb);
	if (err) {
		kfree_skb(skb);
		goto out;
	}

	if (dst_group) {
		refcount_inc(&skb->users);
		netlink_broadcast(sk, skb, dst_portid, dst_group, GFP_KERNEL);
	}
	err = netlink_unicast(sk, skb, dst_portid, msg->msg_flags&MSG_DONTWAIT);

out:
	scm_destroy(&scm);
	return err;
}

static int netlink_recvmsg(struct socket *sock, struct msghdr *msg, size_t len,
			   int flags)
{
	struct scm_cookie scm;
	struct sock *sk = sock->sk;
	struct netlink_sock *nlk = nlk_sk(sk);
	int noblock = flags&MSG_DONTWAIT;
	size_t copied;
	struct sk_buff *skb, *data_skb;
	int err, ret;

	if (flags&MSG_OOB)
		return -EOPNOTSUPP;

	copied = 0;

	skb = skb_recv_datagram(sk, flags, noblock, &err);
	if (skb == NULL)
		goto out;

	data_skb = skb;

#ifdef CONFIG_COMPAT_NETLINK_MESSAGES
	if (unlikely(skb_shinfo(skb)->frag_list)) {
		/*
		 * If this skb has a frag_list, then here that means that we
		 * will have to use the frag_list skb's data for compat tasks
		 * and the regular skb's data for normal (non-compat) tasks.
		 *
		 * If we need to send the compat skb, assign it to the
		 * 'data_skb' variable so that it will be used below for data
		 * copying. We keep 'skb' for everything else, including
		 * freeing both later.
		 */
		if (flags & MSG_CMSG_COMPAT)
			data_skb = skb_shinfo(skb)->frag_list;
	}
#endif

	/* Record the max length of recvmsg() calls for future allocations */
	nlk->max_recvmsg_len = max(nlk->max_recvmsg_len, len);
	nlk->max_recvmsg_len = min_t(size_t, nlk->max_recvmsg_len,
				     SKB_WITH_OVERHEAD(32768));

	copied = data_skb->len;
	if (len < copied) {
		msg->msg_flags |= MSG_TRUNC;
		copied = len;
	}

	skb_reset_transport_header(data_skb);
	err = skb_copy_datagram_msg(data_skb, 0, msg, copied);

	if (msg->msg_name) {
		DECLARE_SOCKADDR(struct sockaddr_nl *, addr, msg->msg_name);
		addr->nl_family = AF_NETLINK;
		addr->nl_pad    = 0;
		addr->nl_pid	= NETLINK_CB(skb).portid;
		addr->nl_groups	= netlink_group_mask(NETLINK_CB(skb).dst_group);
		msg->msg_namelen = sizeof(*addr);
	}

	if (nlk->flags & NETLINK_F_RECV_PKTINFO)
		netlink_cmsg_recv_pktinfo(msg, skb);
	if (nlk->flags & NETLINK_F_LISTEN_ALL_NSID)
		netlink_cmsg_listen_all_nsid(sk, msg, skb);

	memset(&scm, 0, sizeof(scm));
	scm.creds = *NETLINK_CREDS(skb);
	if (flags & MSG_TRUNC)
		copied = data_skb->len;

	skb_free_datagram(sk, skb);

	if (nlk->cb_running &&
	    atomic_read(&sk->sk_rmem_alloc) <= sk->sk_rcvbuf / 2) {
		ret = netlink_dump(sk);
		if (ret) {
			sk->sk_err = -ret;
			sk->sk_error_report(sk);
		}
	}

	scm_recv(sock, msg, &scm, flags);
out:
	netlink_rcv_wake(sk);
	return err ? : copied;
}

static void netlink_data_ready(struct sock *sk)
{
	BUG();
}

/*
 *	We export these functions to other modules. They provide a
 *	complete set of kernel non-blocking support for message
 *	queueing.
 */

struct sock *
__netlink_kernel_create(struct net *net, int unit, struct module *module,
			struct netlink_kernel_cfg *cfg)
{
	struct socket *sock;
	struct sock *sk;
	struct netlink_sock *nlk;
	struct listeners *listeners = NULL;
	struct mutex *cb_mutex = cfg ? cfg->cb_mutex : NULL;
	unsigned int groups;

	BUG_ON(!nl_table);

	if (unit < 0 || unit >= MAX_LINKS)
		return NULL;

	if (sock_create_lite(PF_NETLINK, SOCK_DGRAM, unit, &sock))
		return NULL;

	if (__netlink_create(net, sock, cb_mutex, unit, 1) < 0)
		goto out_sock_release_nosk;

	sk = sock->sk;

	if (!cfg || cfg->groups < 32)
		groups = 32;
	else
		groups = cfg->groups;

	listeners = kzalloc(sizeof(*listeners) + NLGRPSZ(groups), GFP_KERNEL);
	if (!listeners)
		goto out_sock_release;

	sk->sk_data_ready = netlink_data_ready;
	if (cfg && cfg->input)
		nlk_sk(sk)->netlink_rcv = cfg->input;

	if (netlink_insert(sk, 0))
		goto out_sock_release;

	nlk = nlk_sk(sk);
	nlk->flags |= NETLINK_F_KERNEL_SOCKET;

	netlink_table_grab();
	if (!nl_table[unit].registered) {
		nl_table[unit].groups = groups;
		rcu_assign_pointer(nl_table[unit].listeners, listeners);
		nl_table[unit].cb_mutex = cb_mutex;
		nl_table[unit].module = module;
		if (cfg) {
			nl_table[unit].bind = cfg->bind;
			nl_table[unit].unbind = cfg->unbind;
			nl_table[unit].flags = cfg->flags;
			if (cfg->compare)
				nl_table[unit].compare = cfg->compare;
		}
		nl_table[unit].registered = 1;
	} else {
		kfree(listeners);
		nl_table[unit].registered++;
	}
	netlink_table_ungrab();
	return sk;

out_sock_release:
	kfree(listeners);
	netlink_kernel_release(sk);
	return NULL;

out_sock_release_nosk:
	sock_release(sock);
	return NULL;
}
EXPORT_SYMBOL(__netlink_kernel_create);

void
netlink_kernel_release(struct sock *sk)
{
	if (sk == NULL || sk->sk_socket == NULL)
		return;

	sock_release(sk->sk_socket);
}
EXPORT_SYMBOL(netlink_kernel_release);

int __netlink_change_ngroups(struct sock *sk, unsigned int groups)
{
	struct listeners *new, *old;
	struct netlink_table *tbl = &nl_table[sk->sk_protocol];

	if (groups < 32)
		groups = 32;

	if (NLGRPSZ(tbl->groups) < NLGRPSZ(groups)) {
		new = kzalloc(sizeof(*new) + NLGRPSZ(groups), GFP_ATOMIC);
		if (!new)
			return -ENOMEM;
		old = nl_deref_protected(tbl->listeners);
		memcpy(new->masks, old->masks, NLGRPSZ(tbl->groups));
		rcu_assign_pointer(tbl->listeners, new);

		kfree_rcu(old, rcu);
	}
	tbl->groups = groups;

	return 0;
}

/**
 * netlink_change_ngroups - change number of multicast groups
 *
 * This changes the number of multicast groups that are available
 * on a certain netlink family. Note that it is not possible to
 * change the number of groups to below 32. Also note that it does
 * not implicitly call netlink_clear_multicast_users() when the
 * number of groups is reduced.
 *
 * @sk: The kernel netlink socket, as returned by netlink_kernel_create().
 * @groups: The new number of groups.
 */
int netlink_change_ngroups(struct sock *sk, unsigned int groups)
{
	int err;

	netlink_table_grab();
	err = __netlink_change_ngroups(sk, groups);
	netlink_table_ungrab();

	return err;
}

void __netlink_clear_multicast_users(struct sock *ksk, unsigned int group)
{
	struct sock *sk;
	struct netlink_table *tbl = &nl_table[ksk->sk_protocol];

	sk_for_each_bound(sk, &tbl->mc_list)
		netlink_update_socket_mc(nlk_sk(sk), group, 0);
}

struct nlmsghdr *
__nlmsg_put(struct sk_buff *skb, u32 portid, u32 seq, int type, int len, int flags)
{
	struct nlmsghdr *nlh;
	int size = nlmsg_msg_size(len);

	nlh = skb_put(skb, NLMSG_ALIGN(size));
	nlh->nlmsg_type = type;
	nlh->nlmsg_len = size;
	nlh->nlmsg_flags = flags;
	nlh->nlmsg_pid = portid;
	nlh->nlmsg_seq = seq;
	if (!__builtin_constant_p(size) || NLMSG_ALIGN(size) - size != 0)
		memset(nlmsg_data(nlh) + len, 0, NLMSG_ALIGN(size) - size);
	return nlh;
}
EXPORT_SYMBOL(__nlmsg_put);

/*
 * It looks a bit ugly.
 * It would be better to create kernel thread.
 */

static int netlink_dump(struct sock *sk)
{
	struct netlink_sock *nlk = nlk_sk(sk);
	struct netlink_callback *cb;
	struct sk_buff *skb = NULL;
	struct nlmsghdr *nlh;
	struct module *module;
	int len, err = -ENOBUFS;
	int alloc_min_size;
	int alloc_size;

	mutex_lock(nlk->cb_mutex);
	if (!nlk->cb_running) {
		err = -EINVAL;
		goto errout_skb;
	}

	if (atomic_read(&sk->sk_rmem_alloc) >= sk->sk_rcvbuf)
		goto errout_skb;

	/* NLMSG_GOODSIZE is small to avoid high order allocations being
	 * required, but it makes sense to _attempt_ a 16K bytes allocation
	 * to reduce number of system calls on dump operations, if user
	 * ever provided a big enough buffer.
	 */
	cb = &nlk->cb;
	alloc_min_size = max_t(int, cb->min_dump_alloc, NLMSG_GOODSIZE);

	if (alloc_min_size < nlk->max_recvmsg_len) {
		alloc_size = nlk->max_recvmsg_len;
		skb = alloc_skb(alloc_size,
				(GFP_KERNEL & ~__GFP_DIRECT_RECLAIM) |
				__GFP_NOWARN | __GFP_NORETRY);
	}
	if (!skb) {
		alloc_size = alloc_min_size;
		skb = alloc_skb(alloc_size, GFP_KERNEL);
	}
	if (!skb)
		goto errout_skb;

	/* Trim skb to allocated size. User is expected to provide buffer as
	 * large as max(min_dump_alloc, 16KiB (mac_recvmsg_len capped at
	 * netlink_recvmsg())). dump will pack as many smaller messages as
	 * could fit within the allocated skb. skb is typically allocated
	 * with larger space than required (could be as much as near 2x the
	 * requested size with align to next power of 2 approach). Allowing
	 * dump to use the excess space makes it difficult for a user to have a
	 * reasonable static buffer based on the expected largest dump of a
	 * single netdev. The outcome is MSG_TRUNC error.
	 */
	skb_reserve(skb, skb_tailroom(skb) - alloc_size);
	netlink_skb_set_owner_r(skb, sk);

	len = cb->dump(skb, cb);

	if (len > 0) {
		mutex_unlock(nlk->cb_mutex);

		if (sk_filter(sk, skb))
			kfree_skb(skb);
		else
			__netlink_sendskb(sk, skb);
		return 0;
	}

	nlh = nlmsg_put_answer(skb, cb, NLMSG_DONE, sizeof(len), NLM_F_MULTI);
	if (!nlh)
		goto errout_skb;

	nl_dump_check_consistent(cb, nlh);

	memcpy(nlmsg_data(nlh), &len, sizeof(len));

	if (sk_filter(sk, skb))
		kfree_skb(skb);
	else
		__netlink_sendskb(sk, skb);

	if (cb->done)
		cb->done(cb);

	nlk->cb_running = false;
	module = cb->module;
	skb = cb->skb;
	mutex_unlock(nlk->cb_mutex);
	module_put(module);
	consume_skb(skb);
	return 0;

errout_skb:
	mutex_unlock(nlk->cb_mutex);
	kfree_skb(skb);
	return err;
}

int __netlink_dump_start(struct sock *ssk, struct sk_buff *skb,
			 const struct nlmsghdr *nlh,
			 struct netlink_dump_control *control)
{
	struct netlink_callback *cb;
	struct sock *sk;
	struct netlink_sock *nlk;
	int ret;

	refcount_inc(&skb->users);

	sk = netlink_lookup(sock_net(ssk), ssk->sk_protocol, NETLINK_CB(skb).portid);
	if (sk == NULL) {
		ret = -ECONNREFUSED;
		goto error_free;
	}

	nlk = nlk_sk(sk);
	mutex_lock(nlk->cb_mutex);
	/* A dump is in progress... */
	if (nlk->cb_running) {
		ret = -EBUSY;
		goto error_unlock;
	}
	/* add reference of module which cb->dump belongs to */
	if (!try_module_get(control->module)) {
		ret = -EPROTONOSUPPORT;
		goto error_unlock;
	}

	cb = &nlk->cb;
	memset(cb, 0, sizeof(*cb));
	cb->start = control->start;
	cb->dump = control->dump;
	cb->done = control->done;
	cb->nlh = nlh;
	cb->data = control->data;
	cb->module = control->module;
	cb->min_dump_alloc = control->min_dump_alloc;
	cb->skb = skb;

	if (cb->start) {
		ret = cb->start(cb);
		if (ret)
			goto error_unlock;
	}

	nlk->cb_running = true;

	mutex_unlock(nlk->cb_mutex);

	ret = netlink_dump(sk);

	sock_put(sk);

	if (ret)
		return ret;

	/* We successfully started a dump, by returning -EINTR we
	 * signal not to send ACK even if it was requested.
	 */
	return -EINTR;

error_unlock:
	sock_put(sk);
	mutex_unlock(nlk->cb_mutex);
error_free:
	kfree_skb(skb);
	return ret;
}
EXPORT_SYMBOL(__netlink_dump_start);

void netlink_ack(struct sk_buff *in_skb, struct nlmsghdr *nlh, int err,
		 const struct netlink_ext_ack *extack)
{
	struct sk_buff *skb;
	struct nlmsghdr *rep;
	struct nlmsgerr *errmsg;
	size_t payload = sizeof(*errmsg);
	size_t tlvlen = 0;
	struct netlink_sock *nlk = nlk_sk(NETLINK_CB(in_skb).sk);
	unsigned int flags = 0;
	bool nlk_has_extack = nlk->flags & NETLINK_F_EXT_ACK;

	/* Error messages get the original request appened, unless the user
	 * requests to cap the error message, and get extra error data if
	 * requested.
	 */
	if (err) {
		if (!(nlk->flags & NETLINK_F_CAP_ACK))
			payload += nlmsg_len(nlh);
		else
			flags |= NLM_F_CAPPED;
		if (nlk_has_extack && extack) {
			if (extack->_msg)
				tlvlen += nla_total_size(strlen(extack->_msg) + 1);
			if (extack->bad_attr)
				tlvlen += nla_total_size(sizeof(u32));
		}
	} else {
		flags |= NLM_F_CAPPED;

		if (nlk_has_extack && extack && extack->cookie_len)
			tlvlen += nla_total_size(extack->cookie_len);
	}

	if (tlvlen)
		flags |= NLM_F_ACK_TLVS;

	skb = nlmsg_new(payload + tlvlen, GFP_KERNEL);
	if (!skb) {
		struct sock *sk;

		sk = netlink_lookup(sock_net(in_skb->sk),
				    in_skb->sk->sk_protocol,
				    NETLINK_CB(in_skb).portid);
		if (sk) {
			sk->sk_err = ENOBUFS;
			sk->sk_error_report(sk);
			sock_put(sk);
		}
		return;
	}

	rep = __nlmsg_put(skb, NETLINK_CB(in_skb).portid, nlh->nlmsg_seq,
			  NLMSG_ERROR, payload, flags);
	errmsg = nlmsg_data(rep);
	errmsg->error = err;
	memcpy(&errmsg->msg, nlh, payload > sizeof(*errmsg) ? nlh->nlmsg_len : sizeof(*nlh));

	if (nlk_has_extack && extack) {
		if (err) {
			if (extack->_msg)
				WARN_ON(nla_put_string(skb, NLMSGERR_ATTR_MSG,
						       extack->_msg));
			if (extack->bad_attr &&
			    !WARN_ON((u8 *)extack->bad_attr < in_skb->data ||
				     (u8 *)extack->bad_attr >= in_skb->data +
							       in_skb->len))
				WARN_ON(nla_put_u32(skb, NLMSGERR_ATTR_OFFS,
						    (u8 *)extack->bad_attr -
						    in_skb->data));
		} else {
			if (extack->cookie_len)
				WARN_ON(nla_put(skb, NLMSGERR_ATTR_COOKIE,
						extack->cookie_len,
						extack->cookie));
		}
	}

	nlmsg_end(skb, rep);

	netlink_unicast(in_skb->sk, skb, NETLINK_CB(in_skb).portid, MSG_DONTWAIT);
}
EXPORT_SYMBOL(netlink_ack);

int netlink_rcv_skb(struct sk_buff *skb, int (*cb)(struct sk_buff *,
						   struct nlmsghdr *,
						   struct netlink_ext_ack *))
{
	struct netlink_ext_ack extack = {};
	struct nlmsghdr *nlh;
	int err;

	while (skb->len >= nlmsg_total_size(0)) {
		int msglen;

		nlh = nlmsg_hdr(skb);
		err = 0;

		if (nlh->nlmsg_len < NLMSG_HDRLEN || skb->len < nlh->nlmsg_len)
			return 0;

		/* Only requests are handled by the kernel */
		if (!(nlh->nlmsg_flags & NLM_F_REQUEST))
			goto ack;

		/* Skip control messages */
		if (nlh->nlmsg_type < NLMSG_MIN_TYPE)
			goto ack;

		err = cb(skb, nlh, &extack);
		if (err == -EINTR)
			goto skip;

ack:
		if (nlh->nlmsg_flags & NLM_F_ACK || err)
			netlink_ack(skb, nlh, err, &extack);

skip:
		msglen = NLMSG_ALIGN(nlh->nlmsg_len);
		if (msglen > skb->len)
			msglen = skb->len;
		skb_pull(skb, msglen);
	}

	return 0;
}
EXPORT_SYMBOL(netlink_rcv_skb);

/**
 * nlmsg_notify - send a notification netlink message
 * @sk: netlink socket to use
 * @skb: notification message
 * @portid: destination netlink portid for reports or 0
 * @group: destination multicast group or 0
 * @report: 1 to report back, 0 to disable
 * @flags: allocation flags
 */
int nlmsg_notify(struct sock *sk, struct sk_buff *skb, u32 portid,
		 unsigned int group, int report, gfp_t flags)
{
	int err = 0;

	if (group) {
		int exclude_portid = 0;

		if (report) {
			refcount_inc(&skb->users);
			exclude_portid = portid;
		}

		/* errors reported via destination sk->sk_err, but propagate
		 * delivery errors if NETLINK_BROADCAST_ERROR flag is set */
		err = nlmsg_multicast(sk, skb, exclude_portid, group, flags);
	}

	if (report) {
		int err2;

		err2 = nlmsg_unicast(sk, skb, portid);
		if (!err || err == -ESRCH)
			err = err2;
	}

	return err;
}
EXPORT_SYMBOL(nlmsg_notify);

#ifdef CONFIG_PROC_FS
struct nl_seq_iter {
	struct seq_net_private p;
	struct rhashtable_iter hti;
	int link;
};

static int netlink_walk_start(struct nl_seq_iter *iter)
{
	int err;

	err = rhashtable_walk_init(&nl_table[iter->link].hash, &iter->hti,
				   GFP_KERNEL);
	if (err) {
		iter->link = MAX_LINKS;
		return err;
	}

	err = rhashtable_walk_start(&iter->hti);
	return err == -EAGAIN ? 0 : err;
}

static void netlink_walk_stop(struct nl_seq_iter *iter)
{
	rhashtable_walk_stop(&iter->hti);
	rhashtable_walk_exit(&iter->hti);
}

static void *__netlink_seq_next(struct seq_file *seq)
{
	struct nl_seq_iter *iter = seq->private;
	struct netlink_sock *nlk;

	do {
		for (;;) {
			int err;

			nlk = rhashtable_walk_next(&iter->hti);

			if (IS_ERR(nlk)) {
				if (PTR_ERR(nlk) == -EAGAIN)
					continue;

				return nlk;
			}

			if (nlk)
				break;

			netlink_walk_stop(iter);
			if (++iter->link >= MAX_LINKS)
				return NULL;

			err = netlink_walk_start(iter);
			if (err)
				return ERR_PTR(err);
		}
	} while (sock_net(&nlk->sk) != seq_file_net(seq));

	return nlk;
}

static void *netlink_seq_start(struct seq_file *seq, loff_t *posp)
{
	struct nl_seq_iter *iter = seq->private;
	void *obj = SEQ_START_TOKEN;
	loff_t pos;
	int err;

	iter->link = 0;

	err = netlink_walk_start(iter);
	if (err)
		return ERR_PTR(err);

	for (pos = *posp; pos && obj && !IS_ERR(obj); pos--)
		obj = __netlink_seq_next(seq);

	return obj;
}

static void *netlink_seq_next(struct seq_file *seq, void *v, loff_t *pos)
{
	++*pos;
	return __netlink_seq_next(seq);
}

static void netlink_seq_stop(struct seq_file *seq, void *v)
{
	struct nl_seq_iter *iter = seq->private;

	if (iter->link >= MAX_LINKS)
		return;

	netlink_walk_stop(iter);
}


static int netlink_seq_show(struct seq_file *seq, void *v)
{
	if (v == SEQ_START_TOKEN) {
		seq_puts(seq,
			 "sk       Eth Pid    Groups   "
			 "Rmem     Wmem     Dump     Locks     Drops     Inode\n");
	} else {
		struct sock *s = v;
		struct netlink_sock *nlk = nlk_sk(s);

		seq_printf(seq, "%pK %-3d %-6u %08x %-8d %-8d %d %-8d %-8d %-8lu\n",
			   s,
			   s->sk_protocol,
			   nlk->portid,
			   nlk->groups ? (u32)nlk->groups[0] : 0,
			   sk_rmem_alloc_get(s),
			   sk_wmem_alloc_get(s),
			   nlk->cb_running,
			   refcount_read(&s->sk_refcnt),
			   atomic_read(&s->sk_drops),
			   sock_i_ino(s)
			);

	}
	return 0;
}

static const struct seq_operations netlink_seq_ops = {
	.start  = netlink_seq_start,
	.next   = netlink_seq_next,
	.stop   = netlink_seq_stop,
	.show   = netlink_seq_show,
};


static int netlink_seq_open(struct inode *inode, struct file *file)
{
	return seq_open_net(inode, file, &netlink_seq_ops,
				sizeof(struct nl_seq_iter));
}

static const struct file_operations netlink_seq_fops = {
	.owner		= THIS_MODULE,
	.open		= netlink_seq_open,
	.read		= seq_read,
	.llseek		= seq_lseek,
	.release	= seq_release_net,
};

#endif

int netlink_register_notifier(struct notifier_block *nb)
{
	return blocking_notifier_chain_register(&netlink_chain, nb);
}
EXPORT_SYMBOL(netlink_register_notifier);

int netlink_unregister_notifier(struct notifier_block *nb)
{
	return blocking_notifier_chain_unregister(&netlink_chain, nb);
}
EXPORT_SYMBOL(netlink_unregister_notifier);

static const struct proto_ops netlink_ops = {
	.family =	PF_NETLINK,
	.owner =	THIS_MODULE,
	.release =	netlink_release,
	.bind =		netlink_bind,
	.connect =	netlink_connect,
	.socketpair =	sock_no_socketpair,
	.accept =	sock_no_accept,
	.getname =	netlink_getname,
	.poll =		datagram_poll,
	.ioctl =	netlink_ioctl,
	.listen =	sock_no_listen,
	.shutdown =	sock_no_shutdown,
	.setsockopt =	netlink_setsockopt,
	.getsockopt =	netlink_getsockopt,
	.sendmsg =	netlink_sendmsg,
	.recvmsg =	netlink_recvmsg,
	.mmap =		sock_no_mmap,
	.sendpage =	sock_no_sendpage,
};

static const struct net_proto_family netlink_family_ops = {
	.family = PF_NETLINK,
	.create = netlink_create,
	.owner	= THIS_MODULE,	/* for consistency 8) */
};

static int __net_init netlink_net_init(struct net *net)
{
#ifdef CONFIG_PROC_FS
	if (!proc_create("netlink", 0, net->proc_net, &netlink_seq_fops))
		return -ENOMEM;
#endif
	return 0;
}

static void __net_exit netlink_net_exit(struct net *net)
{
#ifdef CONFIG_PROC_FS
	remove_proc_entry("netlink", net->proc_net);
#endif
}

static void __init netlink_add_usersock_entry(void)
{
	struct listeners *listeners;
	int groups = 32;

	listeners = kzalloc(sizeof(*listeners) + NLGRPSZ(groups), GFP_KERNEL);
	if (!listeners)
		panic("netlink_add_usersock_entry: Cannot allocate listeners\n");

	netlink_table_grab();

	nl_table[NETLINK_USERSOCK].groups = groups;
	rcu_assign_pointer(nl_table[NETLINK_USERSOCK].listeners, listeners);
	nl_table[NETLINK_USERSOCK].module = THIS_MODULE;
	nl_table[NETLINK_USERSOCK].registered = 1;
	nl_table[NETLINK_USERSOCK].flags = NL_CFG_F_NONROOT_SEND;

	netlink_table_ungrab();
}

static struct pernet_operations __net_initdata netlink_net_ops = {
	.init = netlink_net_init,
	.exit = netlink_net_exit,
};

static inline u32 netlink_hash(const void *data, u32 len, u32 seed)
{
	const struct netlink_sock *nlk = data;
	struct netlink_compare_arg arg;

	netlink_compare_arg_init(&arg, sock_net(&nlk->sk), nlk->portid);
	return jhash2((u32 *)&arg, netlink_compare_arg_len / sizeof(u32), seed);
}

static const struct rhashtable_params netlink_rhashtable_params = {
	.head_offset = offsetof(struct netlink_sock, node),
	.key_len = netlink_compare_arg_len,
	.obj_hashfn = netlink_hash,
	.obj_cmpfn = netlink_compare,
	.automatic_shrinking = true,
};

static int __init netlink_proto_init(void)
{
	int i;
	int err = proto_register(&netlink_proto, 0);

	if (err != 0)
		goto out;

	BUILD_BUG_ON(sizeof(struct netlink_skb_parms) > FIELD_SIZEOF(struct sk_buff, cb));

	nl_table = kcalloc(MAX_LINKS, sizeof(*nl_table), GFP_KERNEL);
	if (!nl_table)
		goto panic;

	for (i = 0; i < MAX_LINKS; i++) {
		if (rhashtable_init(&nl_table[i].hash,
				    &netlink_rhashtable_params) < 0) {
			while (--i > 0)
				rhashtable_destroy(&nl_table[i].hash);
			kfree(nl_table);
			goto panic;
		}
	}

	INIT_LIST_HEAD(&netlink_tap_all);

	netlink_add_usersock_entry();

	sock_register(&netlink_family_ops);
	register_pernet_subsys(&netlink_net_ops);
	/* The netlink device handler may be needed early. */
	rtnetlink_init();
out:
	return err;
panic:
	panic("netlink_init: Cannot allocate nl_table\n");
}

core_initcall(netlink_proto_init);<|MERGE_RESOLUTION|>--- conflicted
+++ resolved
@@ -691,12 +691,9 @@
 	struct netlink_sock *nlk = container_of(head, struct netlink_sock, rcu);
 	struct sock *sk = &nlk->sk;
 
-<<<<<<< HEAD
-=======
 	kfree(nlk->groups);
 	nlk->groups = NULL;
 
->>>>>>> bb176f67
 	if (!refcount_dec_and_test(&sk->sk_refcnt))
 		return;
 
