/*
 *  PS3 interrupt routines.
 *
 *  Copyright (C) 2006 Sony Computer Entertainment Inc.
 *  Copyright 2006 Sony Corp.
 *
 *  This program is free software; you can redistribute it and/or modify
 *  it under the terms of the GNU General Public License as published by
 *  the Free Software Foundation; version 2 of the License.
 *
 *  This program is distributed in the hope that it will be useful,
 *  but WITHOUT ANY WARRANTY; without even the implied warranty of
 *  MERCHANTABILITY or FITNESS FOR A PARTICULAR PURPOSE.  See the
 *  GNU General Public License for more details.
 *
 *  You should have received a copy of the GNU General Public License
 *  along with this program; if not, write to the Free Software
 *  Foundation, Inc., 59 Temple Place, Suite 330, Boston, MA  02111-1307  USA
 */

#include <linux/kernel.h>
#include <linux/module.h>
#include <linux/irq.h>

#include <asm/machdep.h>
#include <asm/udbg.h>
#include <asm/lv1call.h>
#include <asm/smp.h>

#include "platform.h"

#if defined(DEBUG)
#define DBG udbg_printf
#else
#define DBG pr_debug
#endif

/**
 * struct ps3_bmp - a per cpu irq status and mask bitmap structure
 * @status: 256 bit status bitmap indexed by plug
 * @unused_1:
 * @mask: 256 bit mask bitmap indexed by plug
 * @unused_2:
 * @lock:
 * @ipi_debug_brk_mask:
 *
 * The HV maintains per SMT thread mappings of HV outlet to HV plug on
 * behalf of the guest.  These mappings are implemented as 256 bit guest
 * supplied bitmaps indexed by plug number.  The addresses of the bitmaps
 * are registered with the HV through lv1_configure_irq_state_bitmap().
 * The HV requires that the 512 bits of status + mask not cross a page
 * boundary.  PS3_BMP_MINALIGN is used to define this minimal 64 byte
 * alignment.
 *
 * The HV supports 256 plugs per thread, assigned as {0..255}, for a total
 * of 512 plugs supported on a processor.  To simplify the logic this
 * implementation equates HV plug value to Linux virq value, constrains each
 * interrupt to have a system wide unique plug number, and limits the range
 * of the plug values to map into the first dword of the bitmaps.  This
 * gives a usable range of plug values of  {NUM_ISA_INTERRUPTS..63}.  Note
 * that there is no constraint on how many in this set an individual thread
 * can acquire.
 *
 * The mask is declared as unsigned long so we can use set/clear_bit on it.
 */

#define PS3_BMP_MINALIGN 64

struct ps3_bmp {
	struct {
		u64 status;
		u64 unused_1[3];
		unsigned long mask;
		u64 unused_2[3];
	};
	u64 ipi_debug_brk_mask;
	spinlock_t lock;
};

/**
 * struct ps3_private - a per cpu data structure
 * @bmp: ps3_bmp structure
 * @ppe_id: HV logical_ppe_id
 * @thread_id: HV thread_id
 */

struct ps3_private {
	struct ps3_bmp bmp __attribute__ ((aligned (PS3_BMP_MINALIGN)));
	u64 ppe_id;
	u64 thread_id;
};

static DEFINE_PER_CPU(struct ps3_private, ps3_private);

/**
 * ps3_chip_mask - Set an interrupt mask bit in ps3_bmp.
 * @virq: The assigned Linux virq.
 *
 * Sets ps3_bmp.mask and calls lv1_did_update_interrupt_mask().
 */

static void ps3_chip_mask(struct irq_data *d)
{
	struct ps3_private *pd = irq_data_get_irq_chip_data(d);
	unsigned long flags;

	pr_debug("%s:%d: thread_id %llu, virq %d\n", __func__, __LINE__,
		pd->thread_id, d->irq);

	local_irq_save(flags);
	clear_bit(63 - d->irq, &pd->bmp.mask);
	lv1_did_update_interrupt_mask(pd->ppe_id, pd->thread_id);
	local_irq_restore(flags);
}

/**
 * ps3_chip_unmask - Clear an interrupt mask bit in ps3_bmp.
 * @virq: The assigned Linux virq.
 *
 * Clears ps3_bmp.mask and calls lv1_did_update_interrupt_mask().
 */

static void ps3_chip_unmask(struct irq_data *d)
{
	struct ps3_private *pd = irq_data_get_irq_chip_data(d);
	unsigned long flags;

	pr_debug("%s:%d: thread_id %llu, virq %d\n", __func__, __LINE__,
		pd->thread_id, d->irq);

	local_irq_save(flags);
	set_bit(63 - d->irq, &pd->bmp.mask);
	lv1_did_update_interrupt_mask(pd->ppe_id, pd->thread_id);
	local_irq_restore(flags);
}

/**
 * ps3_chip_eoi - HV end-of-interrupt.
 * @virq: The assigned Linux virq.
 *
 * Calls lv1_end_of_interrupt_ext().
 */

static void ps3_chip_eoi(struct irq_data *d)
{
	const struct ps3_private *pd = irq_data_get_irq_chip_data(d);
	lv1_end_of_interrupt_ext(pd->ppe_id, pd->thread_id, d->irq);
}

/**
 * ps3_irq_chip - Represents the ps3_bmp as a Linux struct irq_chip.
 */

static struct irq_chip ps3_irq_chip = {
	.name = "ps3",
	.irq_mask = ps3_chip_mask,
	.irq_unmask = ps3_chip_unmask,
	.irq_eoi = ps3_chip_eoi,
};

/**
 * ps3_virq_setup - virq related setup.
 * @cpu: enum ps3_cpu_binding indicating the cpu the interrupt should be
 * serviced on.
 * @outlet: The HV outlet from the various create outlet routines.
 * @virq: The assigned Linux virq.
 *
 * Calls irq_create_mapping() to get a virq and sets the chip data to
 * ps3_private data.
 */

static int ps3_virq_setup(enum ps3_cpu_binding cpu, unsigned long outlet,
			  unsigned int *virq)
{
	int result;
	struct ps3_private *pd;

	/* This defines the default interrupt distribution policy. */

	if (cpu == PS3_BINDING_CPU_ANY)
		cpu = 0;

	pd = &per_cpu(ps3_private, cpu);

	*virq = irq_create_mapping(NULL, outlet);

	if (*virq == NO_IRQ) {
		pr_debug("%s:%d: irq_create_mapping failed: outlet %lu\n",
			__func__, __LINE__, outlet);
		result = -ENOMEM;
		goto fail_create;
	}

	pr_debug("%s:%d: outlet %lu => cpu %u, virq %u\n", __func__, __LINE__,
		outlet, cpu, *virq);

	result = irq_set_chip_data(*virq, pd);

	if (result) {
		pr_debug("%s:%d: irq_set_chip_data failed\n",
			__func__, __LINE__);
		goto fail_set;
	}

	ps3_chip_mask(irq_get_irq_data(*virq));

	return result;

fail_set:
	irq_dispose_mapping(*virq);
fail_create:
	return result;
}

/**
 * ps3_virq_destroy - virq related teardown.
 * @virq: The assigned Linux virq.
 *
 * Clears chip data and calls irq_dispose_mapping() for the virq.
 */

static int ps3_virq_destroy(unsigned int virq)
{
	const struct ps3_private *pd = irq_get_chip_data(virq);

	pr_debug("%s:%d: ppe_id %llu, thread_id %llu, virq %u\n", __func__,
		__LINE__, pd->ppe_id, pd->thread_id, virq);

	irq_set_chip_data(virq, NULL);
	irq_dispose_mapping(virq);

	pr_debug("%s:%d <-\n", __func__, __LINE__);
	return 0;
}

/**
 * ps3_irq_plug_setup - Generic outlet and virq related setup.
 * @cpu: enum ps3_cpu_binding indicating the cpu the interrupt should be
 * serviced on.
 * @outlet: The HV outlet from the various create outlet routines.
 * @virq: The assigned Linux virq.
 *
 * Sets up virq and connects the irq plug.
 */

int ps3_irq_plug_setup(enum ps3_cpu_binding cpu, unsigned long outlet,
	unsigned int *virq)
{
	int result;
	struct ps3_private *pd;

	result = ps3_virq_setup(cpu, outlet, virq);

	if (result) {
		pr_debug("%s:%d: ps3_virq_setup failed\n", __func__, __LINE__);
		goto fail_setup;
	}

	pd = irq_get_chip_data(*virq);

	/* Binds outlet to cpu + virq. */

	result = lv1_connect_irq_plug_ext(pd->ppe_id, pd->thread_id, *virq,
		outlet, 0);

	if (result) {
		pr_info("%s:%d: lv1_connect_irq_plug_ext failed: %s\n",
		__func__, __LINE__, ps3_result(result));
		result = -EPERM;
		goto fail_connect;
	}

	return result;

fail_connect:
	ps3_virq_destroy(*virq);
fail_setup:
	return result;
}
EXPORT_SYMBOL_GPL(ps3_irq_plug_setup);

/**
 * ps3_irq_plug_destroy - Generic outlet and virq related teardown.
 * @virq: The assigned Linux virq.
 *
 * Disconnects the irq plug and tears down virq.
 * Do not call for system bus event interrupts setup with
 * ps3_sb_event_receive_port_setup().
 */

int ps3_irq_plug_destroy(unsigned int virq)
{
	int result;
	const struct ps3_private *pd = irq_get_chip_data(virq);

	pr_debug("%s:%d: ppe_id %llu, thread_id %llu, virq %u\n", __func__,
		__LINE__, pd->ppe_id, pd->thread_id, virq);

	ps3_chip_mask(irq_get_irq_data(virq));

	result = lv1_disconnect_irq_plug_ext(pd->ppe_id, pd->thread_id, virq);

	if (result)
		pr_info("%s:%d: lv1_disconnect_irq_plug_ext failed: %s\n",
		__func__, __LINE__, ps3_result(result));

	ps3_virq_destroy(virq);

	return result;
}
EXPORT_SYMBOL_GPL(ps3_irq_plug_destroy);

/**
 * ps3_event_receive_port_setup - Setup an event receive port.
 * @cpu: enum ps3_cpu_binding indicating the cpu the interrupt should be
 * serviced on.
 * @virq: The assigned Linux virq.
 *
 * The virq can be used with lv1_connect_interrupt_event_receive_port() to
 * arrange to receive interrupts from system-bus devices, or with
 * ps3_send_event_locally() to signal events.
 */

int ps3_event_receive_port_setup(enum ps3_cpu_binding cpu, unsigned int *virq)
{
	int result;
	u64 outlet;

	result = lv1_construct_event_receive_port(&outlet);

	if (result) {
		pr_debug("%s:%d: lv1_construct_event_receive_port failed: %s\n",
			__func__, __LINE__, ps3_result(result));
		*virq = NO_IRQ;
		return result;
	}

	result = ps3_irq_plug_setup(cpu, outlet, virq);
	BUG_ON(result);

	return result;
}
EXPORT_SYMBOL_GPL(ps3_event_receive_port_setup);

/**
 * ps3_event_receive_port_destroy - Destroy an event receive port.
 * @virq: The assigned Linux virq.
 *
 * Since ps3_event_receive_port_destroy destroys the receive port outlet,
 * SB devices need to call disconnect_interrupt_event_receive_port() before
 * this.
 */

int ps3_event_receive_port_destroy(unsigned int virq)
{
	int result;

	pr_debug(" -> %s:%d virq %u\n", __func__, __LINE__, virq);

	ps3_chip_mask(irq_get_irq_data(virq));

	result = lv1_destruct_event_receive_port(virq_to_hw(virq));

	if (result)
		pr_debug("%s:%d: lv1_destruct_event_receive_port failed: %s\n",
			__func__, __LINE__, ps3_result(result));

	/*
	 * Don't call ps3_virq_destroy() here since ps3_smp_cleanup_cpu()
	 * calls from interrupt context (smp_call_function) when kexecing.
	 */

	pr_debug(" <- %s:%d\n", __func__, __LINE__);
	return result;
}

int ps3_send_event_locally(unsigned int virq)
{
	return lv1_send_event_locally(virq_to_hw(virq));
}

/**
 * ps3_sb_event_receive_port_setup - Setup a system bus event receive port.
 * @cpu: enum ps3_cpu_binding indicating the cpu the interrupt should be
 * serviced on.
 * @dev: The system bus device instance.
 * @virq: The assigned Linux virq.
 *
 * An event irq represents a virtual device interrupt.  The interrupt_id
 * coresponds to the software interrupt number.
 */

int ps3_sb_event_receive_port_setup(struct ps3_system_bus_device *dev,
	enum ps3_cpu_binding cpu, unsigned int *virq)
{
	/* this should go in system-bus.c */

	int result;

	result = ps3_event_receive_port_setup(cpu, virq);

	if (result)
		return result;

	result = lv1_connect_interrupt_event_receive_port(dev->bus_id,
		dev->dev_id, virq_to_hw(*virq), dev->interrupt_id);

	if (result) {
		pr_debug("%s:%d: lv1_connect_interrupt_event_receive_port"
			" failed: %s\n", __func__, __LINE__,
			ps3_result(result));
		ps3_event_receive_port_destroy(*virq);
		*virq = NO_IRQ;
		return result;
	}

	pr_debug("%s:%d: interrupt_id %u, virq %u\n", __func__, __LINE__,
		dev->interrupt_id, *virq);

	return 0;
}
EXPORT_SYMBOL(ps3_sb_event_receive_port_setup);

int ps3_sb_event_receive_port_destroy(struct ps3_system_bus_device *dev,
	unsigned int virq)
{
	/* this should go in system-bus.c */

	int result;

	pr_debug(" -> %s:%d: interrupt_id %u, virq %u\n", __func__, __LINE__,
		dev->interrupt_id, virq);

	result = lv1_disconnect_interrupt_event_receive_port(dev->bus_id,
		dev->dev_id, virq_to_hw(virq), dev->interrupt_id);

	if (result)
		pr_debug("%s:%d: lv1_disconnect_interrupt_event_receive_port"
			" failed: %s\n", __func__, __LINE__,
			ps3_result(result));

	result = ps3_event_receive_port_destroy(virq);
	BUG_ON(result);

	/*
	 * ps3_event_receive_port_destroy() destroys the IRQ plug,
	 * so don't call ps3_irq_plug_destroy() here.
	 */

	result = ps3_virq_destroy(virq);
	BUG_ON(result);

	pr_debug(" <- %s:%d\n", __func__, __LINE__);
	return result;
}
EXPORT_SYMBOL(ps3_sb_event_receive_port_destroy);

/**
 * ps3_io_irq_setup - Setup a system bus io irq.
 * @cpu: enum ps3_cpu_binding indicating the cpu the interrupt should be
 * serviced on.
 * @interrupt_id: The device interrupt id read from the system repository.
 * @virq: The assigned Linux virq.
 *
 * An io irq represents a non-virtualized device interrupt.  interrupt_id
 * coresponds to the interrupt number of the interrupt controller.
 */

int ps3_io_irq_setup(enum ps3_cpu_binding cpu, unsigned int interrupt_id,
	unsigned int *virq)
{
	int result;
	u64 outlet;

	result = lv1_construct_io_irq_outlet(interrupt_id, &outlet);

	if (result) {
		pr_debug("%s:%d: lv1_construct_io_irq_outlet failed: %s\n",
			__func__, __LINE__, ps3_result(result));
		return result;
	}

	result = ps3_irq_plug_setup(cpu, outlet, virq);
	BUG_ON(result);

	return result;
}
EXPORT_SYMBOL_GPL(ps3_io_irq_setup);

int ps3_io_irq_destroy(unsigned int virq)
{
	int result;
	unsigned long outlet = virq_to_hw(virq);

	ps3_chip_mask(irq_get_irq_data(virq));

	/*
	 * lv1_destruct_io_irq_outlet() will destroy the IRQ plug,
	 * so call ps3_irq_plug_destroy() first.
	 */

	result = ps3_irq_plug_destroy(virq);
	BUG_ON(result);

	result = lv1_destruct_io_irq_outlet(outlet);

	if (result)
		pr_debug("%s:%d: lv1_destruct_io_irq_outlet failed: %s\n",
			__func__, __LINE__, ps3_result(result));

	return result;
}
EXPORT_SYMBOL_GPL(ps3_io_irq_destroy);

/**
 * ps3_vuart_irq_setup - Setup the system virtual uart virq.
 * @cpu: enum ps3_cpu_binding indicating the cpu the interrupt should be
 * serviced on.
 * @virt_addr_bmp: The caller supplied virtual uart interrupt bitmap.
 * @virq: The assigned Linux virq.
 *
 * The system supports only a single virtual uart, so multiple calls without
 * freeing the interrupt will return a wrong state error.
 */

int ps3_vuart_irq_setup(enum ps3_cpu_binding cpu, void* virt_addr_bmp,
	unsigned int *virq)
{
	int result;
	u64 outlet;
	u64 lpar_addr;

	BUG_ON(!is_kernel_addr((u64)virt_addr_bmp));

	lpar_addr = ps3_mm_phys_to_lpar(__pa(virt_addr_bmp));

	result = lv1_configure_virtual_uart_irq(lpar_addr, &outlet);

	if (result) {
		pr_debug("%s:%d: lv1_configure_virtual_uart_irq failed: %s\n",
			__func__, __LINE__, ps3_result(result));
		return result;
	}

	result = ps3_irq_plug_setup(cpu, outlet, virq);
	BUG_ON(result);

	return result;
}
EXPORT_SYMBOL_GPL(ps3_vuart_irq_setup);

int ps3_vuart_irq_destroy(unsigned int virq)
{
	int result;

	ps3_chip_mask(irq_get_irq_data(virq));
	result = lv1_deconfigure_virtual_uart_irq();

	if (result) {
		pr_debug("%s:%d: lv1_configure_virtual_uart_irq failed: %s\n",
			__func__, __LINE__, ps3_result(result));
		return result;
	}

	result = ps3_irq_plug_destroy(virq);
	BUG_ON(result);

	return result;
}
EXPORT_SYMBOL_GPL(ps3_vuart_irq_destroy);

/**
 * ps3_spe_irq_setup - Setup an spe virq.
 * @cpu: enum ps3_cpu_binding indicating the cpu the interrupt should be
 * serviced on.
 * @spe_id: The spe_id returned from lv1_construct_logical_spe().
 * @class: The spe interrupt class {0,1,2}.
 * @virq: The assigned Linux virq.
 *
 */

int ps3_spe_irq_setup(enum ps3_cpu_binding cpu, unsigned long spe_id,
	unsigned int class, unsigned int *virq)
{
	int result;
	u64 outlet;

	BUG_ON(class > 2);

	result = lv1_get_spe_irq_outlet(spe_id, class, &outlet);

	if (result) {
		pr_debug("%s:%d: lv1_get_spe_irq_outlet failed: %s\n",
			__func__, __LINE__, ps3_result(result));
		return result;
	}

	result = ps3_irq_plug_setup(cpu, outlet, virq);
	BUG_ON(result);

	return result;
}

int ps3_spe_irq_destroy(unsigned int virq)
{
	int result;

	ps3_chip_mask(irq_get_irq_data(virq));

	result = ps3_irq_plug_destroy(virq);
	BUG_ON(result);

	return result;
}


#define PS3_INVALID_OUTLET ((irq_hw_number_t)-1)
#define PS3_PLUG_MAX 63

#if defined(DEBUG)
static void _dump_64_bmp(const char *header, const u64 *p, unsigned cpu,
	const char* func, int line)
{
	pr_debug("%s:%d: %s %u {%04lx_%04lx_%04lx_%04lx}\n",
		func, line, header, cpu,
		*p >> 48, (*p >> 32) & 0xffff, (*p >> 16) & 0xffff,
		*p & 0xffff);
}

static void __maybe_unused _dump_256_bmp(const char *header,
	const u64 *p, unsigned cpu, const char* func, int line)
{
	pr_debug("%s:%d: %s %u {%016lx:%016lx:%016lx:%016lx}\n",
		func, line, header, cpu, p[0], p[1], p[2], p[3]);
}

#define dump_bmp(_x) _dump_bmp(_x, __func__, __LINE__)
static void _dump_bmp(struct ps3_private* pd, const char* func, int line)
{
	unsigned long flags;

	spin_lock_irqsave(&pd->bmp.lock, flags);
	_dump_64_bmp("stat", &pd->bmp.status, pd->thread_id, func, line);
	_dump_64_bmp("mask", &pd->bmp.mask, pd->thread_id, func, line);
	spin_unlock_irqrestore(&pd->bmp.lock, flags);
}

#define dump_mask(_x) _dump_mask(_x, __func__, __LINE__)
static void __maybe_unused _dump_mask(struct ps3_private *pd,
	const char* func, int line)
{
	unsigned long flags;

	spin_lock_irqsave(&pd->bmp.lock, flags);
	_dump_64_bmp("mask", &pd->bmp.mask, pd->thread_id, func, line);
	spin_unlock_irqrestore(&pd->bmp.lock, flags);
}
#else
static void dump_bmp(struct ps3_private* pd) {};
#endif /* defined(DEBUG) */

<<<<<<< HEAD
static void ps3_host_unmap(struct irq_host *h, unsigned int virq)
{
	irq_set_chip_data(virq, NULL);
}

=======
>>>>>>> d762f438
static int ps3_host_map(struct irq_host *h, unsigned int virq,
	irq_hw_number_t hwirq)
{
	pr_debug("%s:%d: hwirq %lu, virq %u\n", __func__, __LINE__, hwirq,
		virq);

	irq_set_chip_and_handler(virq, &ps3_irq_chip, handle_fasteoi_irq);

	return 0;
}

static int ps3_host_match(struct irq_host *h, struct device_node *np)
{
	/* Match all */
	return 1;
}

static struct irq_host_ops ps3_host_ops = {
	.map = ps3_host_map,
	.match = ps3_host_match,
};

void __init ps3_register_ipi_debug_brk(unsigned int cpu, unsigned int virq)
{
	struct ps3_private *pd = &per_cpu(ps3_private, cpu);

	pd->bmp.ipi_debug_brk_mask = 0x8000000000000000UL >> virq;

	pr_debug("%s:%d: cpu %u, virq %u, mask %llxh\n", __func__, __LINE__,
		cpu, virq, pd->bmp.ipi_debug_brk_mask);
}

static unsigned int ps3_get_irq(void)
{
	struct ps3_private *pd = &__get_cpu_var(ps3_private);
	u64 x = (pd->bmp.status & pd->bmp.mask);
	unsigned int plug;

	/* check for ipi break first to stop this cpu ASAP */

	if (x & pd->bmp.ipi_debug_brk_mask)
		x &= pd->bmp.ipi_debug_brk_mask;

	asm volatile("cntlzd %0,%1" : "=r" (plug) : "r" (x));
	plug &= 0x3f;

	if (unlikely(plug == NO_IRQ)) {
		pr_debug("%s:%d: no plug found: thread_id %llu\n", __func__,
			__LINE__, pd->thread_id);
		dump_bmp(&per_cpu(ps3_private, 0));
		dump_bmp(&per_cpu(ps3_private, 1));
		return NO_IRQ;
	}

#if defined(DEBUG)
	if (unlikely(plug < NUM_ISA_INTERRUPTS || plug > PS3_PLUG_MAX)) {
		dump_bmp(&per_cpu(ps3_private, 0));
		dump_bmp(&per_cpu(ps3_private, 1));
		BUG();
	}
#endif
	return plug;
}

void __init ps3_init_IRQ(void)
{
	int result;
	unsigned cpu;
	struct irq_host *host;

	host = irq_alloc_host(NULL, IRQ_HOST_MAP_NOMAP, 0, &ps3_host_ops,
		PS3_INVALID_OUTLET);
	irq_set_default_host(host);
	irq_set_virq_count(PS3_PLUG_MAX + 1);

	for_each_possible_cpu(cpu) {
		struct ps3_private *pd = &per_cpu(ps3_private, cpu);

		lv1_get_logical_ppe_id(&pd->ppe_id);
		pd->thread_id = get_hard_smp_processor_id(cpu);
		spin_lock_init(&pd->bmp.lock);

		pr_debug("%s:%d: ppe_id %llu, thread_id %llu, bmp %lxh\n",
			__func__, __LINE__, pd->ppe_id, pd->thread_id,
			ps3_mm_phys_to_lpar(__pa(&pd->bmp)));

		result = lv1_configure_irq_state_bitmap(pd->ppe_id,
			pd->thread_id, ps3_mm_phys_to_lpar(__pa(&pd->bmp)));

		if (result)
			pr_debug("%s:%d: lv1_configure_irq_state_bitmap failed:"
				" %s\n", __func__, __LINE__,
				ps3_result(result));
	}

	ppc_md.get_irq = ps3_get_irq;
}

void ps3_shutdown_IRQ(int cpu)
{
	int result;
	u64 ppe_id;
	u64 thread_id = get_hard_smp_processor_id(cpu);

	lv1_get_logical_ppe_id(&ppe_id);
	result = lv1_configure_irq_state_bitmap(ppe_id, thread_id, 0);

	DBG("%s:%d: lv1_configure_irq_state_bitmap (%llu:%llu/%d) %s\n", __func__,
		__LINE__, ppe_id, thread_id, cpu, ps3_result(result));
}<|MERGE_RESOLUTION|>--- conflicted
+++ resolved
@@ -659,14 +659,6 @@
 static void dump_bmp(struct ps3_private* pd) {};
 #endif /* defined(DEBUG) */
 
-<<<<<<< HEAD
-static void ps3_host_unmap(struct irq_host *h, unsigned int virq)
-{
-	irq_set_chip_data(virq, NULL);
-}
-
-=======
->>>>>>> d762f438
 static int ps3_host_map(struct irq_host *h, unsigned int virq,
 	irq_hw_number_t hwirq)
 {
