/*
 * Copyright 2012 Linaro Ltd
 *
 * The code contained herein is licensed under the GNU General Public
 * License. You may obtain a copy of the GNU General Public License
 * Version 2 or later at the following locations:
 *
 * http://www.opensource.org/licenses/gpl-license.html
 * http://www.gnu.org/copyleft/gpl.html
 */

/include/ "skeleton.dtsi"

/ {
	soc-u9500 {
		#address-cells = <1>;
		#size-cells = <1>;
		compatible = "stericsson,db8500";
		interrupt-parent = <&intc>;
		ranges;

		intc: interrupt-controller@a0411000 {
			compatible = "arm,cortex-a9-gic";
			#interrupt-cells = <3>;
			#address-cells = <1>;
			interrupt-controller;
			reg = <0xa0411000 0x1000>,
			      <0xa0410100 0x100>;
		};

		L2: l2-cache {
			compatible = "arm,pl310-cache";
			reg = <0xa0412000 0x1000>;
			interrupts = <0 13 4>;
			cache-unified;
			cache-level = <2>;
		};

		pmu {
			compatible = "arm,cortex-a9-pmu";
			interrupts = <0 7 0x4>;
		};

		timer@a0410600 {
			compatible = "arm,cortex-a9-twd-timer";
			reg = <0xa0410600 0x20>;
			interrupts = <1 13 0x304>;
		};

		rtc@80154000 {
			compatible = "arm,rtc-pl031", "arm,primecell";
			reg = <0x80154000 0x1000>;
			interrupts = <0 18 0x4>;
		};

		gpio0: gpio@8012e000 {
			compatible = "stericsson,db8500-gpio",
				"st,nomadik-gpio";
			reg =  <0x8012e000 0x80>;
			interrupts = <0 119 0x4>;
			interrupt-controller;
			#interrupt-cells = <2>;
			st,supports-sleepmode;
			gpio-controller;
			#gpio-cells = <2>;
			gpio-bank = <0>;
		};

		gpio1: gpio@8012e080 {
			compatible = "stericsson,db8500-gpio",
				"st,nomadik-gpio";
			reg =  <0x8012e080 0x80>;
			interrupts = <0 120 0x4>;
			interrupt-controller;
			#interrupt-cells = <2>;
			st,supports-sleepmode;
			gpio-controller;
			#gpio-cells = <2>;
			gpio-bank = <1>;
		};

		gpio2: gpio@8000e000 {
			compatible = "stericsson,db8500-gpio",
				"st,nomadik-gpio";
			reg =  <0x8000e000 0x80>;
			interrupts = <0 121 0x4>;
			interrupt-controller;
			#interrupt-cells = <2>;
			st,supports-sleepmode;
			gpio-controller;
			#gpio-cells = <2>;
			gpio-bank = <2>;
		};

		gpio3: gpio@8000e080 {
			compatible = "stericsson,db8500-gpio",
				"st,nomadik-gpio";
			reg =  <0x8000e080 0x80>;
			interrupts = <0 122 0x4>;
			interrupt-controller;
			#interrupt-cells = <2>;
			st,supports-sleepmode;
			gpio-controller;
			#gpio-cells = <2>;
			gpio-bank = <3>;
		};

		gpio4: gpio@8000e100 {
			compatible = "stericsson,db8500-gpio",
				"st,nomadik-gpio";
			reg =  <0x8000e100 0x80>;
			interrupts = <0 123 0x4>;
			interrupt-controller;
			#interrupt-cells = <2>;
			st,supports-sleepmode;
			gpio-controller;
			#gpio-cells = <2>;
			gpio-bank = <4>;
		};

		gpio5: gpio@8000e180 {
			compatible = "stericsson,db8500-gpio",
				"st,nomadik-gpio";
			reg =  <0x8000e180 0x80>;
			interrupts = <0 124 0x4>;
			interrupt-controller;
			#interrupt-cells = <2>;
			st,supports-sleepmode;
			gpio-controller;
			#gpio-cells = <2>;
			gpio-bank = <5>;
		};

		gpio6: gpio@8011e000 {
			compatible = "stericsson,db8500-gpio",
				"st,nomadik-gpio";
			reg =  <0x8011e000 0x80>;
			interrupts = <0 125 0x4>;
			interrupt-controller;
			#interrupt-cells = <2>;
			st,supports-sleepmode;
			gpio-controller;
			#gpio-cells = <2>;
			gpio-bank = <6>;
		};

		gpio7: gpio@8011e080 {
			compatible = "stericsson,db8500-gpio",
				"st,nomadik-gpio";
			reg =  <0x8011e080 0x80>;
			interrupts = <0 126 0x4>;
			interrupt-controller;
			#interrupt-cells = <2>;
			st,supports-sleepmode;
			gpio-controller;
			#gpio-cells = <2>;
			gpio-bank = <7>;
		};

		gpio8: gpio@a03fe000 {
			compatible = "stericsson,db8500-gpio",
				"st,nomadik-gpio";
			reg =  <0xa03fe000 0x80>;
			interrupts = <0 127 0x4>;
			interrupt-controller;
			#interrupt-cells = <2>;
			st,supports-sleepmode;
			gpio-controller;
			#gpio-cells = <2>;
			gpio-bank = <8>;
		};

		pinctrl {
			compatible = "stericsson,nmk-pinctrl";
			prcm = <&prcmu>;
		};

		usb@a03e0000 {
			compatible = "stericsson,db8500-musb",
				"mentor,musb";
			reg = <0xa03e0000 0x10000>;
			interrupts = <0 23 0x4>;
		};

		dma-controller@801C0000 {
			compatible = "stericsson,db8500-dma40",
					"stericsson,dma40";
			reg = <0x801C0000 0x1000 0x40010000 0x800>;
			interrupts = <0 25 0x4>;
		};

		prcmu: prcmu@80157000 {
			compatible = "stericsson,db8500-prcmu";
<<<<<<< HEAD
			reg = <0x80157000 0x1000>, <0x801b0000 0x8000>, <0x801b8000 0x1000>;
			reg-names = "prcmu", "prcmu-tcpm", "prcmu-tcdm";
=======
			reg = <0x80157000 0x2000>;
			reg-names = "prcmu";
>>>>>>> e74fc973
			interrupts = <0 47 0x4>;
			#address-cells = <1>;
			#size-cells = <1>;
			interrupt-controller;
			#interrupt-cells = <2>;
			ranges;

			prcmu-timer-4@80157450 {
				compatible = "stericsson,db8500-prcmu-timer-4";
				reg = <0x80157450 0xC>;
			};

			thermal@801573c0 {
				compatible = "stericsson,db8500-thermal";
				reg = <0x801573c0 0x40>;
				interrupts = <21 0x4>, <22 0x4>;
				interrupt-names = "IRQ_HOTMON_LOW", "IRQ_HOTMON_HIGH";
				status = "disabled";
			 };

			db8500-prcmu-regulators {
				compatible = "stericsson,db8500-prcmu-regulator";

				// DB8500_REGULATOR_VAPE
				db8500_vape_reg: db8500_vape {
					regulator-compatible = "db8500_vape";
					regulator-always-on;
				};

				// DB8500_REGULATOR_VARM
				db8500_varm_reg: db8500_varm {
					regulator-compatible = "db8500_varm";
				};

				// DB8500_REGULATOR_VMODEM
				db8500_vmodem_reg: db8500_vmodem {
					regulator-compatible = "db8500_vmodem";
				};

				// DB8500_REGULATOR_VPLL
				db8500_vpll_reg: db8500_vpll {
					regulator-compatible = "db8500_vpll";
				};

				// DB8500_REGULATOR_VSMPS1
				db8500_vsmps1_reg: db8500_vsmps1 {
					regulator-compatible = "db8500_vsmps1";
				};

				// DB8500_REGULATOR_VSMPS2
				db8500_vsmps2_reg: db8500_vsmps2 {
					regulator-compatible = "db8500_vsmps2";
				};

				// DB8500_REGULATOR_VSMPS3
				db8500_vsmps3_reg: db8500_vsmps3 {
					regulator-compatible = "db8500_vsmps3";
				};

				// DB8500_REGULATOR_VRF1
				db8500_vrf1_reg: db8500_vrf1 {
					regulator-compatible = "db8500_vrf1";
				};

				// DB8500_REGULATOR_SWITCH_SVAMMDSP
				db8500_sva_mmdsp_reg: db8500_sva_mmdsp {
					regulator-compatible = "db8500_sva_mmdsp";
				};

				// DB8500_REGULATOR_SWITCH_SVAMMDSPRET
				db8500_sva_mmdsp_ret_reg: db8500_sva_mmdsp_ret {
					regulator-compatible = "db8500_sva_mmdsp_ret";
				};

				// DB8500_REGULATOR_SWITCH_SVAPIPE
				db8500_sva_pipe_reg: db8500_sva_pipe {
					regulator-compatible = "db8500_sva_pipe";
				};

				// DB8500_REGULATOR_SWITCH_SIAMMDSP
				db8500_sia_mmdsp_reg: db8500_sia_mmdsp {
					regulator-compatible = "db8500_sia_mmdsp";
				};

				// DB8500_REGULATOR_SWITCH_SIAMMDSPRET
				db8500_sia_mmdsp_ret_reg: db8500_sia_mmdsp_ret {
				};

				// DB8500_REGULATOR_SWITCH_SIAPIPE
				db8500_sia_pipe_reg: db8500_sia_pipe {
					regulator-compatible = "db8500_sia_pipe";
				};

				// DB8500_REGULATOR_SWITCH_SGA
				db8500_sga_reg: db8500_sga {
					regulator-compatible = "db8500_sga";
					vin-supply = <&db8500_vape_reg>;
				};

				// DB8500_REGULATOR_SWITCH_B2R2_MCDE
				db8500_b2r2_mcde_reg: db8500_b2r2_mcde {
					regulator-compatible = "db8500_b2r2_mcde";
					vin-supply = <&db8500_vape_reg>;
				};

				// DB8500_REGULATOR_SWITCH_ESRAM12
				db8500_esram12_reg: db8500_esram12 {
					regulator-compatible = "db8500_esram12";
				};

				// DB8500_REGULATOR_SWITCH_ESRAM12RET
				db8500_esram12_ret_reg: db8500_esram12_ret {
					regulator-compatible = "db8500_esram12_ret";
				};

				// DB8500_REGULATOR_SWITCH_ESRAM34
				db8500_esram34_reg: db8500_esram34 {
					regulator-compatible = "db8500_esram34";
				};

				// DB8500_REGULATOR_SWITCH_ESRAM34RET
				db8500_esram34_ret_reg: db8500_esram34_ret {
					regulator-compatible = "db8500_esram34_ret";
				};
			};

			ab8500 {
				compatible = "stericsson,ab8500";
				interrupt-parent = <&intc>;
				interrupts = <0 40 0x4>;
				interrupt-controller;
				#interrupt-cells = <2>;

				ab8500-rtc {
					compatible = "stericsson,ab8500-rtc";
					interrupts = <17 0x4
					              18 0x4>;
					interrupt-names = "60S", "ALARM";
				};

				ab8500-gpadc {
					compatible = "stericsson,ab8500-gpadc";
					interrupts = <32 0x4
						      39 0x4>;
					interrupt-names = "HW_CONV_END", "SW_CONV_END";
					vddadc-supply = <&ab8500_ldo_tvout_reg>;
				};

				ab8500_battery: ab8500_battery {
					stericsson,battery-type = "LIPO";
					thermistor-on-batctrl;
				};

				ab8500_fg {
					compatible = "stericsson,ab8500-fg";
					battery	   = <&ab8500_battery>;
				};

				ab8500_btemp {
					compatible = "stericsson,ab8500-btemp";
					battery	   = <&ab8500_battery>;
				};

				ab8500_charger {
					compatible	= "stericsson,ab8500-charger";
					battery		= <&ab8500_battery>;
					vddadc-supply	= <&ab8500_ldo_tvout_reg>;
				};

				ab8500_chargalg {
					compatible	= "stericsson,ab8500-chargalg";
					battery		= <&ab8500_battery>;
				};

				ab8500_usb {
					compatible = "stericsson,ab8500-usb";
					interrupts = < 90 0x4
						       96 0x4
						       14 0x4
						       15 0x4
						       79 0x4
						       74 0x4
						       75 0x4>;
					interrupt-names = "ID_WAKEUP_R",
							  "ID_WAKEUP_F",
							  "VBUS_DET_F",
							  "VBUS_DET_R",
							  "USB_LINK_STATUS",
							  "USB_ADP_PROBE_PLUG",
							  "USB_ADP_PROBE_UNPLUG";
					vddulpivio18-supply = <&ab8500_ldo_initcore_reg>;
					v-ape-supply = <&db8500_vape_reg>;
					musb_1v8-supply = <&db8500_vsmps2_reg>;
				};

				ab8500-ponkey {
					compatible = "stericsson,ab8500-poweron-key";
					interrupts = <6 0x4
						      7 0x4>;
					interrupt-names = "ONKEY_DBF", "ONKEY_DBR";
				};

				ab8500-sysctrl {
					compatible = "stericsson,ab8500-sysctrl";
				};

				ab8500-pwm {
					compatible = "stericsson,ab8500-pwm";
				};

				ab8500-debugfs {
					compatible = "stericsson,ab8500-debug";
				};

				codec: ab8500-codec {
					compatible = "stericsson,ab8500-codec";

					stericsson,earpeice-cmv = <950>; /* Units in mV. */
				};

				ab8500-regulators {
					compatible = "stericsson,ab8500-regulator";

					// supplies to the display/camera
					ab8500_ldo_aux1_reg: ab8500_ldo_aux1 {
						regulator-compatible = "ab8500_ldo_aux1";
						regulator-min-microvolt = <2500000>;
						regulator-max-microvolt = <2900000>;
						regulator-boot-on;
						/* BUG: If turned off MMC will be affected. */
						regulator-always-on;
					};

					// supplies to the on-board eMMC
					ab8500_ldo_aux2_reg: ab8500_ldo_aux2 {
						regulator-compatible = "ab8500_ldo_aux2";
						regulator-min-microvolt = <1100000>;
						regulator-max-microvolt = <3300000>;
					};

					// supply for VAUX3; SDcard slots
					ab8500_ldo_aux3_reg: ab8500_ldo_aux3 {
						regulator-compatible = "ab8500_ldo_aux3";
						regulator-min-microvolt = <1100000>;
						regulator-max-microvolt = <3300000>;
					};

					// supply for v-intcore12; VINTCORE12 LDO
					ab8500_ldo_initcore_reg: ab8500_ldo_initcore {
						regulator-compatible = "ab8500_ldo_initcore";
					};

					// supply for tvout; gpadc; TVOUT LDO
					ab8500_ldo_tvout_reg: ab8500_ldo_tvout {
						regulator-compatible = "ab8500_ldo_tvout";
					};

					// supply for ab8500-usb; USB LDO
					ab8500_ldo_usb_reg: ab8500_ldo_usb {
						regulator-compatible = "ab8500_ldo_usb";
					};

					// supply for ab8500-vaudio; VAUDIO LDO
					ab8500_ldo_audio_reg: ab8500_ldo_audio {
						regulator-compatible = "ab8500_ldo_audio";
					};

					// supply for v-anamic1 VAMic1-LDO
					ab8500_ldo_anamic1_reg: ab8500_ldo_anamic1 {
						regulator-compatible = "ab8500_ldo_anamic1";
					};

					// supply for v-amic2; VAMIC2 LDO; reuse constants for AMIC1
					ab8500_ldo_amamic2_reg: ab8500_ldo_amamic2 {
						regulator-compatible = "ab8500_ldo_amamic2";
					};

					// supply for v-dmic; VDMIC LDO
					ab8500_ldo_dmic_reg: ab8500_ldo_dmic {
						regulator-compatible = "ab8500_ldo_dmic";
					};

					// supply for U8500 CSI/DSI; VANA LDO
					ab8500_ldo_ana_reg: ab8500_ldo_ana {
						regulator-compatible = "ab8500_ldo_ana";
					};
				};
			};
		};

		i2c@80004000 {
			compatible = "stericsson,db8500-i2c", "st,nomadik-i2c", "arm,primecell";
			reg = <0x80004000 0x1000>;
			interrupts = <0 21 0x4>;
			arm,primecell-periphid = <0x180024>;

			#address-cells = <1>;
			#size-cells = <0>;
			v-i2c-supply = <&db8500_vape_reg>;

			clock-frequency = <400000>;
		};

		i2c@80122000 {
			compatible = "stericsson,db8500-i2c", "st,nomadik-i2c", "arm,primecell";
			reg = <0x80122000 0x1000>;
			interrupts = <0 22 0x4>;
			arm,primecell-periphid = <0x180024>;

			#address-cells = <1>;
			#size-cells = <0>;
			v-i2c-supply = <&db8500_vape_reg>;

			clock-frequency = <400000>;
		};

		i2c@80128000 {
			compatible = "stericsson,db8500-i2c", "st,nomadik-i2c", "arm,primecell";
			reg = <0x80128000 0x1000>;
			interrupts = <0 55 0x4>;
			arm,primecell-periphid = <0x180024>;

			#address-cells = <1>;
			#size-cells = <0>;
			v-i2c-supply = <&db8500_vape_reg>;

			clock-frequency = <400000>;
		};

		i2c@80110000 {
			compatible = "stericsson,db8500-i2c", "st,nomadik-i2c", "arm,primecell";
			reg = <0x80110000 0x1000>;
			interrupts = <0 12 0x4>;
			arm,primecell-periphid = <0x180024>;

			#address-cells = <1>;
			#size-cells = <0>;
			v-i2c-supply = <&db8500_vape_reg>;

			clock-frequency = <400000>;
		};

		i2c@8012a000 {
			compatible = "stericsson,db8500-i2c", "st,nomadik-i2c", "arm,primecell";
			reg = <0x8012a000 0x1000>;
			interrupts = <0 51 0x4>;
			arm,primecell-periphid = <0x180024>;

			#address-cells = <1>;
			#size-cells = <0>;
			v-i2c-supply = <&db8500_vape_reg>;

			clock-frequency = <400000>;
		};

		ssp@80002000 {
			compatible = "arm,pl022", "arm,primecell";
			reg = <0x80002000 0x1000>;
			interrupts = <0 14 0x4>;
			#address-cells = <1>;
			#size-cells = <0>;
			status = "disabled";

			// Add one of these for each child device
			cs-gpios = <&gpio0 31 0x4 &gpio4 14 0x4 &gpio4 16 0x4
				    &gpio6 22 0x4 &gpio7 0 0x4>;

		};

		uart@80120000 {
			compatible = "arm,pl011", "arm,primecell";
			reg = <0x80120000 0x1000>;
			interrupts = <0 11 0x4>;
			status = "disabled";
		};
		uart@80121000 {
			compatible = "arm,pl011", "arm,primecell";
			reg = <0x80121000 0x1000>;
			interrupts = <0 19 0x4>;
			status = "disabled";
		};
		uart@80007000 {
			compatible = "arm,pl011", "arm,primecell";
			reg = <0x80007000 0x1000>;
			interrupts = <0 26 0x4>;
			status = "disabled";
		};

		sdi0_per1@80126000 {
			compatible = "arm,pl18x", "arm,primecell";
			reg = <0x80126000 0x1000>;
			interrupts = <0 60 0x4>;
			status = "disabled";
		};

		sdi1_per2@80118000 {
			compatible = "arm,pl18x", "arm,primecell";
			reg = <0x80118000 0x1000>;
			interrupts = <0 50 0x4>;
			status = "disabled";
		};

		sdi2_per3@80005000 {
			compatible = "arm,pl18x", "arm,primecell";
			reg = <0x80005000 0x1000>;
			interrupts = <0 41 0x4>;
			status = "disabled";
		};

		sdi3_per2@80119000 {
			compatible = "arm,pl18x", "arm,primecell";
			reg = <0x80119000 0x1000>;
			interrupts = <0 59 0x4>;
			status = "disabled";
		};

		sdi4_per2@80114000 {
			compatible = "arm,pl18x", "arm,primecell";
			reg = <0x80114000 0x1000>;
			interrupts = <0 99 0x4>;
			status = "disabled";
		};

		sdi5_per3@80008000 {
			compatible = "arm,pl18x", "arm,primecell";
			reg = <0x80008000 0x1000>;
			interrupts = <0 100 0x4>;
			status = "disabled";
		};

		msp0: msp@80123000 {
			compatible = "stericsson,ux500-msp-i2s";
			reg = <0x80123000 0x1000>;
			interrupts = <0 31 0x4>;
			v-ape-supply = <&db8500_vape_reg>;
			status = "disabled";
		};

		msp1: msp@80124000 {
			compatible = "stericsson,ux500-msp-i2s";
			reg = <0x80124000 0x1000>;
			interrupts = <0 62 0x4>;
			v-ape-supply = <&db8500_vape_reg>;
			status = "disabled";
		};

		// HDMI sound
		msp2: msp@80117000 {
			compatible = "stericsson,ux500-msp-i2s";
			reg = <0x80117000 0x1000>;
			interrupts = <0 98 0x4>;
			v-ape-supply = <&db8500_vape_reg>;
			status = "disabled";
		};

		msp3: msp@80125000 {
			compatible = "stericsson,ux500-msp-i2s";
			reg = <0x80125000 0x1000>;
			interrupts = <0 62 0x4>;
			v-ape-supply = <&db8500_vape_reg>;
			status = "disabled";
		};

		external-bus@50000000 {
			compatible = "simple-bus";
			reg = <0x50000000 0x4000000>;
			#address-cells = <1>;
			#size-cells = <1>;
			ranges = <0 0x50000000 0x4000000>;
			status = "disabled";
		};

		cpufreq-cooling {
			compatible = "stericsson,db8500-cpufreq-cooling";
			status = "disabled";
		 };

		vmmci: regulator-gpio {
			compatible = "regulator-gpio";

			regulator-min-microvolt = <1800000>;
			regulator-max-microvolt = <2900000>;
			regulator-name = "mmci-reg";
			regulator-type = "voltage";

			startup-delay-us = <100>;
			enable-active-high;

			states = <1800000 0x1
				  2900000 0x0>;

			status = "disabled";
		};
	};
};<|MERGE_RESOLUTION|>--- conflicted
+++ resolved
@@ -191,13 +191,8 @@
 
 		prcmu: prcmu@80157000 {
 			compatible = "stericsson,db8500-prcmu";
-<<<<<<< HEAD
-			reg = <0x80157000 0x1000>, <0x801b0000 0x8000>, <0x801b8000 0x1000>;
+			reg = <0x80157000 0x2000>, <0x801b0000 0x8000>, <0x801b8000 0x1000>;
 			reg-names = "prcmu", "prcmu-tcpm", "prcmu-tcdm";
-=======
-			reg = <0x80157000 0x2000>;
-			reg-names = "prcmu";
->>>>>>> e74fc973
 			interrupts = <0 47 0x4>;
 			#address-cells = <1>;
 			#size-cells = <1>;
