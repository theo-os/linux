/*
 *  linux/fs/block_dev.c
 *
 *  Copyright (C) 1991, 1992  Linus Torvalds
 *  Copyright (C) 2001  Andrea Arcangeli <andrea@suse.de> SuSE
 */

#include <linux/init.h>
#include <linux/mm.h>
#include <linux/fcntl.h>
#include <linux/slab.h>
#include <linux/kmod.h>
#include <linux/major.h>
#include <linux/device_cgroup.h>
#include <linux/highmem.h>
#include <linux/blkdev.h>
#include <linux/backing-dev.h>
#include <linux/module.h>
#include <linux/blkpg.h>
#include <linux/magic.h>
#include <linux/buffer_head.h>
#include <linux/swap.h>
#include <linux/pagevec.h>
#include <linux/writeback.h>
#include <linux/mpage.h>
#include <linux/mount.h>
#include <linux/uio.h>
#include <linux/namei.h>
#include <linux/log2.h>
#include <linux/cleancache.h>
#include <linux/dax.h>
#include <linux/badblocks.h>
#include <linux/task_io_accounting_ops.h>
#include <linux/falloc.h>
#include <linux/uaccess.h>
#include "internal.h"

struct bdev_inode {
	struct block_device bdev;
	struct inode vfs_inode;
};

static const struct address_space_operations def_blk_aops;

static inline struct bdev_inode *BDEV_I(struct inode *inode)
{
	return container_of(inode, struct bdev_inode, vfs_inode);
}

struct block_device *I_BDEV(struct inode *inode)
{
	return &BDEV_I(inode)->bdev;
}
EXPORT_SYMBOL(I_BDEV);

void __vfs_msg(struct super_block *sb, const char *prefix, const char *fmt, ...)
{
	struct va_format vaf;
	va_list args;

	va_start(args, fmt);
	vaf.fmt = fmt;
	vaf.va = &args;
	printk_ratelimited("%sVFS (%s): %pV\n", prefix, sb->s_id, &vaf);
	va_end(args);
}

static void bdev_write_inode(struct block_device *bdev)
{
	struct inode *inode = bdev->bd_inode;
	int ret;

	spin_lock(&inode->i_lock);
	while (inode->i_state & I_DIRTY) {
		spin_unlock(&inode->i_lock);
		ret = write_inode_now(inode, true);
		if (ret) {
			char name[BDEVNAME_SIZE];
			pr_warn_ratelimited("VFS: Dirty inode writeback failed "
					    "for block device %s (err=%d).\n",
					    bdevname(bdev, name), ret);
		}
		spin_lock(&inode->i_lock);
	}
	spin_unlock(&inode->i_lock);
}

/* Kill _all_ buffers and pagecache , dirty or not.. */
void kill_bdev(struct block_device *bdev)
{
	struct address_space *mapping = bdev->bd_inode->i_mapping;

	if (mapping->nrpages == 0 && mapping->nrexceptional == 0)
		return;

	invalidate_bh_lrus();
	truncate_inode_pages(mapping, 0);
}	
EXPORT_SYMBOL(kill_bdev);

/* Invalidate clean unused buffers and pagecache. */
void invalidate_bdev(struct block_device *bdev)
{
	struct address_space *mapping = bdev->bd_inode->i_mapping;

	if (mapping->nrpages == 0)
		return;

	invalidate_bh_lrus();
	lru_add_drain_all();	/* make sure all lru add caches are flushed */
	invalidate_mapping_pages(mapping, 0, -1);
	/* 99% of the time, we don't need to flush the cleancache on the bdev.
	 * But, for the strange corners, lets be cautious
	 */
	cleancache_invalidate_inode(mapping);
}
EXPORT_SYMBOL(invalidate_bdev);

int set_blocksize(struct block_device *bdev, int size)
{
	/* Size must be a power of two, and between 512 and PAGE_SIZE */
	if (size > PAGE_SIZE || size < 512 || !is_power_of_2(size))
		return -EINVAL;

	/* Size cannot be smaller than the size supported by the device */
	if (size < bdev_logical_block_size(bdev))
		return -EINVAL;

	/* Don't change the size if it is same as current */
	if (bdev->bd_block_size != size) {
		sync_blockdev(bdev);
		bdev->bd_block_size = size;
		bdev->bd_inode->i_blkbits = blksize_bits(size);
		kill_bdev(bdev);
	}
	return 0;
}

EXPORT_SYMBOL(set_blocksize);

int sb_set_blocksize(struct super_block *sb, int size)
{
	if (set_blocksize(sb->s_bdev, size))
		return 0;
	/* If we get here, we know size is power of two
	 * and it's value is between 512 and PAGE_SIZE */
	sb->s_blocksize = size;
	sb->s_blocksize_bits = blksize_bits(size);
	return sb->s_blocksize;
}

EXPORT_SYMBOL(sb_set_blocksize);

int sb_min_blocksize(struct super_block *sb, int size)
{
	int minsize = bdev_logical_block_size(sb->s_bdev);
	if (size < minsize)
		size = minsize;
	return sb_set_blocksize(sb, size);
}

EXPORT_SYMBOL(sb_min_blocksize);

static int
blkdev_get_block(struct inode *inode, sector_t iblock,
		struct buffer_head *bh, int create)
{
	bh->b_bdev = I_BDEV(inode);
	bh->b_blocknr = iblock;
	set_buffer_mapped(bh);
	return 0;
}

static struct inode *bdev_file_inode(struct file *file)
{
	return file->f_mapping->host;
}

static unsigned int dio_bio_write_op(struct kiocb *iocb)
{
	unsigned int op = REQ_OP_WRITE | REQ_SYNC | REQ_IDLE;

	/* avoid the need for a I/O completion work item */
	if (iocb->ki_flags & IOCB_DSYNC)
		op |= REQ_FUA;
	return op;
}

#define DIO_INLINE_BIO_VECS 4

static void blkdev_bio_end_io_simple(struct bio *bio)
{
	struct task_struct *waiter = bio->bi_private;

	WRITE_ONCE(bio->bi_private, NULL);
	wake_up_process(waiter);
}

static ssize_t
__blkdev_direct_IO_simple(struct kiocb *iocb, struct iov_iter *iter,
		int nr_pages)
{
	struct file *file = iocb->ki_filp;
	struct block_device *bdev = I_BDEV(bdev_file_inode(file));
	struct bio_vec inline_vecs[DIO_INLINE_BIO_VECS], *vecs, *bvec;
	loff_t pos = iocb->ki_pos;
	bool should_dirty = false;
	struct bio bio;
	ssize_t ret;
	blk_qc_t qc;
	int i;

	if ((pos | iov_iter_alignment(iter)) &
	    (bdev_logical_block_size(bdev) - 1))
		return -EINVAL;

	if (nr_pages <= DIO_INLINE_BIO_VECS)
		vecs = inline_vecs;
	else {
		vecs = kmalloc(nr_pages * sizeof(struct bio_vec), GFP_KERNEL);
		if (!vecs)
			return -ENOMEM;
	}

	bio_init(&bio, vecs, nr_pages);
	bio.bi_bdev = bdev;
	bio.bi_iter.bi_sector = pos >> 9;
	bio.bi_private = current;
	bio.bi_end_io = blkdev_bio_end_io_simple;

	ret = bio_iov_iter_get_pages(&bio, iter);
	if (unlikely(ret))
		return ret;
	ret = bio.bi_iter.bi_size;

	if (iov_iter_rw(iter) == READ) {
		bio.bi_opf = REQ_OP_READ;
		if (iter_is_iovec(iter))
			should_dirty = true;
	} else {
		bio.bi_opf = dio_bio_write_op(iocb);
		task_io_account_write(ret);
	}

	qc = submit_bio(&bio);
	for (;;) {
		set_current_state(TASK_UNINTERRUPTIBLE);
		if (!READ_ONCE(bio.bi_private))
			break;
		if (!(iocb->ki_flags & IOCB_HIPRI) ||
		    !blk_mq_poll(bdev_get_queue(bdev), qc))
			io_schedule();
	}
	__set_current_state(TASK_RUNNING);

	bio_for_each_segment_all(bvec, &bio, i) {
		if (should_dirty && !PageCompound(bvec->bv_page))
			set_page_dirty_lock(bvec->bv_page);
		put_page(bvec->bv_page);
	}

	if (vecs != inline_vecs)
		kfree(vecs);

	if (unlikely(bio.bi_error))
		return bio.bi_error;
	return ret;
}

struct blkdev_dio {
	union {
		struct kiocb		*iocb;
		struct task_struct	*waiter;
	};
	size_t			size;
	atomic_t		ref;
	bool			multi_bio : 1;
	bool			should_dirty : 1;
	bool			is_sync : 1;
	struct bio		bio;
};

static struct bio_set *blkdev_dio_pool __read_mostly;

static void blkdev_bio_end_io(struct bio *bio)
{
	struct blkdev_dio *dio = bio->bi_private;
	bool should_dirty = dio->should_dirty;

	if (dio->multi_bio && !atomic_dec_and_test(&dio->ref)) {
		if (bio->bi_error && !dio->bio.bi_error)
			dio->bio.bi_error = bio->bi_error;
	} else {
		if (!dio->is_sync) {
			struct kiocb *iocb = dio->iocb;
			ssize_t ret = dio->bio.bi_error;

			if (likely(!ret)) {
				ret = dio->size;
				iocb->ki_pos += ret;
			}

			dio->iocb->ki_complete(iocb, ret, 0);
			bio_put(&dio->bio);
		} else {
			struct task_struct *waiter = dio->waiter;

			WRITE_ONCE(dio->waiter, NULL);
			wake_up_process(waiter);
		}
	}

	if (should_dirty) {
		bio_check_pages_dirty(bio);
	} else {
		struct bio_vec *bvec;
		int i;

		bio_for_each_segment_all(bvec, bio, i)
			put_page(bvec->bv_page);
		bio_put(bio);
	}
}

static ssize_t
__blkdev_direct_IO(struct kiocb *iocb, struct iov_iter *iter, int nr_pages)
{
	struct file *file = iocb->ki_filp;
	struct inode *inode = bdev_file_inode(file);
	struct block_device *bdev = I_BDEV(inode);
	struct blk_plug plug;
	struct blkdev_dio *dio;
	struct bio *bio;
	bool is_read = (iov_iter_rw(iter) == READ), is_sync;
	loff_t pos = iocb->ki_pos;
	blk_qc_t qc = BLK_QC_T_NONE;
	int ret;

	if ((pos | iov_iter_alignment(iter)) &
	    (bdev_logical_block_size(bdev) - 1))
		return -EINVAL;

	bio = bio_alloc_bioset(GFP_KERNEL, nr_pages, blkdev_dio_pool);
	bio_get(bio); /* extra ref for the completion handler */

	dio = container_of(bio, struct blkdev_dio, bio);
	dio->is_sync = is_sync = is_sync_kiocb(iocb);
	if (dio->is_sync)
		dio->waiter = current;
	else
		dio->iocb = iocb;

	dio->size = 0;
	dio->multi_bio = false;
	dio->should_dirty = is_read && (iter->type == ITER_IOVEC);

	blk_start_plug(&plug);
	for (;;) {
		bio->bi_bdev = bdev;
		bio->bi_iter.bi_sector = pos >> 9;
		bio->bi_private = dio;
		bio->bi_end_io = blkdev_bio_end_io;

		ret = bio_iov_iter_get_pages(bio, iter);
		if (unlikely(ret)) {
			bio->bi_error = ret;
			bio_endio(bio);
			break;
		}

		if (is_read) {
			bio->bi_opf = REQ_OP_READ;
			if (dio->should_dirty)
				bio_set_pages_dirty(bio);
		} else {
			bio->bi_opf = dio_bio_write_op(iocb);
			task_io_account_write(bio->bi_iter.bi_size);
		}

		dio->size += bio->bi_iter.bi_size;
		pos += bio->bi_iter.bi_size;

		nr_pages = iov_iter_npages(iter, BIO_MAX_PAGES);
		if (!nr_pages) {
			qc = submit_bio(bio);
			break;
		}

		if (!dio->multi_bio) {
			dio->multi_bio = true;
			atomic_set(&dio->ref, 2);
		} else {
			atomic_inc(&dio->ref);
		}

		submit_bio(bio);
		bio = bio_alloc(GFP_KERNEL, nr_pages);
	}
	blk_finish_plug(&plug);

	if (!is_sync)
		return -EIOCBQUEUED;

	for (;;) {
		set_current_state(TASK_UNINTERRUPTIBLE);
		if (!READ_ONCE(dio->waiter))
			break;

		if (!(iocb->ki_flags & IOCB_HIPRI) ||
		    !blk_mq_poll(bdev_get_queue(bdev), qc))
			io_schedule();
	}
	__set_current_state(TASK_RUNNING);

	ret = dio->bio.bi_error;
	if (likely(!ret))
		ret = dio->size;

	bio_put(&dio->bio);
	return ret;
}

static ssize_t
blkdev_direct_IO(struct kiocb *iocb, struct iov_iter *iter)
{
	int nr_pages;

	nr_pages = iov_iter_npages(iter, BIO_MAX_PAGES + 1);
	if (!nr_pages)
		return 0;
	if (is_sync_kiocb(iocb) && nr_pages <= BIO_MAX_PAGES)
		return __blkdev_direct_IO_simple(iocb, iter, nr_pages);

	return __blkdev_direct_IO(iocb, iter, min(nr_pages, BIO_MAX_PAGES));
}

static __init int blkdev_init(void)
{
	blkdev_dio_pool = bioset_create(4, offsetof(struct blkdev_dio, bio));
	if (!blkdev_dio_pool)
		return -ENOMEM;
	return 0;
}
module_init(blkdev_init);

int __sync_blockdev(struct block_device *bdev, int wait)
{
	if (!bdev)
		return 0;
	if (!wait)
		return filemap_flush(bdev->bd_inode->i_mapping);
	return filemap_write_and_wait(bdev->bd_inode->i_mapping);
}

/*
 * Write out and wait upon all the dirty data associated with a block
 * device via its mapping.  Does not take the superblock lock.
 */
int sync_blockdev(struct block_device *bdev)
{
	return __sync_blockdev(bdev, 1);
}
EXPORT_SYMBOL(sync_blockdev);

/*
 * Write out and wait upon all dirty data associated with this
 * device.   Filesystem data as well as the underlying block
 * device.  Takes the superblock lock.
 */
int fsync_bdev(struct block_device *bdev)
{
	struct super_block *sb = get_super(bdev);
	if (sb) {
		int res = sync_filesystem(sb);
		drop_super(sb);
		return res;
	}
	return sync_blockdev(bdev);
}
EXPORT_SYMBOL(fsync_bdev);

/**
 * freeze_bdev  --  lock a filesystem and force it into a consistent state
 * @bdev:	blockdevice to lock
 *
 * If a superblock is found on this device, we take the s_umount semaphore
 * on it to make sure nobody unmounts until the snapshot creation is done.
 * The reference counter (bd_fsfreeze_count) guarantees that only the last
 * unfreeze process can unfreeze the frozen filesystem actually when multiple
 * freeze requests arrive simultaneously. It counts up in freeze_bdev() and
 * count down in thaw_bdev(). When it becomes 0, thaw_bdev() will unfreeze
 * actually.
 */
struct super_block *freeze_bdev(struct block_device *bdev)
{
	struct super_block *sb;
	int error = 0;

	mutex_lock(&bdev->bd_fsfreeze_mutex);
	if (++bdev->bd_fsfreeze_count > 1) {
		/*
		 * We don't even need to grab a reference - the first call
		 * to freeze_bdev grab an active reference and only the last
		 * thaw_bdev drops it.
		 */
		sb = get_super(bdev);
		if (sb)
			drop_super(sb);
		mutex_unlock(&bdev->bd_fsfreeze_mutex);
		return sb;
	}

	sb = get_active_super(bdev);
	if (!sb)
		goto out;
	if (sb->s_op->freeze_super)
		error = sb->s_op->freeze_super(sb);
	else
		error = freeze_super(sb);
	if (error) {
		deactivate_super(sb);
		bdev->bd_fsfreeze_count--;
		mutex_unlock(&bdev->bd_fsfreeze_mutex);
		return ERR_PTR(error);
	}
	deactivate_super(sb);
 out:
	sync_blockdev(bdev);
	mutex_unlock(&bdev->bd_fsfreeze_mutex);
	return sb;	/* thaw_bdev releases s->s_umount */
}
EXPORT_SYMBOL(freeze_bdev);

/**
 * thaw_bdev  -- unlock filesystem
 * @bdev:	blockdevice to unlock
 * @sb:		associated superblock
 *
 * Unlocks the filesystem and marks it writeable again after freeze_bdev().
 */
int thaw_bdev(struct block_device *bdev, struct super_block *sb)
{
	int error = -EINVAL;

	mutex_lock(&bdev->bd_fsfreeze_mutex);
	if (!bdev->bd_fsfreeze_count)
		goto out;

	error = 0;
	if (--bdev->bd_fsfreeze_count > 0)
		goto out;

	if (!sb)
		goto out;

	if (sb->s_op->thaw_super)
		error = sb->s_op->thaw_super(sb);
	else
		error = thaw_super(sb);
	if (error)
		bdev->bd_fsfreeze_count++;
out:
	mutex_unlock(&bdev->bd_fsfreeze_mutex);
	return error;
}
EXPORT_SYMBOL(thaw_bdev);

static int blkdev_writepage(struct page *page, struct writeback_control *wbc)
{
	return block_write_full_page(page, blkdev_get_block, wbc);
}

static int blkdev_readpage(struct file * file, struct page * page)
{
	return block_read_full_page(page, blkdev_get_block);
}

static int blkdev_readpages(struct file *file, struct address_space *mapping,
			struct list_head *pages, unsigned nr_pages)
{
	return mpage_readpages(mapping, pages, nr_pages, blkdev_get_block);
}

static int blkdev_write_begin(struct file *file, struct address_space *mapping,
			loff_t pos, unsigned len, unsigned flags,
			struct page **pagep, void **fsdata)
{
	return block_write_begin(mapping, pos, len, flags, pagep,
				 blkdev_get_block);
}

static int blkdev_write_end(struct file *file, struct address_space *mapping,
			loff_t pos, unsigned len, unsigned copied,
			struct page *page, void *fsdata)
{
	int ret;
	ret = block_write_end(file, mapping, pos, len, copied, page, fsdata);

	unlock_page(page);
	put_page(page);

	return ret;
}

/*
 * private llseek:
 * for a block special file file_inode(file)->i_size is zero
 * so we compute the size by hand (just as in block_read/write above)
 */
static loff_t block_llseek(struct file *file, loff_t offset, int whence)
{
	struct inode *bd_inode = bdev_file_inode(file);
	loff_t retval;

	inode_lock(bd_inode);
	retval = fixed_size_llseek(file, offset, whence, i_size_read(bd_inode));
	inode_unlock(bd_inode);
	return retval;
}
	
int blkdev_fsync(struct file *filp, loff_t start, loff_t end, int datasync)
{
	struct inode *bd_inode = bdev_file_inode(filp);
	struct block_device *bdev = I_BDEV(bd_inode);
	int error;
	
	error = filemap_write_and_wait_range(filp->f_mapping, start, end);
	if (error)
		return error;

	/*
	 * There is no need to serialise calls to blkdev_issue_flush with
	 * i_mutex and doing so causes performance issues with concurrent
	 * O_SYNC writers to a block device.
	 */
	error = blkdev_issue_flush(bdev, GFP_KERNEL, NULL);
	if (error == -EOPNOTSUPP)
		error = 0;

	return error;
}
EXPORT_SYMBOL(blkdev_fsync);

/**
 * bdev_read_page() - Start reading a page from a block device
 * @bdev: The device to read the page from
 * @sector: The offset on the device to read the page to (need not be aligned)
 * @page: The page to read
 *
 * On entry, the page should be locked.  It will be unlocked when the page
 * has been read.  If the block driver implements rw_page synchronously,
 * that will be true on exit from this function, but it need not be.
 *
 * Errors returned by this function are usually "soft", eg out of memory, or
 * queue full; callers should try a different route to read this page rather
 * than propagate an error back up the stack.
 *
 * Return: negative errno if an error occurs, 0 if submission was successful.
 */
int bdev_read_page(struct block_device *bdev, sector_t sector,
			struct page *page)
{
	const struct block_device_operations *ops = bdev->bd_disk->fops;
	int result = -EOPNOTSUPP;

	if (!ops->rw_page || bdev_get_integrity(bdev))
		return result;

	result = blk_queue_enter(bdev->bd_queue, false);
	if (result)
		return result;
	result = ops->rw_page(bdev, sector + get_start_sect(bdev), page, false);
	blk_queue_exit(bdev->bd_queue);
	return result;
}
EXPORT_SYMBOL_GPL(bdev_read_page);

/**
 * bdev_write_page() - Start writing a page to a block device
 * @bdev: The device to write the page to
 * @sector: The offset on the device to write the page to (need not be aligned)
 * @page: The page to write
 * @wbc: The writeback_control for the write
 *
 * On entry, the page should be locked and not currently under writeback.
 * On exit, if the write started successfully, the page will be unlocked and
 * under writeback.  If the write failed already (eg the driver failed to
 * queue the page to the device), the page will still be locked.  If the
 * caller is a ->writepage implementation, it will need to unlock the page.
 *
 * Errors returned by this function are usually "soft", eg out of memory, or
 * queue full; callers should try a different route to write this page rather
 * than propagate an error back up the stack.
 *
 * Return: negative errno if an error occurs, 0 if submission was successful.
 */
int bdev_write_page(struct block_device *bdev, sector_t sector,
			struct page *page, struct writeback_control *wbc)
{
	int result;
	const struct block_device_operations *ops = bdev->bd_disk->fops;

	if (!ops->rw_page || bdev_get_integrity(bdev))
		return -EOPNOTSUPP;
	result = blk_queue_enter(bdev->bd_queue, false);
	if (result)
		return result;

	set_page_writeback(page);
	result = ops->rw_page(bdev, sector + get_start_sect(bdev), page, true);
	if (result)
		end_page_writeback(page);
	else
		unlock_page(page);
	blk_queue_exit(bdev->bd_queue);
	return result;
}
EXPORT_SYMBOL_GPL(bdev_write_page);

/**
 * bdev_direct_access() - Get the address for directly-accessibly memory
 * @bdev: The device containing the memory
 * @dax: control and output parameters for ->direct_access
 *
 * If a block device is made up of directly addressable memory, this function
 * will tell the caller the PFN and the address of the memory.  The address
 * may be directly dereferenced within the kernel without the need to call
 * ioremap(), kmap() or similar.  The PFN is suitable for inserting into
 * page tables.
 *
 * Return: negative errno if an error occurs, otherwise the number of bytes
 * accessible at this address.
 */
long bdev_direct_access(struct block_device *bdev, struct blk_dax_ctl *dax)
{
	sector_t sector = dax->sector;
	long avail, size = dax->size;
	const struct block_device_operations *ops = bdev->bd_disk->fops;

	/*
	 * The device driver is allowed to sleep, in order to make the
	 * memory directly accessible.
	 */
	might_sleep();

	if (size < 0)
		return size;
	if (!blk_queue_dax(bdev_get_queue(bdev)) || !ops->direct_access)
		return -EOPNOTSUPP;
	if ((sector + DIV_ROUND_UP(size, 512)) >
					part_nr_sects_read(bdev->bd_part))
		return -ERANGE;
	sector += get_start_sect(bdev);
	if (sector % (PAGE_SIZE / 512))
		return -EINVAL;
	avail = ops->direct_access(bdev, sector, &dax->addr, &dax->pfn, size);
	if (!avail)
		return -ERANGE;
	if (avail > 0 && avail & ~PAGE_MASK)
		return -ENXIO;
	return min(avail, size);
}
EXPORT_SYMBOL_GPL(bdev_direct_access);

/**
 * bdev_dax_supported() - Check if the device supports dax for filesystem
 * @sb: The superblock of the device
 * @blocksize: The block size of the device
 *
 * This is a library function for filesystems to check if the block device
 * can be mounted with dax option.
 *
 * Return: negative errno if unsupported, 0 if supported.
 */
int bdev_dax_supported(struct super_block *sb, int blocksize)
{
	struct blk_dax_ctl dax = {
		.sector = 0,
		.size = PAGE_SIZE,
	};
	int err;

	if (blocksize != PAGE_SIZE) {
		vfs_msg(sb, KERN_ERR, "error: unsupported blocksize for dax");
		return -EINVAL;
	}

	err = bdev_direct_access(sb->s_bdev, &dax);
	if (err < 0) {
		switch (err) {
		case -EOPNOTSUPP:
			vfs_msg(sb, KERN_ERR,
				"error: device does not support dax");
			break;
		case -EINVAL:
			vfs_msg(sb, KERN_ERR,
				"error: unaligned partition for dax");
			break;
		default:
			vfs_msg(sb, KERN_ERR,
				"error: dax access failed (%d)", err);
		}
		return err;
	}

	return 0;
}
EXPORT_SYMBOL_GPL(bdev_dax_supported);

/**
 * bdev_dax_capable() - Return if the raw device is capable for dax
 * @bdev: The device for raw block device access
 */
bool bdev_dax_capable(struct block_device *bdev)
{
	struct blk_dax_ctl dax = {
		.size = PAGE_SIZE,
	};

	if (!IS_ENABLED(CONFIG_FS_DAX))
		return false;

	dax.sector = 0;
	if (bdev_direct_access(bdev, &dax) < 0)
		return false;

	dax.sector = bdev->bd_part->nr_sects - (PAGE_SIZE / 512);
	if (bdev_direct_access(bdev, &dax) < 0)
		return false;

	return true;
}

/*
 * pseudo-fs
 */

static  __cacheline_aligned_in_smp DEFINE_SPINLOCK(bdev_lock);
static struct kmem_cache * bdev_cachep __read_mostly;

static struct inode *bdev_alloc_inode(struct super_block *sb)
{
	struct bdev_inode *ei = kmem_cache_alloc(bdev_cachep, GFP_KERNEL);
	if (!ei)
		return NULL;
	return &ei->vfs_inode;
}

static void bdev_i_callback(struct rcu_head *head)
{
	struct inode *inode = container_of(head, struct inode, i_rcu);
	struct bdev_inode *bdi = BDEV_I(inode);

	kmem_cache_free(bdev_cachep, bdi);
}

static void bdev_destroy_inode(struct inode *inode)
{
	call_rcu(&inode->i_rcu, bdev_i_callback);
}

static void init_once(void *foo)
{
	struct bdev_inode *ei = (struct bdev_inode *) foo;
	struct block_device *bdev = &ei->bdev;

	memset(bdev, 0, sizeof(*bdev));
	mutex_init(&bdev->bd_mutex);
	INIT_LIST_HEAD(&bdev->bd_list);
#ifdef CONFIG_SYSFS
	INIT_LIST_HEAD(&bdev->bd_holder_disks);
#endif
	bdev->bd_bdi = &noop_backing_dev_info;
	inode_init_once(&ei->vfs_inode);
	/* Initialize mutex for freeze. */
	mutex_init(&bdev->bd_fsfreeze_mutex);
}

static void bdev_evict_inode(struct inode *inode)
{
	struct block_device *bdev = &BDEV_I(inode)->bdev;
	truncate_inode_pages_final(&inode->i_data);
	invalidate_inode_buffers(inode); /* is it needed here? */
	clear_inode(inode);
	spin_lock(&bdev_lock);
	list_del_init(&bdev->bd_list);
	spin_unlock(&bdev_lock);
<<<<<<< HEAD
	if (bdev->bd_bdi != &noop_backing_dev_info)
		bdi_put(bdev->bd_bdi);
=======
	if (bdev->bd_bdi != &noop_backing_dev_info) {
		bdi_put(bdev->bd_bdi);
		bdev->bd_bdi = &noop_backing_dev_info;
	}
>>>>>>> af22a610
}

static const struct super_operations bdev_sops = {
	.statfs = simple_statfs,
	.alloc_inode = bdev_alloc_inode,
	.destroy_inode = bdev_destroy_inode,
	.drop_inode = generic_delete_inode,
	.evict_inode = bdev_evict_inode,
};

static struct dentry *bd_mount(struct file_system_type *fs_type,
	int flags, const char *dev_name, void *data)
{
	struct dentry *dent;
	dent = mount_pseudo(fs_type, "bdev:", &bdev_sops, NULL, BDEVFS_MAGIC);
	if (!IS_ERR(dent))
		dent->d_sb->s_iflags |= SB_I_CGROUPWB;
	return dent;
}

static struct file_system_type bd_type = {
	.name		= "bdev",
	.mount		= bd_mount,
	.kill_sb	= kill_anon_super,
};

struct super_block *blockdev_superblock __read_mostly;
EXPORT_SYMBOL_GPL(blockdev_superblock);

void __init bdev_cache_init(void)
{
	int err;
	static struct vfsmount *bd_mnt;

	bdev_cachep = kmem_cache_create("bdev_cache", sizeof(struct bdev_inode),
			0, (SLAB_HWCACHE_ALIGN|SLAB_RECLAIM_ACCOUNT|
				SLAB_MEM_SPREAD|SLAB_ACCOUNT|SLAB_PANIC),
			init_once);
	err = register_filesystem(&bd_type);
	if (err)
		panic("Cannot register bdev pseudo-fs");
	bd_mnt = kern_mount(&bd_type);
	if (IS_ERR(bd_mnt))
		panic("Cannot create bdev pseudo-fs");
	blockdev_superblock = bd_mnt->mnt_sb;   /* For writeback */
}

/*
 * Most likely _very_ bad one - but then it's hardly critical for small
 * /dev and can be fixed when somebody will need really large one.
 * Keep in mind that it will be fed through icache hash function too.
 */
static inline unsigned long hash(dev_t dev)
{
	return MAJOR(dev)+MINOR(dev);
}

static int bdev_test(struct inode *inode, void *data)
{
	return BDEV_I(inode)->bdev.bd_dev == *(dev_t *)data;
}

static int bdev_set(struct inode *inode, void *data)
{
	BDEV_I(inode)->bdev.bd_dev = *(dev_t *)data;
	return 0;
}

static LIST_HEAD(all_bdevs);

/*
 * If there is a bdev inode for this device, unhash it so that it gets evicted
 * as soon as last inode reference is dropped.
 */
void bdev_unhash_inode(dev_t dev)
{
	struct inode *inode;

	inode = ilookup5(blockdev_superblock, hash(dev), bdev_test, &dev);
	if (inode) {
		remove_inode_hash(inode);
		iput(inode);
	}
}

struct block_device *bdget(dev_t dev)
{
	struct block_device *bdev;
	struct inode *inode;

	inode = iget5_locked(blockdev_superblock, hash(dev),
			bdev_test, bdev_set, &dev);

	if (!inode)
		return NULL;

	bdev = &BDEV_I(inode)->bdev;

	if (inode->i_state & I_NEW) {
		bdev->bd_contains = NULL;
		bdev->bd_super = NULL;
		bdev->bd_inode = inode;
<<<<<<< HEAD
		bdev->bd_bdi = &noop_backing_dev_info;
		bdev->bd_block_size = (1 << inode->i_blkbits);
=======
		bdev->bd_block_size = i_blocksize(inode);
>>>>>>> af22a610
		bdev->bd_part_count = 0;
		bdev->bd_invalidated = 0;
		inode->i_mode = S_IFBLK;
		inode->i_rdev = dev;
		inode->i_bdev = bdev;
		inode->i_data.a_ops = &def_blk_aops;
		mapping_set_gfp_mask(&inode->i_data, GFP_USER);
		spin_lock(&bdev_lock);
		list_add(&bdev->bd_list, &all_bdevs);
		spin_unlock(&bdev_lock);
		unlock_new_inode(inode);
	}
	return bdev;
}

EXPORT_SYMBOL(bdget);

/**
 * bdgrab -- Grab a reference to an already referenced block device
 * @bdev:	Block device to grab a reference to.
 */
struct block_device *bdgrab(struct block_device *bdev)
{
	ihold(bdev->bd_inode);
	return bdev;
}
EXPORT_SYMBOL(bdgrab);

long nr_blockdev_pages(void)
{
	struct block_device *bdev;
	long ret = 0;
	spin_lock(&bdev_lock);
	list_for_each_entry(bdev, &all_bdevs, bd_list) {
		ret += bdev->bd_inode->i_mapping->nrpages;
	}
	spin_unlock(&bdev_lock);
	return ret;
}

void bdput(struct block_device *bdev)
{
	iput(bdev->bd_inode);
}

EXPORT_SYMBOL(bdput);
 
static struct block_device *bd_acquire(struct inode *inode)
{
	struct block_device *bdev;

	spin_lock(&bdev_lock);
	bdev = inode->i_bdev;
	if (bdev && !inode_unhashed(bdev->bd_inode)) {
		bdgrab(bdev);
		spin_unlock(&bdev_lock);
		return bdev;
	}
	spin_unlock(&bdev_lock);

	/*
	 * i_bdev references block device inode that was already shut down
	 * (corresponding device got removed).  Remove the reference and look
	 * up block device inode again just in case new device got
	 * reestablished under the same device number.
	 */
	if (bdev)
		bd_forget(inode);

	bdev = bdget(inode->i_rdev);
	if (bdev) {
		spin_lock(&bdev_lock);
		if (!inode->i_bdev) {
			/*
			 * We take an additional reference to bd_inode,
			 * and it's released in clear_inode() of inode.
			 * So, we can access it via ->i_mapping always
			 * without igrab().
			 */
			bdgrab(bdev);
			inode->i_bdev = bdev;
			inode->i_mapping = bdev->bd_inode->i_mapping;
		}
		spin_unlock(&bdev_lock);
	}
	return bdev;
}

/* Call when you free inode */

void bd_forget(struct inode *inode)
{
	struct block_device *bdev = NULL;

	spin_lock(&bdev_lock);
	if (!sb_is_blkdev_sb(inode->i_sb))
		bdev = inode->i_bdev;
	inode->i_bdev = NULL;
	inode->i_mapping = &inode->i_data;
	spin_unlock(&bdev_lock);

	if (bdev)
		bdput(bdev);
}

/**
 * bd_may_claim - test whether a block device can be claimed
 * @bdev: block device of interest
 * @whole: whole block device containing @bdev, may equal @bdev
 * @holder: holder trying to claim @bdev
 *
 * Test whether @bdev can be claimed by @holder.
 *
 * CONTEXT:
 * spin_lock(&bdev_lock).
 *
 * RETURNS:
 * %true if @bdev can be claimed, %false otherwise.
 */
static bool bd_may_claim(struct block_device *bdev, struct block_device *whole,
			 void *holder)
{
	if (bdev->bd_holder == holder)
		return true;	 /* already a holder */
	else if (bdev->bd_holder != NULL)
		return false; 	 /* held by someone else */
	else if (whole == bdev)
		return true;  	 /* is a whole device which isn't held */

	else if (whole->bd_holder == bd_may_claim)
		return true; 	 /* is a partition of a device that is being partitioned */
	else if (whole->bd_holder != NULL)
		return false;	 /* is a partition of a held device */
	else
		return true;	 /* is a partition of an un-held device */
}

/**
 * bd_prepare_to_claim - prepare to claim a block device
 * @bdev: block device of interest
 * @whole: the whole device containing @bdev, may equal @bdev
 * @holder: holder trying to claim @bdev
 *
 * Prepare to claim @bdev.  This function fails if @bdev is already
 * claimed by another holder and waits if another claiming is in
 * progress.  This function doesn't actually claim.  On successful
 * return, the caller has ownership of bd_claiming and bd_holder[s].
 *
 * CONTEXT:
 * spin_lock(&bdev_lock).  Might release bdev_lock, sleep and regrab
 * it multiple times.
 *
 * RETURNS:
 * 0 if @bdev can be claimed, -EBUSY otherwise.
 */
static int bd_prepare_to_claim(struct block_device *bdev,
			       struct block_device *whole, void *holder)
{
retry:
	/* if someone else claimed, fail */
	if (!bd_may_claim(bdev, whole, holder))
		return -EBUSY;

	/* if claiming is already in progress, wait for it to finish */
	if (whole->bd_claiming) {
		wait_queue_head_t *wq = bit_waitqueue(&whole->bd_claiming, 0);
		DEFINE_WAIT(wait);

		prepare_to_wait(wq, &wait, TASK_UNINTERRUPTIBLE);
		spin_unlock(&bdev_lock);
		schedule();
		finish_wait(wq, &wait);
		spin_lock(&bdev_lock);
		goto retry;
	}

	/* yay, all mine */
	return 0;
}

/**
 * bd_start_claiming - start claiming a block device
 * @bdev: block device of interest
 * @holder: holder trying to claim @bdev
 *
 * @bdev is about to be opened exclusively.  Check @bdev can be opened
 * exclusively and mark that an exclusive open is in progress.  Each
 * successful call to this function must be matched with a call to
 * either bd_finish_claiming() or bd_abort_claiming() (which do not
 * fail).
 *
 * This function is used to gain exclusive access to the block device
 * without actually causing other exclusive open attempts to fail. It
 * should be used when the open sequence itself requires exclusive
 * access but may subsequently fail.
 *
 * CONTEXT:
 * Might sleep.
 *
 * RETURNS:
 * Pointer to the block device containing @bdev on success, ERR_PTR()
 * value on failure.
 */
static struct block_device *bd_start_claiming(struct block_device *bdev,
					      void *holder)
{
	struct gendisk *disk;
	struct block_device *whole;
	int partno, err;

	might_sleep();

	/*
	 * @bdev might not have been initialized properly yet, look up
	 * and grab the outer block device the hard way.
	 */
	disk = get_gendisk(bdev->bd_dev, &partno);
	if (!disk)
		return ERR_PTR(-ENXIO);

	/*
	 * Normally, @bdev should equal what's returned from bdget_disk()
	 * if partno is 0; however, some drivers (floppy) use multiple
	 * bdev's for the same physical device and @bdev may be one of the
	 * aliases.  Keep @bdev if partno is 0.  This means claimer
	 * tracking is broken for those devices but it has always been that
	 * way.
	 */
	if (partno)
		whole = bdget_disk(disk, 0);
	else
		whole = bdgrab(bdev);

	module_put(disk->fops->owner);
	put_disk(disk);
	if (!whole)
		return ERR_PTR(-ENOMEM);

	/* prepare to claim, if successful, mark claiming in progress */
	spin_lock(&bdev_lock);

	err = bd_prepare_to_claim(bdev, whole, holder);
	if (err == 0) {
		whole->bd_claiming = holder;
		spin_unlock(&bdev_lock);
		return whole;
	} else {
		spin_unlock(&bdev_lock);
		bdput(whole);
		return ERR_PTR(err);
	}
}

#ifdef CONFIG_SYSFS
struct bd_holder_disk {
	struct list_head	list;
	struct gendisk		*disk;
	int			refcnt;
};

static struct bd_holder_disk *bd_find_holder_disk(struct block_device *bdev,
						  struct gendisk *disk)
{
	struct bd_holder_disk *holder;

	list_for_each_entry(holder, &bdev->bd_holder_disks, list)
		if (holder->disk == disk)
			return holder;
	return NULL;
}

static int add_symlink(struct kobject *from, struct kobject *to)
{
	return sysfs_create_link(from, to, kobject_name(to));
}

static void del_symlink(struct kobject *from, struct kobject *to)
{
	sysfs_remove_link(from, kobject_name(to));
}

/**
 * bd_link_disk_holder - create symlinks between holding disk and slave bdev
 * @bdev: the claimed slave bdev
 * @disk: the holding disk
 *
 * DON'T USE THIS UNLESS YOU'RE ALREADY USING IT.
 *
 * This functions creates the following sysfs symlinks.
 *
 * - from "slaves" directory of the holder @disk to the claimed @bdev
 * - from "holders" directory of the @bdev to the holder @disk
 *
 * For example, if /dev/dm-0 maps to /dev/sda and disk for dm-0 is
 * passed to bd_link_disk_holder(), then:
 *
 *   /sys/block/dm-0/slaves/sda --> /sys/block/sda
 *   /sys/block/sda/holders/dm-0 --> /sys/block/dm-0
 *
 * The caller must have claimed @bdev before calling this function and
 * ensure that both @bdev and @disk are valid during the creation and
 * lifetime of these symlinks.
 *
 * CONTEXT:
 * Might sleep.
 *
 * RETURNS:
 * 0 on success, -errno on failure.
 */
int bd_link_disk_holder(struct block_device *bdev, struct gendisk *disk)
{
	struct bd_holder_disk *holder;
	int ret = 0;

	mutex_lock(&bdev->bd_mutex);

	WARN_ON_ONCE(!bdev->bd_holder);

	/* FIXME: remove the following once add_disk() handles errors */
	if (WARN_ON(!disk->slave_dir || !bdev->bd_part->holder_dir))
		goto out_unlock;

	holder = bd_find_holder_disk(bdev, disk);
	if (holder) {
		holder->refcnt++;
		goto out_unlock;
	}

	holder = kzalloc(sizeof(*holder), GFP_KERNEL);
	if (!holder) {
		ret = -ENOMEM;
		goto out_unlock;
	}

	INIT_LIST_HEAD(&holder->list);
	holder->disk = disk;
	holder->refcnt = 1;

	ret = add_symlink(disk->slave_dir, &part_to_dev(bdev->bd_part)->kobj);
	if (ret)
		goto out_free;

	ret = add_symlink(bdev->bd_part->holder_dir, &disk_to_dev(disk)->kobj);
	if (ret)
		goto out_del;
	/*
	 * bdev could be deleted beneath us which would implicitly destroy
	 * the holder directory.  Hold on to it.
	 */
	kobject_get(bdev->bd_part->holder_dir);

	list_add(&holder->list, &bdev->bd_holder_disks);
	goto out_unlock;

out_del:
	del_symlink(disk->slave_dir, &part_to_dev(bdev->bd_part)->kobj);
out_free:
	kfree(holder);
out_unlock:
	mutex_unlock(&bdev->bd_mutex);
	return ret;
}
EXPORT_SYMBOL_GPL(bd_link_disk_holder);

/**
 * bd_unlink_disk_holder - destroy symlinks created by bd_link_disk_holder()
 * @bdev: the calimed slave bdev
 * @disk: the holding disk
 *
 * DON'T USE THIS UNLESS YOU'RE ALREADY USING IT.
 *
 * CONTEXT:
 * Might sleep.
 */
void bd_unlink_disk_holder(struct block_device *bdev, struct gendisk *disk)
{
	struct bd_holder_disk *holder;

	mutex_lock(&bdev->bd_mutex);

	holder = bd_find_holder_disk(bdev, disk);

	if (!WARN_ON_ONCE(holder == NULL) && !--holder->refcnt) {
		del_symlink(disk->slave_dir, &part_to_dev(bdev->bd_part)->kobj);
		del_symlink(bdev->bd_part->holder_dir,
			    &disk_to_dev(disk)->kobj);
		kobject_put(bdev->bd_part->holder_dir);
		list_del_init(&holder->list);
		kfree(holder);
	}

	mutex_unlock(&bdev->bd_mutex);
}
EXPORT_SYMBOL_GPL(bd_unlink_disk_holder);
#endif

/**
 * flush_disk - invalidates all buffer-cache entries on a disk
 *
 * @bdev:      struct block device to be flushed
 * @kill_dirty: flag to guide handling of dirty inodes
 *
 * Invalidates all buffer-cache entries on a disk. It should be called
 * when a disk has been changed -- either by a media change or online
 * resize.
 */
static void flush_disk(struct block_device *bdev, bool kill_dirty)
{
	if (__invalidate_device(bdev, kill_dirty)) {
		printk(KERN_WARNING "VFS: busy inodes on changed media or "
		       "resized disk %s\n",
		       bdev->bd_disk ? bdev->bd_disk->disk_name : "");
	}

	if (!bdev->bd_disk)
		return;
	if (disk_part_scan_enabled(bdev->bd_disk))
		bdev->bd_invalidated = 1;
}

/**
 * check_disk_size_change - checks for disk size change and adjusts bdev size.
 * @disk: struct gendisk to check
 * @bdev: struct bdev to adjust.
 *
 * This routine checks to see if the bdev size does not match the disk size
 * and adjusts it if it differs.
 */
void check_disk_size_change(struct gendisk *disk, struct block_device *bdev)
{
	loff_t disk_size, bdev_size;

	disk_size = (loff_t)get_capacity(disk) << 9;
	bdev_size = i_size_read(bdev->bd_inode);
	if (disk_size != bdev_size) {
		printk(KERN_INFO
		       "%s: detected capacity change from %lld to %lld\n",
		       disk->disk_name, bdev_size, disk_size);
		i_size_write(bdev->bd_inode, disk_size);
		flush_disk(bdev, false);
	}
}
EXPORT_SYMBOL(check_disk_size_change);

/**
 * revalidate_disk - wrapper for lower-level driver's revalidate_disk call-back
 * @disk: struct gendisk to be revalidated
 *
 * This routine is a wrapper for lower-level driver's revalidate_disk
 * call-backs.  It is used to do common pre and post operations needed
 * for all revalidate_disk operations.
 */
int revalidate_disk(struct gendisk *disk)
{
	struct block_device *bdev;
	int ret = 0;

	if (disk->fops->revalidate_disk)
		ret = disk->fops->revalidate_disk(disk);
	blk_integrity_revalidate(disk);
	bdev = bdget_disk(disk, 0);
	if (!bdev)
		return ret;

	mutex_lock(&bdev->bd_mutex);
	check_disk_size_change(disk, bdev);
	bdev->bd_invalidated = 0;
	mutex_unlock(&bdev->bd_mutex);
	bdput(bdev);
	return ret;
}
EXPORT_SYMBOL(revalidate_disk);

/*
 * This routine checks whether a removable media has been changed,
 * and invalidates all buffer-cache-entries in that case. This
 * is a relatively slow routine, so we have to try to minimize using
 * it. Thus it is called only upon a 'mount' or 'open'. This
 * is the best way of combining speed and utility, I think.
 * People changing diskettes in the middle of an operation deserve
 * to lose :-)
 */
int check_disk_change(struct block_device *bdev)
{
	struct gendisk *disk = bdev->bd_disk;
	const struct block_device_operations *bdops = disk->fops;
	unsigned int events;

	events = disk_clear_events(disk, DISK_EVENT_MEDIA_CHANGE |
				   DISK_EVENT_EJECT_REQUEST);
	if (!(events & DISK_EVENT_MEDIA_CHANGE))
		return 0;

	flush_disk(bdev, true);
	if (bdops->revalidate_disk)
		bdops->revalidate_disk(bdev->bd_disk);
	return 1;
}

EXPORT_SYMBOL(check_disk_change);

void bd_set_size(struct block_device *bdev, loff_t size)
{
	unsigned bsize = bdev_logical_block_size(bdev);

	inode_lock(bdev->bd_inode);
	i_size_write(bdev->bd_inode, size);
	inode_unlock(bdev->bd_inode);
	while (bsize < PAGE_SIZE) {
		if (size & bsize)
			break;
		bsize <<= 1;
	}
	bdev->bd_block_size = bsize;
	bdev->bd_inode->i_blkbits = blksize_bits(bsize);
}
EXPORT_SYMBOL(bd_set_size);

static void __blkdev_put(struct block_device *bdev, fmode_t mode, int for_part);

/*
 * bd_mutex locking:
 *
 *  mutex_lock(part->bd_mutex)
 *    mutex_lock_nested(whole->bd_mutex, 1)
 */

static int __blkdev_get(struct block_device *bdev, fmode_t mode, int for_part)
{
	struct gendisk *disk;
	struct module *owner;
	int ret;
	int partno;
	int perm = 0;

	if (mode & FMODE_READ)
		perm |= MAY_READ;
	if (mode & FMODE_WRITE)
		perm |= MAY_WRITE;
	/*
	 * hooks: /n/, see "layering violations".
	 */
	if (!for_part) {
		ret = devcgroup_inode_permission(bdev->bd_inode, perm);
		if (ret != 0) {
			bdput(bdev);
			return ret;
		}
	}

 restart:

	ret = -ENXIO;
	disk = get_gendisk(bdev->bd_dev, &partno);
	if (!disk)
		goto out;
	owner = disk->fops->owner;

	disk_block_events(disk);
	mutex_lock_nested(&bdev->bd_mutex, for_part);
	if (!bdev->bd_openers) {
		bdev->bd_disk = disk;
		bdev->bd_queue = disk->queue;
		bdev->bd_contains = bdev;
		if (bdev->bd_bdi == &noop_backing_dev_info)
			bdev->bd_bdi = bdi_get(disk->queue->backing_dev_info);

		if (!partno) {
			ret = -ENXIO;
			bdev->bd_part = disk_get_part(disk, partno);
			if (!bdev->bd_part)
				goto out_clear;

			ret = 0;
			if (disk->fops->open) {
				ret = disk->fops->open(bdev, mode);
				if (ret == -ERESTARTSYS) {
					/* Lost a race with 'disk' being
					 * deleted, try again.
					 * See md.c
					 */
					disk_put_part(bdev->bd_part);
					bdev->bd_part = NULL;
					bdev->bd_disk = NULL;
					bdev->bd_queue = NULL;
					mutex_unlock(&bdev->bd_mutex);
					disk_unblock_events(disk);
					put_disk(disk);
					module_put(owner);
					goto restart;
				}
			}

			if (!ret)
				bd_set_size(bdev,(loff_t)get_capacity(disk)<<9);

			/*
			 * If the device is invalidated, rescan partition
			 * if open succeeded or failed with -ENOMEDIUM.
			 * The latter is necessary to prevent ghost
			 * partitions on a removed medium.
			 */
			if (bdev->bd_invalidated) {
				if (!ret)
					rescan_partitions(disk, bdev);
				else if (ret == -ENOMEDIUM)
					invalidate_partitions(disk, bdev);
			}

			if (ret)
				goto out_clear;
		} else {
			struct block_device *whole;
			whole = bdget_disk(disk, 0);
			ret = -ENOMEM;
			if (!whole)
				goto out_clear;
			BUG_ON(for_part);
			ret = __blkdev_get(whole, mode, 1);
			if (ret)
				goto out_clear;
			bdev->bd_contains = whole;
			bdev->bd_part = disk_get_part(disk, partno);
			if (!(disk->flags & GENHD_FL_UP) ||
			    !bdev->bd_part || !bdev->bd_part->nr_sects) {
				ret = -ENXIO;
				goto out_clear;
			}
			bd_set_size(bdev, (loff_t)bdev->bd_part->nr_sects << 9);
		}
	} else {
		if (bdev->bd_contains == bdev) {
			ret = 0;
			if (bdev->bd_disk->fops->open)
				ret = bdev->bd_disk->fops->open(bdev, mode);
			/* the same as first opener case, read comment there */
			if (bdev->bd_invalidated) {
				if (!ret)
					rescan_partitions(bdev->bd_disk, bdev);
				else if (ret == -ENOMEDIUM)
					invalidate_partitions(bdev->bd_disk, bdev);
			}
			if (ret)
				goto out_unlock_bdev;
		}
		/* only one opener holds refs to the module and disk */
		put_disk(disk);
		module_put(owner);
	}
	bdev->bd_openers++;
	if (for_part)
		bdev->bd_part_count++;
	mutex_unlock(&bdev->bd_mutex);
	disk_unblock_events(disk);
	return 0;

 out_clear:
	disk_put_part(bdev->bd_part);
	bdev->bd_disk = NULL;
	bdev->bd_part = NULL;
	bdev->bd_queue = NULL;
	bdi_put(bdev->bd_bdi);
	bdev->bd_bdi = &noop_backing_dev_info;
	if (bdev != bdev->bd_contains)
		__blkdev_put(bdev->bd_contains, mode, 1);
	bdev->bd_contains = NULL;
 out_unlock_bdev:
	mutex_unlock(&bdev->bd_mutex);
	disk_unblock_events(disk);
	put_disk(disk);
	module_put(owner);
 out:
	bdput(bdev);

	return ret;
}

/**
 * blkdev_get - open a block device
 * @bdev: block_device to open
 * @mode: FMODE_* mask
 * @holder: exclusive holder identifier
 *
 * Open @bdev with @mode.  If @mode includes %FMODE_EXCL, @bdev is
 * open with exclusive access.  Specifying %FMODE_EXCL with %NULL
 * @holder is invalid.  Exclusive opens may nest for the same @holder.
 *
 * On success, the reference count of @bdev is unchanged.  On failure,
 * @bdev is put.
 *
 * CONTEXT:
 * Might sleep.
 *
 * RETURNS:
 * 0 on success, -errno on failure.
 */
int blkdev_get(struct block_device *bdev, fmode_t mode, void *holder)
{
	struct block_device *whole = NULL;
	int res;

	WARN_ON_ONCE((mode & FMODE_EXCL) && !holder);

	if ((mode & FMODE_EXCL) && holder) {
		whole = bd_start_claiming(bdev, holder);
		if (IS_ERR(whole)) {
			bdput(bdev);
			return PTR_ERR(whole);
		}
	}

	res = __blkdev_get(bdev, mode, 0);

	if (whole) {
		struct gendisk *disk = whole->bd_disk;

		/* finish claiming */
		mutex_lock(&bdev->bd_mutex);
		spin_lock(&bdev_lock);

		if (!res) {
			BUG_ON(!bd_may_claim(bdev, whole, holder));
			/*
			 * Note that for a whole device bd_holders
			 * will be incremented twice, and bd_holder
			 * will be set to bd_may_claim before being
			 * set to holder
			 */
			whole->bd_holders++;
			whole->bd_holder = bd_may_claim;
			bdev->bd_holders++;
			bdev->bd_holder = holder;
		}

		/* tell others that we're done */
		BUG_ON(whole->bd_claiming != holder);
		whole->bd_claiming = NULL;
		wake_up_bit(&whole->bd_claiming, 0);

		spin_unlock(&bdev_lock);

		/*
		 * Block event polling for write claims if requested.  Any
		 * write holder makes the write_holder state stick until
		 * all are released.  This is good enough and tracking
		 * individual writeable reference is too fragile given the
		 * way @mode is used in blkdev_get/put().
		 */
		if (!res && (mode & FMODE_WRITE) && !bdev->bd_write_holder &&
		    (disk->flags & GENHD_FL_BLOCK_EVENTS_ON_EXCL_WRITE)) {
			bdev->bd_write_holder = true;
			disk_block_events(disk);
		}

		mutex_unlock(&bdev->bd_mutex);
		bdput(whole);
	}

	return res;
}
EXPORT_SYMBOL(blkdev_get);

/**
 * blkdev_get_by_path - open a block device by name
 * @path: path to the block device to open
 * @mode: FMODE_* mask
 * @holder: exclusive holder identifier
 *
 * Open the blockdevice described by the device file at @path.  @mode
 * and @holder are identical to blkdev_get().
 *
 * On success, the returned block_device has reference count of one.
 *
 * CONTEXT:
 * Might sleep.
 *
 * RETURNS:
 * Pointer to block_device on success, ERR_PTR(-errno) on failure.
 */
struct block_device *blkdev_get_by_path(const char *path, fmode_t mode,
					void *holder)
{
	struct block_device *bdev;
	int err;

	bdev = lookup_bdev(path);
	if (IS_ERR(bdev))
		return bdev;

	err = blkdev_get(bdev, mode, holder);
	if (err)
		return ERR_PTR(err);

	if ((mode & FMODE_WRITE) && bdev_read_only(bdev)) {
		blkdev_put(bdev, mode);
		return ERR_PTR(-EACCES);
	}

	return bdev;
}
EXPORT_SYMBOL(blkdev_get_by_path);

/**
 * blkdev_get_by_dev - open a block device by device number
 * @dev: device number of block device to open
 * @mode: FMODE_* mask
 * @holder: exclusive holder identifier
 *
 * Open the blockdevice described by device number @dev.  @mode and
 * @holder are identical to blkdev_get().
 *
 * Use it ONLY if you really do not have anything better - i.e. when
 * you are behind a truly sucky interface and all you are given is a
 * device number.  _Never_ to be used for internal purposes.  If you
 * ever need it - reconsider your API.
 *
 * On success, the returned block_device has reference count of one.
 *
 * CONTEXT:
 * Might sleep.
 *
 * RETURNS:
 * Pointer to block_device on success, ERR_PTR(-errno) on failure.
 */
struct block_device *blkdev_get_by_dev(dev_t dev, fmode_t mode, void *holder)
{
	struct block_device *bdev;
	int err;

	bdev = bdget(dev);
	if (!bdev)
		return ERR_PTR(-ENOMEM);

	err = blkdev_get(bdev, mode, holder);
	if (err)
		return ERR_PTR(err);

	return bdev;
}
EXPORT_SYMBOL(blkdev_get_by_dev);

static int blkdev_open(struct inode * inode, struct file * filp)
{
	struct block_device *bdev;

	/*
	 * Preserve backwards compatibility and allow large file access
	 * even if userspace doesn't ask for it explicitly. Some mkfs
	 * binary needs it. We might want to drop this workaround
	 * during an unstable branch.
	 */
	filp->f_flags |= O_LARGEFILE;

	if (filp->f_flags & O_NDELAY)
		filp->f_mode |= FMODE_NDELAY;
	if (filp->f_flags & O_EXCL)
		filp->f_mode |= FMODE_EXCL;
	if ((filp->f_flags & O_ACCMODE) == 3)
		filp->f_mode |= FMODE_WRITE_IOCTL;

	bdev = bd_acquire(inode);
	if (bdev == NULL)
		return -ENOMEM;

	filp->f_mapping = bdev->bd_inode->i_mapping;

	return blkdev_get(bdev, filp->f_mode, filp);
}

static void __blkdev_put(struct block_device *bdev, fmode_t mode, int for_part)
{
	struct gendisk *disk = bdev->bd_disk;
	struct block_device *victim = NULL;

	mutex_lock_nested(&bdev->bd_mutex, for_part);
	if (for_part)
		bdev->bd_part_count--;

	if (!--bdev->bd_openers) {
		WARN_ON_ONCE(bdev->bd_holders);
		sync_blockdev(bdev);
		kill_bdev(bdev);

		bdev_write_inode(bdev);
		/*
		 * Detaching bdev inode from its wb in __destroy_inode()
		 * is too late: the queue which embeds its bdi (along with
		 * root wb) can be gone as soon as we put_disk() below.
		 */
		inode_detach_wb(bdev->bd_inode);
	}
	if (bdev->bd_contains == bdev) {
		if (disk->fops->release)
			disk->fops->release(disk, mode);
	}
	if (!bdev->bd_openers) {
		struct module *owner = disk->fops->owner;

		disk_put_part(bdev->bd_part);
		bdev->bd_part = NULL;
		bdev->bd_disk = NULL;
		if (bdev != bdev->bd_contains)
			victim = bdev->bd_contains;
		bdev->bd_contains = NULL;

		put_disk(disk);
		module_put(owner);
	}
	mutex_unlock(&bdev->bd_mutex);
	bdput(bdev);
	if (victim)
		__blkdev_put(victim, mode, 1);
}

void blkdev_put(struct block_device *bdev, fmode_t mode)
{
	mutex_lock(&bdev->bd_mutex);

	if (mode & FMODE_EXCL) {
		bool bdev_free;

		/*
		 * Release a claim on the device.  The holder fields
		 * are protected with bdev_lock.  bd_mutex is to
		 * synchronize disk_holder unlinking.
		 */
		spin_lock(&bdev_lock);

		WARN_ON_ONCE(--bdev->bd_holders < 0);
		WARN_ON_ONCE(--bdev->bd_contains->bd_holders < 0);

		/* bd_contains might point to self, check in a separate step */
		if ((bdev_free = !bdev->bd_holders))
			bdev->bd_holder = NULL;
		if (!bdev->bd_contains->bd_holders)
			bdev->bd_contains->bd_holder = NULL;

		spin_unlock(&bdev_lock);

		/*
		 * If this was the last claim, remove holder link and
		 * unblock evpoll if it was a write holder.
		 */
		if (bdev_free && bdev->bd_write_holder) {
			disk_unblock_events(bdev->bd_disk);
			bdev->bd_write_holder = false;
		}
	}

	/*
	 * Trigger event checking and tell drivers to flush MEDIA_CHANGE
	 * event.  This is to ensure detection of media removal commanded
	 * from userland - e.g. eject(1).
	 */
	disk_flush_events(bdev->bd_disk, DISK_EVENT_MEDIA_CHANGE);

	mutex_unlock(&bdev->bd_mutex);

	__blkdev_put(bdev, mode, 0);
}
EXPORT_SYMBOL(blkdev_put);

static int blkdev_close(struct inode * inode, struct file * filp)
{
	struct block_device *bdev = I_BDEV(bdev_file_inode(filp));
	blkdev_put(bdev, filp->f_mode);
	return 0;
}

static long block_ioctl(struct file *file, unsigned cmd, unsigned long arg)
{
	struct block_device *bdev = I_BDEV(bdev_file_inode(file));
	fmode_t mode = file->f_mode;

	/*
	 * O_NDELAY can be altered using fcntl(.., F_SETFL, ..), so we have
	 * to updated it before every ioctl.
	 */
	if (file->f_flags & O_NDELAY)
		mode |= FMODE_NDELAY;
	else
		mode &= ~FMODE_NDELAY;

	return blkdev_ioctl(bdev, mode, cmd, arg);
}

/*
 * Write data to the block device.  Only intended for the block device itself
 * and the raw driver which basically is a fake block device.
 *
 * Does not take i_mutex for the write and thus is not for general purpose
 * use.
 */
ssize_t blkdev_write_iter(struct kiocb *iocb, struct iov_iter *from)
{
	struct file *file = iocb->ki_filp;
	struct inode *bd_inode = bdev_file_inode(file);
	loff_t size = i_size_read(bd_inode);
	struct blk_plug plug;
	ssize_t ret;

	if (bdev_read_only(I_BDEV(bd_inode)))
		return -EPERM;

	if (!iov_iter_count(from))
		return 0;

	if (iocb->ki_pos >= size)
		return -ENOSPC;

	iov_iter_truncate(from, size - iocb->ki_pos);

	blk_start_plug(&plug);
	ret = __generic_file_write_iter(iocb, from);
	if (ret > 0)
		ret = generic_write_sync(iocb, ret);
	blk_finish_plug(&plug);
	return ret;
}
EXPORT_SYMBOL_GPL(blkdev_write_iter);

ssize_t blkdev_read_iter(struct kiocb *iocb, struct iov_iter *to)
{
	struct file *file = iocb->ki_filp;
	struct inode *bd_inode = bdev_file_inode(file);
	loff_t size = i_size_read(bd_inode);
	loff_t pos = iocb->ki_pos;

	if (pos >= size)
		return 0;

	size -= pos;
	iov_iter_truncate(to, size);
	return generic_file_read_iter(iocb, to);
}
EXPORT_SYMBOL_GPL(blkdev_read_iter);

/*
 * Try to release a page associated with block device when the system
 * is under memory pressure.
 */
static int blkdev_releasepage(struct page *page, gfp_t wait)
{
	struct super_block *super = BDEV_I(page->mapping->host)->bdev.bd_super;

	if (super && super->s_op->bdev_try_to_free_page)
		return super->s_op->bdev_try_to_free_page(super, page, wait);

	return try_to_free_buffers(page);
}

static int blkdev_writepages(struct address_space *mapping,
			     struct writeback_control *wbc)
{
	if (dax_mapping(mapping)) {
		struct block_device *bdev = I_BDEV(mapping->host);

		return dax_writeback_mapping_range(mapping, bdev, wbc);
	}
	return generic_writepages(mapping, wbc);
}

static const struct address_space_operations def_blk_aops = {
	.readpage	= blkdev_readpage,
	.readpages	= blkdev_readpages,
	.writepage	= blkdev_writepage,
	.write_begin	= blkdev_write_begin,
	.write_end	= blkdev_write_end,
	.writepages	= blkdev_writepages,
	.releasepage	= blkdev_releasepage,
	.direct_IO	= blkdev_direct_IO,
	.is_dirty_writeback = buffer_check_dirty_writeback,
};

#define	BLKDEV_FALLOC_FL_SUPPORTED					\
		(FALLOC_FL_KEEP_SIZE | FALLOC_FL_PUNCH_HOLE |		\
		 FALLOC_FL_ZERO_RANGE | FALLOC_FL_NO_HIDE_STALE)

static long blkdev_fallocate(struct file *file, int mode, loff_t start,
			     loff_t len)
{
	struct block_device *bdev = I_BDEV(bdev_file_inode(file));
	struct request_queue *q = bdev_get_queue(bdev);
	struct address_space *mapping;
	loff_t end = start + len - 1;
	loff_t isize;
	int error;

	/* Fail if we don't recognize the flags. */
	if (mode & ~BLKDEV_FALLOC_FL_SUPPORTED)
		return -EOPNOTSUPP;

	/* Don't go off the end of the device. */
	isize = i_size_read(bdev->bd_inode);
	if (start >= isize)
		return -EINVAL;
	if (end >= isize) {
		if (mode & FALLOC_FL_KEEP_SIZE) {
			len = isize - start;
			end = start + len - 1;
		} else
			return -EINVAL;
	}

	/*
	 * Don't allow IO that isn't aligned to logical block size.
	 */
	if ((start | len) & (bdev_logical_block_size(bdev) - 1))
		return -EINVAL;

	/* Invalidate the page cache, including dirty pages. */
	mapping = bdev->bd_inode->i_mapping;
	truncate_inode_pages_range(mapping, start, end);

	switch (mode) {
	case FALLOC_FL_ZERO_RANGE:
	case FALLOC_FL_ZERO_RANGE | FALLOC_FL_KEEP_SIZE:
		error = blkdev_issue_zeroout(bdev, start >> 9, len >> 9,
					    GFP_KERNEL, false);
		break;
	case FALLOC_FL_PUNCH_HOLE | FALLOC_FL_KEEP_SIZE:
		/* Only punch if the device can do zeroing discard. */
		if (!blk_queue_discard(q) || !q->limits.discard_zeroes_data)
			return -EOPNOTSUPP;
		error = blkdev_issue_discard(bdev, start >> 9, len >> 9,
					     GFP_KERNEL, 0);
		break;
	case FALLOC_FL_PUNCH_HOLE | FALLOC_FL_KEEP_SIZE | FALLOC_FL_NO_HIDE_STALE:
		if (!blk_queue_discard(q))
			return -EOPNOTSUPP;
		error = blkdev_issue_discard(bdev, start >> 9, len >> 9,
					     GFP_KERNEL, 0);
		break;
	default:
		return -EOPNOTSUPP;
	}
	if (error)
		return error;

	/*
	 * Invalidate again; if someone wandered in and dirtied a page,
	 * the caller will be given -EBUSY.  The third argument is
	 * inclusive, so the rounding here is safe.
	 */
	return invalidate_inode_pages2_range(mapping,
					     start >> PAGE_SHIFT,
					     end >> PAGE_SHIFT);
}

const struct file_operations def_blk_fops = {
	.open		= blkdev_open,
	.release	= blkdev_close,
	.llseek		= block_llseek,
	.read_iter	= blkdev_read_iter,
	.write_iter	= blkdev_write_iter,
	.mmap		= generic_file_mmap,
	.fsync		= blkdev_fsync,
	.unlocked_ioctl	= block_ioctl,
#ifdef CONFIG_COMPAT
	.compat_ioctl	= compat_blkdev_ioctl,
#endif
	.splice_read	= generic_file_splice_read,
	.splice_write	= iter_file_splice_write,
	.fallocate	= blkdev_fallocate,
};

int ioctl_by_bdev(struct block_device *bdev, unsigned cmd, unsigned long arg)
{
	int res;
	mm_segment_t old_fs = get_fs();
	set_fs(KERNEL_DS);
	res = blkdev_ioctl(bdev, 0, cmd, arg);
	set_fs(old_fs);
	return res;
}

EXPORT_SYMBOL(ioctl_by_bdev);

/**
 * lookup_bdev  - lookup a struct block_device by name
 * @pathname:	special file representing the block device
 *
 * Get a reference to the blockdevice at @pathname in the current
 * namespace if possible and return it.  Return ERR_PTR(error)
 * otherwise.
 */
struct block_device *lookup_bdev(const char *pathname)
{
	struct block_device *bdev;
	struct inode *inode;
	struct path path;
	int error;

	if (!pathname || !*pathname)
		return ERR_PTR(-EINVAL);

	error = kern_path(pathname, LOOKUP_FOLLOW, &path);
	if (error)
		return ERR_PTR(error);

	inode = d_backing_inode(path.dentry);
	error = -ENOTBLK;
	if (!S_ISBLK(inode->i_mode))
		goto fail;
	error = -EACCES;
	if (!may_open_dev(&path))
		goto fail;
	error = -ENOMEM;
	bdev = bd_acquire(inode);
	if (!bdev)
		goto fail;
out:
	path_put(&path);
	return bdev;
fail:
	bdev = ERR_PTR(error);
	goto out;
}
EXPORT_SYMBOL(lookup_bdev);

int __invalidate_device(struct block_device *bdev, bool kill_dirty)
{
	struct super_block *sb = get_super(bdev);
	int res = 0;

	if (sb) {
		/*
		 * no need to lock the super, get_super holds the
		 * read mutex so the filesystem cannot go away
		 * under us (->put_super runs with the write lock
		 * hold).
		 */
		shrink_dcache_sb(sb);
		res = invalidate_inodes(sb, kill_dirty);
		drop_super(sb);
	}
	invalidate_bdev(bdev);
	return res;
}
EXPORT_SYMBOL(__invalidate_device);

void iterate_bdevs(void (*func)(struct block_device *, void *), void *arg)
{
	struct inode *inode, *old_inode = NULL;

	spin_lock(&blockdev_superblock->s_inode_list_lock);
	list_for_each_entry(inode, &blockdev_superblock->s_inodes, i_sb_list) {
		struct address_space *mapping = inode->i_mapping;
		struct block_device *bdev;

		spin_lock(&inode->i_lock);
		if (inode->i_state & (I_FREEING|I_WILL_FREE|I_NEW) ||
		    mapping->nrpages == 0) {
			spin_unlock(&inode->i_lock);
			continue;
		}
		__iget(inode);
		spin_unlock(&inode->i_lock);
		spin_unlock(&blockdev_superblock->s_inode_list_lock);
		/*
		 * We hold a reference to 'inode' so it couldn't have been
		 * removed from s_inodes list while we dropped the
		 * s_inode_list_lock  We cannot iput the inode now as we can
		 * be holding the last reference and we cannot iput it under
		 * s_inode_list_lock. So we keep the reference and iput it
		 * later.
		 */
		iput(old_inode);
		old_inode = inode;
		bdev = I_BDEV(inode);

		mutex_lock(&bdev->bd_mutex);
		if (bdev->bd_openers)
			func(bdev, arg);
		mutex_unlock(&bdev->bd_mutex);

		spin_lock(&blockdev_superblock->s_inode_list_lock);
	}
	spin_unlock(&blockdev_superblock->s_inode_list_lock);
	iput(old_inode);
}<|MERGE_RESOLUTION|>--- conflicted
+++ resolved
@@ -885,15 +885,10 @@
 	spin_lock(&bdev_lock);
 	list_del_init(&bdev->bd_list);
 	spin_unlock(&bdev_lock);
-<<<<<<< HEAD
-	if (bdev->bd_bdi != &noop_backing_dev_info)
-		bdi_put(bdev->bd_bdi);
-=======
 	if (bdev->bd_bdi != &noop_backing_dev_info) {
 		bdi_put(bdev->bd_bdi);
 		bdev->bd_bdi = &noop_backing_dev_info;
 	}
->>>>>>> af22a610
 }
 
 static const struct super_operations bdev_sops = {
@@ -996,12 +991,7 @@
 		bdev->bd_contains = NULL;
 		bdev->bd_super = NULL;
 		bdev->bd_inode = inode;
-<<<<<<< HEAD
-		bdev->bd_bdi = &noop_backing_dev_info;
-		bdev->bd_block_size = (1 << inode->i_blkbits);
-=======
 		bdev->bd_block_size = i_blocksize(inode);
->>>>>>> af22a610
 		bdev->bd_part_count = 0;
 		bdev->bd_invalidated = 0;
 		inode->i_mode = S_IFBLK;
