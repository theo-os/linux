--- conflicted
+++ resolved
@@ -205,11 +205,7 @@
 	info.flags = 0;
 	info.length = len;
 	info.low_limit = current->mm->mmap_base;
-<<<<<<< HEAD
-	info.high_limit = arch_get_mmap_end(addr);
-=======
 	info.high_limit = arch_get_mmap_end(addr, len, flags);
->>>>>>> dcf280e6
 	info.align_mask = PAGE_MASK & ~huge_page_mask(h);
 	info.align_offset = 0;
 	return vm_unmapped_area(&info);
@@ -240,11 +236,7 @@
 		VM_BUG_ON(addr != -ENOMEM);
 		info.flags = 0;
 		info.low_limit = current->mm->mmap_base;
-<<<<<<< HEAD
-		info.high_limit = arch_get_mmap_end(addr);
-=======
 		info.high_limit = arch_get_mmap_end(addr, len, flags);
->>>>>>> dcf280e6
 		addr = vm_unmapped_area(&info);
 	}
 
@@ -259,11 +251,7 @@
 	struct mm_struct *mm = current->mm;
 	struct vm_area_struct *vma;
 	struct hstate *h = hstate_file(file);
-<<<<<<< HEAD
-	const unsigned long mmap_end = arch_get_mmap_end(addr);
-=======
 	const unsigned long mmap_end = arch_get_mmap_end(addr, len, flags);
->>>>>>> dcf280e6
 
 	if (len & ~huge_page_mask(h))
 		return -EINVAL;
