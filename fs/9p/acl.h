--- conflicted
+++ resolved
@@ -7,16 +7,6 @@
 #define FS_9P_ACL_H
 
 #ifdef CONFIG_9P_FS_POSIX_ACL
-<<<<<<< HEAD
-extern int v9fs_get_acl(struct inode *, struct p9_fid *);
-extern struct posix_acl *v9fs_iop_get_acl(struct inode *inode, int type, bool rcu);
-extern int v9fs_acl_chmod(struct inode *, struct p9_fid *);
-extern int v9fs_set_create_acl(struct inode *, struct p9_fid *,
-			       struct posix_acl *, struct posix_acl *);
-extern int v9fs_acl_mode(struct inode *dir, umode_t *modep,
-			 struct posix_acl **dpacl, struct posix_acl **pacl);
-extern void v9fs_put_acl(struct posix_acl *dacl, struct posix_acl *acl);
-=======
 int v9fs_get_acl(struct inode *inode, struct p9_fid *fid);
 struct posix_acl *v9fs_iop_get_acl(struct inode *inode, int type,
 				   bool rcu);
@@ -26,7 +16,6 @@
 int v9fs_acl_mode(struct inode *dir, umode_t *modep,
 		  struct posix_acl **dpacl, struct posix_acl **pacl);
 void v9fs_put_acl(struct posix_acl *dacl, struct posix_acl *acl);
->>>>>>> df0cc57e
 #else
 #define v9fs_iop_get_acl NULL
 static inline int v9fs_get_acl(struct inode *inode, struct p9_fid *fid)
