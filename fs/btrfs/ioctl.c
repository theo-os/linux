// SPDX-License-Identifier: GPL-2.0
/*
 * Copyright (C) 2007 Oracle.  All rights reserved.
 */

#include <linux/kernel.h>
#include <linux/bio.h>
#include <linux/file.h>
#include <linux/fs.h>
#include <linux/fsnotify.h>
#include <linux/pagemap.h>
#include <linux/highmem.h>
#include <linux/time.h>
#include <linux/string.h>
#include <linux/backing-dev.h>
#include <linux/mount.h>
#include <linux/namei.h>
#include <linux/writeback.h>
#include <linux/compat.h>
#include <linux/security.h>
#include <linux/xattr.h>
#include <linux/mm.h>
#include <linux/slab.h>
#include <linux/blkdev.h>
#include <linux/uuid.h>
#include <linux/btrfs.h>
#include <linux/uaccess.h>
#include <linux/iversion.h>
#include <linux/fileattr.h>
#include "ctree.h"
#include "disk-io.h"
#include "export.h"
#include "transaction.h"
#include "btrfs_inode.h"
#include "print-tree.h"
#include "volumes.h"
#include "locking.h"
#include "backref.h"
#include "rcu-string.h"
#include "send.h"
#include "dev-replace.h"
#include "props.h"
#include "sysfs.h"
#include "qgroup.h"
#include "tree-log.h"
#include "compression.h"
#include "space-info.h"
#include "delalloc-space.h"
#include "block-group.h"

#ifdef CONFIG_64BIT
/* If we have a 32-bit userspace and 64-bit kernel, then the UAPI
 * structures are incorrect, as the timespec structure from userspace
 * is 4 bytes too small. We define these alternatives here to teach
 * the kernel about the 32-bit struct packing.
 */
struct btrfs_ioctl_timespec_32 {
	__u64 sec;
	__u32 nsec;
} __attribute__ ((__packed__));

struct btrfs_ioctl_received_subvol_args_32 {
	char	uuid[BTRFS_UUID_SIZE];	/* in */
	__u64	stransid;		/* in */
	__u64	rtransid;		/* out */
	struct btrfs_ioctl_timespec_32 stime; /* in */
	struct btrfs_ioctl_timespec_32 rtime; /* out */
	__u64	flags;			/* in */
	__u64	reserved[16];		/* in */
} __attribute__ ((__packed__));

#define BTRFS_IOC_SET_RECEIVED_SUBVOL_32 _IOWR(BTRFS_IOCTL_MAGIC, 37, \
				struct btrfs_ioctl_received_subvol_args_32)
#endif

#if defined(CONFIG_64BIT) && defined(CONFIG_COMPAT)
struct btrfs_ioctl_send_args_32 {
	__s64 send_fd;			/* in */
	__u64 clone_sources_count;	/* in */
	compat_uptr_t clone_sources;	/* in */
	__u64 parent_root;		/* in */
	__u64 flags;			/* in */
	__u64 reserved[4];		/* in */
} __attribute__ ((__packed__));

#define BTRFS_IOC_SEND_32 _IOW(BTRFS_IOCTL_MAGIC, 38, \
			       struct btrfs_ioctl_send_args_32)
#endif

/* Mask out flags that are inappropriate for the given type of inode. */
static unsigned int btrfs_mask_fsflags_for_type(struct inode *inode,
		unsigned int flags)
{
	if (S_ISDIR(inode->i_mode))
		return flags;
	else if (S_ISREG(inode->i_mode))
		return flags & ~FS_DIRSYNC_FL;
	else
		return flags & (FS_NODUMP_FL | FS_NOATIME_FL);
}

/*
 * Export internal inode flags to the format expected by the FS_IOC_GETFLAGS
 * ioctl.
 */
static unsigned int btrfs_inode_flags_to_fsflags(unsigned int flags)
{
	unsigned int iflags = 0;

	if (flags & BTRFS_INODE_SYNC)
		iflags |= FS_SYNC_FL;
	if (flags & BTRFS_INODE_IMMUTABLE)
		iflags |= FS_IMMUTABLE_FL;
	if (flags & BTRFS_INODE_APPEND)
		iflags |= FS_APPEND_FL;
	if (flags & BTRFS_INODE_NODUMP)
		iflags |= FS_NODUMP_FL;
	if (flags & BTRFS_INODE_NOATIME)
		iflags |= FS_NOATIME_FL;
	if (flags & BTRFS_INODE_DIRSYNC)
		iflags |= FS_DIRSYNC_FL;
	if (flags & BTRFS_INODE_NODATACOW)
		iflags |= FS_NOCOW_FL;

	if (flags & BTRFS_INODE_NOCOMPRESS)
		iflags |= FS_NOCOMP_FL;
	else if (flags & BTRFS_INODE_COMPRESS)
		iflags |= FS_COMPR_FL;

	return iflags;
}

/*
 * Update inode->i_flags based on the btrfs internal flags.
 */
void btrfs_sync_inode_flags_to_i_flags(struct inode *inode)
{
	struct btrfs_inode *binode = BTRFS_I(inode);
	unsigned int new_fl = 0;

	if (binode->flags & BTRFS_INODE_SYNC)
		new_fl |= S_SYNC;
	if (binode->flags & BTRFS_INODE_IMMUTABLE)
		new_fl |= S_IMMUTABLE;
	if (binode->flags & BTRFS_INODE_APPEND)
		new_fl |= S_APPEND;
	if (binode->flags & BTRFS_INODE_NOATIME)
		new_fl |= S_NOATIME;
	if (binode->flags & BTRFS_INODE_DIRSYNC)
		new_fl |= S_DIRSYNC;

	set_mask_bits(&inode->i_flags,
		      S_SYNC | S_APPEND | S_IMMUTABLE | S_NOATIME | S_DIRSYNC,
		      new_fl);
}

/*
 * Check if @flags are a supported and valid set of FS_*_FL flags and that
 * the old and new flags are not conflicting
 */
static int check_fsflags(unsigned int old_flags, unsigned int flags)
{
	if (flags & ~(FS_IMMUTABLE_FL | FS_APPEND_FL | \
		      FS_NOATIME_FL | FS_NODUMP_FL | \
		      FS_SYNC_FL | FS_DIRSYNC_FL | \
		      FS_NOCOMP_FL | FS_COMPR_FL |
		      FS_NOCOW_FL))
		return -EOPNOTSUPP;

	/* COMPR and NOCOMP on new/old are valid */
	if ((flags & FS_NOCOMP_FL) && (flags & FS_COMPR_FL))
		return -EINVAL;

	if ((flags & FS_COMPR_FL) && (flags & FS_NOCOW_FL))
		return -EINVAL;

	/* NOCOW and compression options are mutually exclusive */
	if ((old_flags & FS_NOCOW_FL) && (flags & (FS_COMPR_FL | FS_NOCOMP_FL)))
		return -EINVAL;
	if ((flags & FS_NOCOW_FL) && (old_flags & (FS_COMPR_FL | FS_NOCOMP_FL)))
		return -EINVAL;

	return 0;
}

static int check_fsflags_compatible(struct btrfs_fs_info *fs_info,
				    unsigned int flags)
{
	if (btrfs_is_zoned(fs_info) && (flags & FS_NOCOW_FL))
		return -EPERM;

	return 0;
}

/*
 * Set flags/xflags from the internal inode flags. The remaining items of
 * fsxattr are zeroed.
 */
int btrfs_fileattr_get(struct dentry *dentry, struct fileattr *fa)
{
	struct btrfs_inode *binode = BTRFS_I(d_inode(dentry));

	fileattr_fill_flags(fa, btrfs_inode_flags_to_fsflags(binode->flags));
	return 0;
}

int btrfs_fileattr_set(struct user_namespace *mnt_userns,
		       struct dentry *dentry, struct fileattr *fa)
{
	struct inode *inode = d_inode(dentry);
	struct btrfs_fs_info *fs_info = btrfs_sb(inode->i_sb);
	struct btrfs_inode *binode = BTRFS_I(inode);
	struct btrfs_root *root = binode->root;
	struct btrfs_trans_handle *trans;
	unsigned int fsflags, old_fsflags;
	int ret;
	const char *comp = NULL;
	u32 binode_flags;

	if (btrfs_root_readonly(root))
		return -EROFS;

	if (fileattr_has_fsx(fa))
		return -EOPNOTSUPP;

<<<<<<< HEAD
	btrfs_inode_lock(inode, 0);
	fsflags = btrfs_mask_fsflags_for_type(inode, fsflags);
=======
	fsflags = btrfs_mask_fsflags_for_type(inode, fa->flags);
>>>>>>> c4fe8aef
	old_fsflags = btrfs_inode_flags_to_fsflags(binode->flags);
	ret = check_fsflags(old_fsflags, fsflags);
	if (ret)
		return ret;

	ret = check_fsflags_compatible(fs_info, fsflags);
	if (ret)
		return ret;

	binode_flags = binode->flags;
	if (fsflags & FS_SYNC_FL)
		binode_flags |= BTRFS_INODE_SYNC;
	else
		binode_flags &= ~BTRFS_INODE_SYNC;
	if (fsflags & FS_IMMUTABLE_FL)
		binode_flags |= BTRFS_INODE_IMMUTABLE;
	else
		binode_flags &= ~BTRFS_INODE_IMMUTABLE;
	if (fsflags & FS_APPEND_FL)
		binode_flags |= BTRFS_INODE_APPEND;
	else
		binode_flags &= ~BTRFS_INODE_APPEND;
	if (fsflags & FS_NODUMP_FL)
		binode_flags |= BTRFS_INODE_NODUMP;
	else
		binode_flags &= ~BTRFS_INODE_NODUMP;
	if (fsflags & FS_NOATIME_FL)
		binode_flags |= BTRFS_INODE_NOATIME;
	else
		binode_flags &= ~BTRFS_INODE_NOATIME;

	/* If coming from FS_IOC_FSSETXATTR then skip unconverted flags */
	if (!fa->flags_valid) {
		/* 1 item for the inode */
		trans = btrfs_start_transaction(root, 1);
		goto update_flags;
	}

	if (fsflags & FS_DIRSYNC_FL)
		binode_flags |= BTRFS_INODE_DIRSYNC;
	else
		binode_flags &= ~BTRFS_INODE_DIRSYNC;
	if (fsflags & FS_NOCOW_FL) {
		if (S_ISREG(inode->i_mode)) {
			/*
			 * It's safe to turn csums off here, no extents exist.
			 * Otherwise we want the flag to reflect the real COW
			 * status of the file and will not set it.
			 */
			if (inode->i_size == 0)
				binode_flags |= BTRFS_INODE_NODATACOW |
						BTRFS_INODE_NODATASUM;
		} else {
			binode_flags |= BTRFS_INODE_NODATACOW;
		}
	} else {
		/*
		 * Revert back under same assumptions as above
		 */
		if (S_ISREG(inode->i_mode)) {
			if (inode->i_size == 0)
				binode_flags &= ~(BTRFS_INODE_NODATACOW |
						  BTRFS_INODE_NODATASUM);
		} else {
			binode_flags &= ~BTRFS_INODE_NODATACOW;
		}
	}

	/*
	 * The COMPRESS flag can only be changed by users, while the NOCOMPRESS
	 * flag may be changed automatically if compression code won't make
	 * things smaller.
	 */
	if (fsflags & FS_NOCOMP_FL) {
		binode_flags &= ~BTRFS_INODE_COMPRESS;
		binode_flags |= BTRFS_INODE_NOCOMPRESS;
	} else if (fsflags & FS_COMPR_FL) {

		if (IS_SWAPFILE(inode))
			return -ETXTBSY;

		binode_flags |= BTRFS_INODE_COMPRESS;
		binode_flags &= ~BTRFS_INODE_NOCOMPRESS;

		comp = btrfs_compress_type2str(fs_info->compress_type);
		if (!comp || comp[0] == 0)
			comp = btrfs_compress_type2str(BTRFS_COMPRESS_ZLIB);
	} else {
		binode_flags &= ~(BTRFS_INODE_COMPRESS | BTRFS_INODE_NOCOMPRESS);
	}

	/*
	 * 1 for inode item
	 * 2 for properties
	 */
	trans = btrfs_start_transaction(root, 3);
	if (IS_ERR(trans))
		return PTR_ERR(trans);

	if (comp) {
		ret = btrfs_set_prop(trans, inode, "btrfs.compression", comp,
				     strlen(comp), 0);
		if (ret) {
			btrfs_abort_transaction(trans, ret);
			goto out_end_trans;
		}
	} else {
		ret = btrfs_set_prop(trans, inode, "btrfs.compression", NULL,
				     0, 0);
		if (ret && ret != -ENODATA) {
			btrfs_abort_transaction(trans, ret);
			goto out_end_trans;
		}
	}

update_flags:
	binode->flags = binode_flags;
	btrfs_sync_inode_flags_to_i_flags(inode);
	inode_inc_iversion(inode);
	inode->i_ctime = current_time(inode);
	ret = btrfs_update_inode(trans, root, BTRFS_I(inode));

 out_end_trans:
	btrfs_end_transaction(trans);
<<<<<<< HEAD
 out_unlock:
	btrfs_inode_unlock(inode, 0);
	mnt_drop_write_file(file);
=======
>>>>>>> c4fe8aef
	return ret;
}

bool btrfs_exclop_start(struct btrfs_fs_info *fs_info,
			enum btrfs_exclusive_operation type)
{
	return !cmpxchg(&fs_info->exclusive_operation, BTRFS_EXCLOP_NONE, type);
}

void btrfs_exclop_finish(struct btrfs_fs_info *fs_info)
{
	WRITE_ONCE(fs_info->exclusive_operation, BTRFS_EXCLOP_NONE);
	sysfs_notify(&fs_info->fs_devices->fsid_kobj, NULL, "exclusive_operation");
}

<<<<<<< HEAD
/*
 * Set the xflags from the internal inode flags. The remaining items of fsxattr
 * are zeroed.
 */
static int btrfs_ioctl_fsgetxattr(struct file *file, void __user *arg)
{
	struct btrfs_inode *binode = BTRFS_I(file_inode(file));
	struct fsxattr fa;

	simple_fill_fsxattr(&fa, btrfs_inode_flags_to_xflags(binode->flags));
	if (copy_to_user(arg, &fa, sizeof(fa)))
		return -EFAULT;

	return 0;
}

static int btrfs_ioctl_fssetxattr(struct file *file, void __user *arg)
{
	struct inode *inode = file_inode(file);
	struct btrfs_inode *binode = BTRFS_I(inode);
	struct btrfs_root *root = binode->root;
	struct btrfs_trans_handle *trans;
	struct fsxattr fa, old_fa;
	unsigned old_flags;
	unsigned old_i_flags;
	int ret = 0;

	if (!inode_owner_or_capable(&init_user_ns, inode))
		return -EPERM;

	if (btrfs_root_readonly(root))
		return -EROFS;

	if (copy_from_user(&fa, arg, sizeof(fa)))
		return -EFAULT;

	ret = check_xflags(fa.fsx_xflags);
	if (ret)
		return ret;

	if (fa.fsx_extsize != 0 || fa.fsx_projid != 0 || fa.fsx_cowextsize != 0)
		return -EOPNOTSUPP;

	ret = mnt_want_write_file(file);
	if (ret)
		return ret;

	btrfs_inode_lock(inode, 0);

	old_flags = binode->flags;
	old_i_flags = inode->i_flags;

	simple_fill_fsxattr(&old_fa,
			    btrfs_inode_flags_to_xflags(binode->flags));
	ret = vfs_ioc_fssetxattr_check(inode, &old_fa, &fa);
	if (ret)
		goto out_unlock;

	if (fa.fsx_xflags & FS_XFLAG_SYNC)
		binode->flags |= BTRFS_INODE_SYNC;
	else
		binode->flags &= ~BTRFS_INODE_SYNC;
	if (fa.fsx_xflags & FS_XFLAG_IMMUTABLE)
		binode->flags |= BTRFS_INODE_IMMUTABLE;
	else
		binode->flags &= ~BTRFS_INODE_IMMUTABLE;
	if (fa.fsx_xflags & FS_XFLAG_APPEND)
		binode->flags |= BTRFS_INODE_APPEND;
	else
		binode->flags &= ~BTRFS_INODE_APPEND;
	if (fa.fsx_xflags & FS_XFLAG_NODUMP)
		binode->flags |= BTRFS_INODE_NODUMP;
	else
		binode->flags &= ~BTRFS_INODE_NODUMP;
	if (fa.fsx_xflags & FS_XFLAG_NOATIME)
		binode->flags |= BTRFS_INODE_NOATIME;
	else
		binode->flags &= ~BTRFS_INODE_NOATIME;

	/* 1 item for the inode */
	trans = btrfs_start_transaction(root, 1);
	if (IS_ERR(trans)) {
		ret = PTR_ERR(trans);
		goto out_unlock;
	}

	btrfs_sync_inode_flags_to_i_flags(inode);
	inode_inc_iversion(inode);
	inode->i_ctime = current_time(inode);
	ret = btrfs_update_inode(trans, root, BTRFS_I(inode));

	btrfs_end_transaction(trans);

out_unlock:
	if (ret) {
		binode->flags = old_flags;
		inode->i_flags = old_i_flags;
	}

	btrfs_inode_unlock(inode, 0);
	mnt_drop_write_file(file);

	return ret;
}

=======
>>>>>>> c4fe8aef
static int btrfs_ioctl_getversion(struct file *file, int __user *arg)
{
	struct inode *inode = file_inode(file);

	return put_user(inode->i_generation, arg);
}

static noinline int btrfs_ioctl_fitrim(struct btrfs_fs_info *fs_info,
					void __user *arg)
{
	struct btrfs_device *device;
	struct request_queue *q;
	struct fstrim_range range;
	u64 minlen = ULLONG_MAX;
	u64 num_devices = 0;
	int ret;

	if (!capable(CAP_SYS_ADMIN))
		return -EPERM;

	/*
	 * btrfs_trim_block_group() depends on space cache, which is not
	 * available in zoned filesystem. So, disallow fitrim on a zoned
	 * filesystem for now.
	 */
	if (btrfs_is_zoned(fs_info))
		return -EOPNOTSUPP;

	/*
	 * If the fs is mounted with nologreplay, which requires it to be
	 * mounted in RO mode as well, we can not allow discard on free space
	 * inside block groups, because log trees refer to extents that are not
	 * pinned in a block group's free space cache (pinning the extents is
	 * precisely the first phase of replaying a log tree).
	 */
	if (btrfs_test_opt(fs_info, NOLOGREPLAY))
		return -EROFS;

	rcu_read_lock();
	list_for_each_entry_rcu(device, &fs_info->fs_devices->devices,
				dev_list) {
		if (!device->bdev)
			continue;
		q = bdev_get_queue(device->bdev);
		if (blk_queue_discard(q)) {
			num_devices++;
			minlen = min_t(u64, q->limits.discard_granularity,
				     minlen);
		}
	}
	rcu_read_unlock();

	if (!num_devices)
		return -EOPNOTSUPP;
	if (copy_from_user(&range, arg, sizeof(range)))
		return -EFAULT;

	/*
	 * NOTE: Don't truncate the range using super->total_bytes.  Bytenr of
	 * block group is in the logical address space, which can be any
	 * sectorsize aligned bytenr in  the range [0, U64_MAX].
	 */
	if (range.len < fs_info->sb->s_blocksize)
		return -EINVAL;

	range.minlen = max(range.minlen, minlen);
	ret = btrfs_trim_fs(fs_info, &range);
	if (ret < 0)
		return ret;

	if (copy_to_user(arg, &range, sizeof(range)))
		return -EFAULT;

	return 0;
}

int __pure btrfs_is_empty_uuid(u8 *uuid)
{
	int i;

	for (i = 0; i < BTRFS_UUID_SIZE; i++) {
		if (uuid[i])
			return 0;
	}
	return 1;
}

static noinline int create_subvol(struct inode *dir,
				  struct dentry *dentry,
				  const char *name, int namelen,
				  struct btrfs_qgroup_inherit *inherit)
{
	struct btrfs_fs_info *fs_info = btrfs_sb(dir->i_sb);
	struct btrfs_trans_handle *trans;
	struct btrfs_key key;
	struct btrfs_root_item *root_item;
	struct btrfs_inode_item *inode_item;
	struct extent_buffer *leaf;
	struct btrfs_root *root = BTRFS_I(dir)->root;
	struct btrfs_root *new_root;
	struct btrfs_block_rsv block_rsv;
	struct timespec64 cur_time = current_time(dir);
	struct inode *inode;
	int ret;
	int err;
	dev_t anon_dev = 0;
	u64 objectid;
	u64 index = 0;

	root_item = kzalloc(sizeof(*root_item), GFP_KERNEL);
	if (!root_item)
		return -ENOMEM;

	ret = btrfs_get_free_objectid(fs_info->tree_root, &objectid);
	if (ret)
		goto fail_free;

	ret = get_anon_bdev(&anon_dev);
	if (ret < 0)
		goto fail_free;

	/*
	 * Don't create subvolume whose level is not zero. Or qgroup will be
	 * screwed up since it assumes subvolume qgroup's level to be 0.
	 */
	if (btrfs_qgroup_level(objectid)) {
		ret = -ENOSPC;
		goto fail_free;
	}

	btrfs_init_block_rsv(&block_rsv, BTRFS_BLOCK_RSV_TEMP);
	/*
	 * The same as the snapshot creation, please see the comment
	 * of create_snapshot().
	 */
	ret = btrfs_subvolume_reserve_metadata(root, &block_rsv, 8, false);
	if (ret)
		goto fail_free;

	trans = btrfs_start_transaction(root, 0);
	if (IS_ERR(trans)) {
		ret = PTR_ERR(trans);
		btrfs_subvolume_release_metadata(root, &block_rsv);
		goto fail_free;
	}
	trans->block_rsv = &block_rsv;
	trans->bytes_reserved = block_rsv.size;

	ret = btrfs_qgroup_inherit(trans, 0, objectid, inherit);
	if (ret)
		goto fail;

	leaf = btrfs_alloc_tree_block(trans, root, 0, objectid, NULL, 0, 0, 0,
				      BTRFS_NESTING_NORMAL);
	if (IS_ERR(leaf)) {
		ret = PTR_ERR(leaf);
		goto fail;
	}

	btrfs_mark_buffer_dirty(leaf);

	inode_item = &root_item->inode;
	btrfs_set_stack_inode_generation(inode_item, 1);
	btrfs_set_stack_inode_size(inode_item, 3);
	btrfs_set_stack_inode_nlink(inode_item, 1);
	btrfs_set_stack_inode_nbytes(inode_item,
				     fs_info->nodesize);
	btrfs_set_stack_inode_mode(inode_item, S_IFDIR | 0755);

	btrfs_set_root_flags(root_item, 0);
	btrfs_set_root_limit(root_item, 0);
	btrfs_set_stack_inode_flags(inode_item, BTRFS_INODE_ROOT_ITEM_INIT);

	btrfs_set_root_bytenr(root_item, leaf->start);
	btrfs_set_root_generation(root_item, trans->transid);
	btrfs_set_root_level(root_item, 0);
	btrfs_set_root_refs(root_item, 1);
	btrfs_set_root_used(root_item, leaf->len);
	btrfs_set_root_last_snapshot(root_item, 0);

	btrfs_set_root_generation_v2(root_item,
			btrfs_root_generation(root_item));
	generate_random_guid(root_item->uuid);
	btrfs_set_stack_timespec_sec(&root_item->otime, cur_time.tv_sec);
	btrfs_set_stack_timespec_nsec(&root_item->otime, cur_time.tv_nsec);
	root_item->ctime = root_item->otime;
	btrfs_set_root_ctransid(root_item, trans->transid);
	btrfs_set_root_otransid(root_item, trans->transid);

	btrfs_tree_unlock(leaf);

	btrfs_set_root_dirid(root_item, BTRFS_FIRST_FREE_OBJECTID);

	key.objectid = objectid;
	key.offset = 0;
	key.type = BTRFS_ROOT_ITEM_KEY;
	ret = btrfs_insert_root(trans, fs_info->tree_root, &key,
				root_item);
	if (ret) {
		/*
		 * Since we don't abort the transaction in this case, free the
		 * tree block so that we don't leak space and leave the
		 * filesystem in an inconsistent state (an extent item in the
		 * extent tree without backreferences). Also no need to have
		 * the tree block locked since it is not in any tree at this
		 * point, so no other task can find it and use it.
		 */
		btrfs_free_tree_block(trans, root, leaf, 0, 1);
		free_extent_buffer(leaf);
		goto fail;
	}

	free_extent_buffer(leaf);
	leaf = NULL;

	key.offset = (u64)-1;
	new_root = btrfs_get_new_fs_root(fs_info, objectid, anon_dev);
	if (IS_ERR(new_root)) {
		free_anon_bdev(anon_dev);
		ret = PTR_ERR(new_root);
		btrfs_abort_transaction(trans, ret);
		goto fail;
	}
	/* Freeing will be done in btrfs_put_root() of new_root */
	anon_dev = 0;

	ret = btrfs_record_root_in_trans(trans, new_root);
	if (ret) {
		btrfs_put_root(new_root);
		btrfs_abort_transaction(trans, ret);
		goto fail;
	}

	ret = btrfs_create_subvol_root(trans, new_root, root);
	btrfs_put_root(new_root);
	if (ret) {
		/* We potentially lose an unused inode item here */
		btrfs_abort_transaction(trans, ret);
		goto fail;
	}

	/*
	 * insert the directory item
	 */
	ret = btrfs_set_inode_index(BTRFS_I(dir), &index);
	if (ret) {
		btrfs_abort_transaction(trans, ret);
		goto fail;
	}

	ret = btrfs_insert_dir_item(trans, name, namelen, BTRFS_I(dir), &key,
				    BTRFS_FT_DIR, index);
	if (ret) {
		btrfs_abort_transaction(trans, ret);
		goto fail;
	}

	btrfs_i_size_write(BTRFS_I(dir), dir->i_size + namelen * 2);
	ret = btrfs_update_inode(trans, root, BTRFS_I(dir));
	if (ret) {
		btrfs_abort_transaction(trans, ret);
		goto fail;
	}

	ret = btrfs_add_root_ref(trans, objectid, root->root_key.objectid,
				 btrfs_ino(BTRFS_I(dir)), index, name, namelen);
	if (ret) {
		btrfs_abort_transaction(trans, ret);
		goto fail;
	}

	ret = btrfs_uuid_tree_add(trans, root_item->uuid,
				  BTRFS_UUID_KEY_SUBVOL, objectid);
	if (ret)
		btrfs_abort_transaction(trans, ret);

fail:
	kfree(root_item);
	trans->block_rsv = NULL;
	trans->bytes_reserved = 0;
	btrfs_subvolume_release_metadata(root, &block_rsv);

	err = btrfs_commit_transaction(trans);
	if (err && !ret)
		ret = err;

	if (!ret) {
		inode = btrfs_lookup_dentry(dir, dentry);
		if (IS_ERR(inode))
			return PTR_ERR(inode);
		d_instantiate(dentry, inode);
	}
	return ret;

fail_free:
	if (anon_dev)
		free_anon_bdev(anon_dev);
	kfree(root_item);
	return ret;
}

static int create_snapshot(struct btrfs_root *root, struct inode *dir,
			   struct dentry *dentry, bool readonly,
			   struct btrfs_qgroup_inherit *inherit)
{
	struct btrfs_fs_info *fs_info = btrfs_sb(dir->i_sb);
	struct inode *inode;
	struct btrfs_pending_snapshot *pending_snapshot;
	struct btrfs_trans_handle *trans;
	int ret;

	if (!test_bit(BTRFS_ROOT_SHAREABLE, &root->state))
		return -EINVAL;

	if (atomic_read(&root->nr_swapfiles)) {
		btrfs_warn(fs_info,
			   "cannot snapshot subvolume with active swapfile");
		return -ETXTBSY;
	}

	pending_snapshot = kzalloc(sizeof(*pending_snapshot), GFP_KERNEL);
	if (!pending_snapshot)
		return -ENOMEM;

	ret = get_anon_bdev(&pending_snapshot->anon_dev);
	if (ret < 0)
		goto free_pending;
	pending_snapshot->root_item = kzalloc(sizeof(struct btrfs_root_item),
			GFP_KERNEL);
	pending_snapshot->path = btrfs_alloc_path();
	if (!pending_snapshot->root_item || !pending_snapshot->path) {
		ret = -ENOMEM;
		goto free_pending;
	}

	btrfs_init_block_rsv(&pending_snapshot->block_rsv,
			     BTRFS_BLOCK_RSV_TEMP);
	/*
	 * 1 - parent dir inode
	 * 2 - dir entries
	 * 1 - root item
	 * 2 - root ref/backref
	 * 1 - root of snapshot
	 * 1 - UUID item
	 */
	ret = btrfs_subvolume_reserve_metadata(BTRFS_I(dir)->root,
					&pending_snapshot->block_rsv, 8,
					false);
	if (ret)
		goto free_pending;

	pending_snapshot->dentry = dentry;
	pending_snapshot->root = root;
	pending_snapshot->readonly = readonly;
	pending_snapshot->dir = dir;
	pending_snapshot->inherit = inherit;

	trans = btrfs_start_transaction(root, 0);
	if (IS_ERR(trans)) {
		ret = PTR_ERR(trans);
		goto fail;
	}

	spin_lock(&fs_info->trans_lock);
	list_add(&pending_snapshot->list,
		 &trans->transaction->pending_snapshots);
	spin_unlock(&fs_info->trans_lock);

	ret = btrfs_commit_transaction(trans);
	if (ret)
		goto fail;

	ret = pending_snapshot->error;
	if (ret)
		goto fail;

	ret = btrfs_orphan_cleanup(pending_snapshot->snap);
	if (ret)
		goto fail;

	inode = btrfs_lookup_dentry(d_inode(dentry->d_parent), dentry);
	if (IS_ERR(inode)) {
		ret = PTR_ERR(inode);
		goto fail;
	}

	d_instantiate(dentry, inode);
	ret = 0;
	pending_snapshot->anon_dev = 0;
fail:
	/* Prevent double freeing of anon_dev */
	if (ret && pending_snapshot->snap)
		pending_snapshot->snap->anon_dev = 0;
	btrfs_put_root(pending_snapshot->snap);
	btrfs_subvolume_release_metadata(root, &pending_snapshot->block_rsv);
free_pending:
	if (pending_snapshot->anon_dev)
		free_anon_bdev(pending_snapshot->anon_dev);
	kfree(pending_snapshot->root_item);
	btrfs_free_path(pending_snapshot->path);
	kfree(pending_snapshot);

	return ret;
}

/*  copy of may_delete in fs/namei.c()
 *	Check whether we can remove a link victim from directory dir, check
 *  whether the type of victim is right.
 *  1. We can't do it if dir is read-only (done in permission())
 *  2. We should have write and exec permissions on dir
 *  3. We can't remove anything from append-only dir
 *  4. We can't do anything with immutable dir (done in permission())
 *  5. If the sticky bit on dir is set we should either
 *	a. be owner of dir, or
 *	b. be owner of victim, or
 *	c. have CAP_FOWNER capability
 *  6. If the victim is append-only or immutable we can't do anything with
 *     links pointing to it.
 *  7. If we were asked to remove a directory and victim isn't one - ENOTDIR.
 *  8. If we were asked to remove a non-directory and victim isn't one - EISDIR.
 *  9. We can't remove a root or mountpoint.
 * 10. We don't allow removal of NFS sillyrenamed files; it's handled by
 *     nfs_async_unlink().
 */

static int btrfs_may_delete(struct inode *dir, struct dentry *victim, int isdir)
{
	int error;

	if (d_really_is_negative(victim))
		return -ENOENT;

	BUG_ON(d_inode(victim->d_parent) != dir);
	audit_inode_child(dir, victim, AUDIT_TYPE_CHILD_DELETE);

	error = inode_permission(&init_user_ns, dir, MAY_WRITE | MAY_EXEC);
	if (error)
		return error;
	if (IS_APPEND(dir))
		return -EPERM;
	if (check_sticky(&init_user_ns, dir, d_inode(victim)) ||
	    IS_APPEND(d_inode(victim)) || IS_IMMUTABLE(d_inode(victim)) ||
	    IS_SWAPFILE(d_inode(victim)))
		return -EPERM;
	if (isdir) {
		if (!d_is_dir(victim))
			return -ENOTDIR;
		if (IS_ROOT(victim))
			return -EBUSY;
	} else if (d_is_dir(victim))
		return -EISDIR;
	if (IS_DEADDIR(dir))
		return -ENOENT;
	if (victim->d_flags & DCACHE_NFSFS_RENAMED)
		return -EBUSY;
	return 0;
}

/* copy of may_create in fs/namei.c() */
static inline int btrfs_may_create(struct inode *dir, struct dentry *child)
{
	if (d_really_is_positive(child))
		return -EEXIST;
	if (IS_DEADDIR(dir))
		return -ENOENT;
	return inode_permission(&init_user_ns, dir, MAY_WRITE | MAY_EXEC);
}

/*
 * Create a new subvolume below @parent.  This is largely modeled after
 * sys_mkdirat and vfs_mkdir, but we only do a single component lookup
 * inside this filesystem so it's quite a bit simpler.
 */
static noinline int btrfs_mksubvol(const struct path *parent,
				   const char *name, int namelen,
				   struct btrfs_root *snap_src,
				   bool readonly,
				   struct btrfs_qgroup_inherit *inherit)
{
	struct inode *dir = d_inode(parent->dentry);
	struct btrfs_fs_info *fs_info = btrfs_sb(dir->i_sb);
	struct dentry *dentry;
	int error;

	error = down_write_killable_nested(&dir->i_rwsem, I_MUTEX_PARENT);
	if (error == -EINTR)
		return error;

	dentry = lookup_one_len(name, parent->dentry, namelen);
	error = PTR_ERR(dentry);
	if (IS_ERR(dentry))
		goto out_unlock;

	error = btrfs_may_create(dir, dentry);
	if (error)
		goto out_dput;

	/*
	 * even if this name doesn't exist, we may get hash collisions.
	 * check for them now when we can safely fail
	 */
	error = btrfs_check_dir_item_collision(BTRFS_I(dir)->root,
					       dir->i_ino, name,
					       namelen);
	if (error)
		goto out_dput;

	down_read(&fs_info->subvol_sem);

	if (btrfs_root_refs(&BTRFS_I(dir)->root->root_item) == 0)
		goto out_up_read;

	if (snap_src)
		error = create_snapshot(snap_src, dir, dentry, readonly, inherit);
	else
		error = create_subvol(dir, dentry, name, namelen, inherit);

	if (!error)
		fsnotify_mkdir(dir, dentry);
out_up_read:
	up_read(&fs_info->subvol_sem);
out_dput:
	dput(dentry);
out_unlock:
	btrfs_inode_unlock(dir, 0);
	return error;
}

static noinline int btrfs_mksnapshot(const struct path *parent,
				   const char *name, int namelen,
				   struct btrfs_root *root,
				   bool readonly,
				   struct btrfs_qgroup_inherit *inherit)
{
	int ret;
	bool snapshot_force_cow = false;

	/*
	 * Force new buffered writes to reserve space even when NOCOW is
	 * possible. This is to avoid later writeback (running dealloc) to
	 * fallback to COW mode and unexpectedly fail with ENOSPC.
	 */
	btrfs_drew_read_lock(&root->snapshot_lock);

	ret = btrfs_start_delalloc_snapshot(root);
	if (ret)
		goto out;

	/*
	 * All previous writes have started writeback in NOCOW mode, so now
	 * we force future writes to fallback to COW mode during snapshot
	 * creation.
	 */
	atomic_inc(&root->snapshot_force_cow);
	snapshot_force_cow = true;

	btrfs_wait_ordered_extents(root, U64_MAX, 0, (u64)-1);

	ret = btrfs_mksubvol(parent, name, namelen,
			     root, readonly, inherit);
out:
	if (snapshot_force_cow)
		atomic_dec(&root->snapshot_force_cow);
	btrfs_drew_read_unlock(&root->snapshot_lock);
	return ret;
}

/*
 * When we're defragging a range, we don't want to kick it off again
 * if it is really just waiting for delalloc to send it down.
 * If we find a nice big extent or delalloc range for the bytes in the
 * file you want to defrag, we return 0 to let you know to skip this
 * part of the file
 */
static int check_defrag_in_cache(struct inode *inode, u64 offset, u32 thresh)
{
	struct extent_io_tree *io_tree = &BTRFS_I(inode)->io_tree;
	struct extent_map *em = NULL;
	struct extent_map_tree *em_tree = &BTRFS_I(inode)->extent_tree;
	u64 end;

	read_lock(&em_tree->lock);
	em = lookup_extent_mapping(em_tree, offset, PAGE_SIZE);
	read_unlock(&em_tree->lock);

	if (em) {
		end = extent_map_end(em);
		free_extent_map(em);
		if (end - offset > thresh)
			return 0;
	}
	/* if we already have a nice delalloc here, just stop */
	thresh /= 2;
	end = count_range_bits(io_tree, &offset, offset + thresh,
			       thresh, EXTENT_DELALLOC, 1);
	if (end >= thresh)
		return 0;
	return 1;
}

/*
 * helper function to walk through a file and find extents
 * newer than a specific transid, and smaller than thresh.
 *
 * This is used by the defragging code to find new and small
 * extents
 */
static int find_new_extents(struct btrfs_root *root,
			    struct inode *inode, u64 newer_than,
			    u64 *off, u32 thresh)
{
	struct btrfs_path *path;
	struct btrfs_key min_key;
	struct extent_buffer *leaf;
	struct btrfs_file_extent_item *extent;
	int type;
	int ret;
	u64 ino = btrfs_ino(BTRFS_I(inode));

	path = btrfs_alloc_path();
	if (!path)
		return -ENOMEM;

	min_key.objectid = ino;
	min_key.type = BTRFS_EXTENT_DATA_KEY;
	min_key.offset = *off;

	while (1) {
		ret = btrfs_search_forward(root, &min_key, path, newer_than);
		if (ret != 0)
			goto none;
process_slot:
		if (min_key.objectid != ino)
			goto none;
		if (min_key.type != BTRFS_EXTENT_DATA_KEY)
			goto none;

		leaf = path->nodes[0];
		extent = btrfs_item_ptr(leaf, path->slots[0],
					struct btrfs_file_extent_item);

		type = btrfs_file_extent_type(leaf, extent);
		if (type == BTRFS_FILE_EXTENT_REG &&
		    btrfs_file_extent_num_bytes(leaf, extent) < thresh &&
		    check_defrag_in_cache(inode, min_key.offset, thresh)) {
			*off = min_key.offset;
			btrfs_free_path(path);
			return 0;
		}

		path->slots[0]++;
		if (path->slots[0] < btrfs_header_nritems(leaf)) {
			btrfs_item_key_to_cpu(leaf, &min_key, path->slots[0]);
			goto process_slot;
		}

		if (min_key.offset == (u64)-1)
			goto none;

		min_key.offset++;
		btrfs_release_path(path);
	}
none:
	btrfs_free_path(path);
	return -ENOENT;
}

static struct extent_map *defrag_lookup_extent(struct inode *inode, u64 start)
{
	struct extent_map_tree *em_tree = &BTRFS_I(inode)->extent_tree;
	struct extent_io_tree *io_tree = &BTRFS_I(inode)->io_tree;
	struct extent_map *em;
	u64 len = PAGE_SIZE;

	/*
	 * hopefully we have this extent in the tree already, try without
	 * the full extent lock
	 */
	read_lock(&em_tree->lock);
	em = lookup_extent_mapping(em_tree, start, len);
	read_unlock(&em_tree->lock);

	if (!em) {
		struct extent_state *cached = NULL;
		u64 end = start + len - 1;

		/* get the big lock and read metadata off disk */
		lock_extent_bits(io_tree, start, end, &cached);
		em = btrfs_get_extent(BTRFS_I(inode), NULL, 0, start, len);
		unlock_extent_cached(io_tree, start, end, &cached);

		if (IS_ERR(em))
			return NULL;
	}

	return em;
}

static bool defrag_check_next_extent(struct inode *inode, struct extent_map *em)
{
	struct extent_map *next;
	bool ret = true;

	/* this is the last extent */
	if (em->start + em->len >= i_size_read(inode))
		return false;

	next = defrag_lookup_extent(inode, em->start + em->len);
	if (!next || next->block_start >= EXTENT_MAP_LAST_BYTE)
		ret = false;
	else if ((em->block_start + em->block_len == next->block_start) &&
		 (em->block_len > SZ_128K && next->block_len > SZ_128K))
		ret = false;

	free_extent_map(next);
	return ret;
}

static int should_defrag_range(struct inode *inode, u64 start, u32 thresh,
			       u64 *last_len, u64 *skip, u64 *defrag_end,
			       int compress)
{
	struct extent_map *em;
	int ret = 1;
	bool next_mergeable = true;
	bool prev_mergeable = true;

	/*
	 * make sure that once we start defragging an extent, we keep on
	 * defragging it
	 */
	if (start < *defrag_end)
		return 1;

	*skip = 0;

	em = defrag_lookup_extent(inode, start);
	if (!em)
		return 0;

	/* this will cover holes, and inline extents */
	if (em->block_start >= EXTENT_MAP_LAST_BYTE) {
		ret = 0;
		goto out;
	}

	if (!*defrag_end)
		prev_mergeable = false;

	next_mergeable = defrag_check_next_extent(inode, em);
	/*
	 * we hit a real extent, if it is big or the next extent is not a
	 * real extent, don't bother defragging it
	 */
	if (!compress && (*last_len == 0 || *last_len >= thresh) &&
	    (em->len >= thresh || (!next_mergeable && !prev_mergeable)))
		ret = 0;
out:
	/*
	 * last_len ends up being a counter of how many bytes we've defragged.
	 * every time we choose not to defrag an extent, we reset *last_len
	 * so that the next tiny extent will force a defrag.
	 *
	 * The end result of this is that tiny extents before a single big
	 * extent will force at least part of that big extent to be defragged.
	 */
	if (ret) {
		*defrag_end = extent_map_end(em);
	} else {
		*last_len = 0;
		*skip = extent_map_end(em);
		*defrag_end = 0;
	}

	free_extent_map(em);
	return ret;
}

/*
 * it doesn't do much good to defrag one or two pages
 * at a time.  This pulls in a nice chunk of pages
 * to COW and defrag.
 *
 * It also makes sure the delalloc code has enough
 * dirty data to avoid making new small extents as part
 * of the defrag
 *
 * It's a good idea to start RA on this range
 * before calling this.
 */
static int cluster_pages_for_defrag(struct inode *inode,
				    struct page **pages,
				    unsigned long start_index,
				    unsigned long num_pages)
{
	unsigned long file_end;
	u64 isize = i_size_read(inode);
	u64 page_start;
	u64 page_end;
	u64 page_cnt;
	u64 start = (u64)start_index << PAGE_SHIFT;
	u64 search_start;
	int ret;
	int i;
	int i_done;
	struct btrfs_ordered_extent *ordered;
	struct extent_state *cached_state = NULL;
	struct extent_io_tree *tree;
	struct extent_changeset *data_reserved = NULL;
	gfp_t mask = btrfs_alloc_write_mask(inode->i_mapping);

	file_end = (isize - 1) >> PAGE_SHIFT;
	if (!isize || start_index > file_end)
		return 0;

	page_cnt = min_t(u64, (u64)num_pages, (u64)file_end - start_index + 1);

	ret = btrfs_delalloc_reserve_space(BTRFS_I(inode), &data_reserved,
			start, page_cnt << PAGE_SHIFT);
	if (ret)
		return ret;
	i_done = 0;
	tree = &BTRFS_I(inode)->io_tree;

	/* step one, lock all the pages */
	for (i = 0; i < page_cnt; i++) {
		struct page *page;
again:
		page = find_or_create_page(inode->i_mapping,
					   start_index + i, mask);
		if (!page)
			break;

		ret = set_page_extent_mapped(page);
		if (ret < 0) {
			unlock_page(page);
			put_page(page);
			break;
		}

		page_start = page_offset(page);
		page_end = page_start + PAGE_SIZE - 1;
		while (1) {
			lock_extent_bits(tree, page_start, page_end,
					 &cached_state);
			ordered = btrfs_lookup_ordered_extent(BTRFS_I(inode),
							      page_start);
			unlock_extent_cached(tree, page_start, page_end,
					     &cached_state);
			if (!ordered)
				break;

			unlock_page(page);
			btrfs_start_ordered_extent(ordered, 1);
			btrfs_put_ordered_extent(ordered);
			lock_page(page);
			/*
			 * we unlocked the page above, so we need check if
			 * it was released or not.
			 */
			if (page->mapping != inode->i_mapping) {
				unlock_page(page);
				put_page(page);
				goto again;
			}
		}

		if (!PageUptodate(page)) {
			btrfs_readpage(NULL, page);
			lock_page(page);
			if (!PageUptodate(page)) {
				unlock_page(page);
				put_page(page);
				ret = -EIO;
				break;
			}
		}

		if (page->mapping != inode->i_mapping) {
			unlock_page(page);
			put_page(page);
			goto again;
		}

		pages[i] = page;
		i_done++;
	}
	if (!i_done || ret)
		goto out;

	if (!(inode->i_sb->s_flags & SB_ACTIVE))
		goto out;

	/*
	 * so now we have a nice long stream of locked
	 * and up to date pages, lets wait on them
	 */
	for (i = 0; i < i_done; i++)
		wait_on_page_writeback(pages[i]);

	page_start = page_offset(pages[0]);
	page_end = page_offset(pages[i_done - 1]) + PAGE_SIZE;

	lock_extent_bits(&BTRFS_I(inode)->io_tree,
			 page_start, page_end - 1, &cached_state);

	/*
	 * When defragmenting we skip ranges that have holes or inline extents,
	 * (check should_defrag_range()), to avoid unnecessary IO and wasting
	 * space. At btrfs_defrag_file(), we check if a range should be defragged
	 * before locking the inode and then, if it should, we trigger a sync
	 * page cache readahead - we lock the inode only after that to avoid
	 * blocking for too long other tasks that possibly want to operate on
	 * other file ranges. But before we were able to get the inode lock,
	 * some other task may have punched a hole in the range, or we may have
	 * now an inline extent, in which case we should not defrag. So check
	 * for that here, where we have the inode and the range locked, and bail
	 * out if that happened.
	 */
	search_start = page_start;
	while (search_start < page_end) {
		struct extent_map *em;

		em = btrfs_get_extent(BTRFS_I(inode), NULL, 0, search_start,
				      page_end - search_start);
		if (IS_ERR(em)) {
			ret = PTR_ERR(em);
			goto out_unlock_range;
		}
		if (em->block_start >= EXTENT_MAP_LAST_BYTE) {
			free_extent_map(em);
			/* Ok, 0 means we did not defrag anything */
			ret = 0;
			goto out_unlock_range;
		}
		search_start = extent_map_end(em);
		free_extent_map(em);
	}

	clear_extent_bit(&BTRFS_I(inode)->io_tree, page_start,
			  page_end - 1, EXTENT_DELALLOC | EXTENT_DO_ACCOUNTING |
			  EXTENT_DEFRAG, 0, 0, &cached_state);

	if (i_done != page_cnt) {
		spin_lock(&BTRFS_I(inode)->lock);
		btrfs_mod_outstanding_extents(BTRFS_I(inode), 1);
		spin_unlock(&BTRFS_I(inode)->lock);
		btrfs_delalloc_release_space(BTRFS_I(inode), data_reserved,
				start, (page_cnt - i_done) << PAGE_SHIFT, true);
	}


	set_extent_defrag(&BTRFS_I(inode)->io_tree, page_start, page_end - 1,
			  &cached_state);

	unlock_extent_cached(&BTRFS_I(inode)->io_tree,
			     page_start, page_end - 1, &cached_state);

	for (i = 0; i < i_done; i++) {
		clear_page_dirty_for_io(pages[i]);
		ClearPageChecked(pages[i]);
		set_page_dirty(pages[i]);
		unlock_page(pages[i]);
		put_page(pages[i]);
	}
	btrfs_delalloc_release_extents(BTRFS_I(inode), page_cnt << PAGE_SHIFT);
	extent_changeset_free(data_reserved);
	return i_done;

out_unlock_range:
	unlock_extent_cached(&BTRFS_I(inode)->io_tree,
			     page_start, page_end - 1, &cached_state);
out:
	for (i = 0; i < i_done; i++) {
		unlock_page(pages[i]);
		put_page(pages[i]);
	}
	btrfs_delalloc_release_space(BTRFS_I(inode), data_reserved,
			start, page_cnt << PAGE_SHIFT, true);
	btrfs_delalloc_release_extents(BTRFS_I(inode), page_cnt << PAGE_SHIFT);
	extent_changeset_free(data_reserved);
	return ret;

}

int btrfs_defrag_file(struct inode *inode, struct file *file,
		      struct btrfs_ioctl_defrag_range_args *range,
		      u64 newer_than, unsigned long max_to_defrag)
{
	struct btrfs_fs_info *fs_info = btrfs_sb(inode->i_sb);
	struct btrfs_root *root = BTRFS_I(inode)->root;
	struct file_ra_state *ra = NULL;
	unsigned long last_index;
	u64 isize = i_size_read(inode);
	u64 last_len = 0;
	u64 skip = 0;
	u64 defrag_end = 0;
	u64 newer_off = range->start;
	unsigned long i;
	unsigned long ra_index = 0;
	int ret;
	int defrag_count = 0;
	int compress_type = BTRFS_COMPRESS_ZLIB;
	u32 extent_thresh = range->extent_thresh;
	unsigned long max_cluster = SZ_256K >> PAGE_SHIFT;
	unsigned long cluster = max_cluster;
	u64 new_align = ~((u64)SZ_128K - 1);
	struct page **pages = NULL;
	bool do_compress = range->flags & BTRFS_DEFRAG_RANGE_COMPRESS;

	if (isize == 0)
		return 0;

	if (range->start >= isize)
		return -EINVAL;

	if (do_compress) {
		if (range->compress_type >= BTRFS_NR_COMPRESS_TYPES)
			return -EINVAL;
		if (range->compress_type)
			compress_type = range->compress_type;
	}

	if (extent_thresh == 0)
		extent_thresh = SZ_256K;

	/*
	 * If we were not given a file, allocate a readahead context. As
	 * readahead is just an optimization, defrag will work without it so
	 * we don't error out.
	 */
	if (!file) {
		ra = kzalloc(sizeof(*ra), GFP_KERNEL);
		if (ra)
			file_ra_state_init(ra, inode->i_mapping);
	} else {
		ra = &file->f_ra;
	}

	pages = kmalloc_array(max_cluster, sizeof(struct page *), GFP_KERNEL);
	if (!pages) {
		ret = -ENOMEM;
		goto out_ra;
	}

	/* find the last page to defrag */
	if (range->start + range->len > range->start) {
		last_index = min_t(u64, isize - 1,
			 range->start + range->len - 1) >> PAGE_SHIFT;
	} else {
		last_index = (isize - 1) >> PAGE_SHIFT;
	}

	if (newer_than) {
		ret = find_new_extents(root, inode, newer_than,
				       &newer_off, SZ_64K);
		if (!ret) {
			range->start = newer_off;
			/*
			 * we always align our defrag to help keep
			 * the extents in the file evenly spaced
			 */
			i = (newer_off & new_align) >> PAGE_SHIFT;
		} else
			goto out_ra;
	} else {
		i = range->start >> PAGE_SHIFT;
	}
	if (!max_to_defrag)
		max_to_defrag = last_index - i + 1;

	/*
	 * make writeback starts from i, so the defrag range can be
	 * written sequentially.
	 */
	if (i < inode->i_mapping->writeback_index)
		inode->i_mapping->writeback_index = i;

	while (i <= last_index && defrag_count < max_to_defrag &&
	       (i < DIV_ROUND_UP(i_size_read(inode), PAGE_SIZE))) {
		/*
		 * make sure we stop running if someone unmounts
		 * the FS
		 */
		if (!(inode->i_sb->s_flags & SB_ACTIVE))
			break;

		if (btrfs_defrag_cancelled(fs_info)) {
			btrfs_debug(fs_info, "defrag_file cancelled");
			ret = -EAGAIN;
			break;
		}

		if (!should_defrag_range(inode, (u64)i << PAGE_SHIFT,
					 extent_thresh, &last_len, &skip,
					 &defrag_end, do_compress)){
			unsigned long next;
			/*
			 * the should_defrag function tells us how much to skip
			 * bump our counter by the suggested amount
			 */
			next = DIV_ROUND_UP(skip, PAGE_SIZE);
			i = max(i + 1, next);
			continue;
		}

		if (!newer_than) {
			cluster = (PAGE_ALIGN(defrag_end) >>
				   PAGE_SHIFT) - i;
			cluster = min(cluster, max_cluster);
		} else {
			cluster = max_cluster;
		}

		if (i + cluster > ra_index) {
			ra_index = max(i, ra_index);
			if (ra)
				page_cache_sync_readahead(inode->i_mapping, ra,
						file, ra_index, cluster);
			ra_index += cluster;
		}

		btrfs_inode_lock(inode, 0);
		if (IS_SWAPFILE(inode)) {
			ret = -ETXTBSY;
		} else {
			if (do_compress)
				BTRFS_I(inode)->defrag_compress = compress_type;
			ret = cluster_pages_for_defrag(inode, pages, i, cluster);
		}
		if (ret < 0) {
			btrfs_inode_unlock(inode, 0);
			goto out_ra;
		}

		defrag_count += ret;
		balance_dirty_pages_ratelimited(inode->i_mapping);
		btrfs_inode_unlock(inode, 0);

		if (newer_than) {
			if (newer_off == (u64)-1)
				break;

			if (ret > 0)
				i += ret;

			newer_off = max(newer_off + 1,
					(u64)i << PAGE_SHIFT);

			ret = find_new_extents(root, inode, newer_than,
					       &newer_off, SZ_64K);
			if (!ret) {
				range->start = newer_off;
				i = (newer_off & new_align) >> PAGE_SHIFT;
			} else {
				break;
			}
		} else {
			if (ret > 0) {
				i += ret;
				last_len += ret << PAGE_SHIFT;
			} else {
				i++;
				last_len = 0;
			}
		}
	}

	if ((range->flags & BTRFS_DEFRAG_RANGE_START_IO)) {
		filemap_flush(inode->i_mapping);
		if (test_bit(BTRFS_INODE_HAS_ASYNC_EXTENT,
			     &BTRFS_I(inode)->runtime_flags))
			filemap_flush(inode->i_mapping);
	}

	if (range->compress_type == BTRFS_COMPRESS_LZO) {
		btrfs_set_fs_incompat(fs_info, COMPRESS_LZO);
	} else if (range->compress_type == BTRFS_COMPRESS_ZSTD) {
		btrfs_set_fs_incompat(fs_info, COMPRESS_ZSTD);
	}

	ret = defrag_count;

out_ra:
	if (do_compress) {
		btrfs_inode_lock(inode, 0);
		BTRFS_I(inode)->defrag_compress = BTRFS_COMPRESS_NONE;
		btrfs_inode_unlock(inode, 0);
	}
	if (!file)
		kfree(ra);
	kfree(pages);
	return ret;
}

static noinline int btrfs_ioctl_resize(struct file *file,
					void __user *arg)
{
	struct inode *inode = file_inode(file);
	struct btrfs_fs_info *fs_info = btrfs_sb(inode->i_sb);
	u64 new_size;
	u64 old_size;
	u64 devid = 1;
	struct btrfs_root *root = BTRFS_I(inode)->root;
	struct btrfs_ioctl_vol_args *vol_args;
	struct btrfs_trans_handle *trans;
	struct btrfs_device *device = NULL;
	char *sizestr;
	char *retptr;
	char *devstr = NULL;
	int ret = 0;
	int mod = 0;

	if (!capable(CAP_SYS_ADMIN))
		return -EPERM;

	ret = mnt_want_write_file(file);
	if (ret)
		return ret;

	if (!btrfs_exclop_start(fs_info, BTRFS_EXCLOP_RESIZE)) {
		mnt_drop_write_file(file);
		return BTRFS_ERROR_DEV_EXCL_RUN_IN_PROGRESS;
	}

	vol_args = memdup_user(arg, sizeof(*vol_args));
	if (IS_ERR(vol_args)) {
		ret = PTR_ERR(vol_args);
		goto out;
	}

	vol_args->name[BTRFS_PATH_NAME_MAX] = '\0';

	sizestr = vol_args->name;
	devstr = strchr(sizestr, ':');
	if (devstr) {
		sizestr = devstr + 1;
		*devstr = '\0';
		devstr = vol_args->name;
		ret = kstrtoull(devstr, 10, &devid);
		if (ret)
			goto out_free;
		if (!devid) {
			ret = -EINVAL;
			goto out_free;
		}
		btrfs_info(fs_info, "resizing devid %llu", devid);
	}

	device = btrfs_find_device(fs_info->fs_devices, devid, NULL, NULL);
	if (!device) {
		btrfs_info(fs_info, "resizer unable to find device %llu",
			   devid);
		ret = -ENODEV;
		goto out_free;
	}

	if (!test_bit(BTRFS_DEV_STATE_WRITEABLE, &device->dev_state)) {
		btrfs_info(fs_info,
			   "resizer unable to apply on readonly device %llu",
		       devid);
		ret = -EPERM;
		goto out_free;
	}

	if (!strcmp(sizestr, "max"))
		new_size = device->bdev->bd_inode->i_size;
	else {
		if (sizestr[0] == '-') {
			mod = -1;
			sizestr++;
		} else if (sizestr[0] == '+') {
			mod = 1;
			sizestr++;
		}
		new_size = memparse(sizestr, &retptr);
		if (*retptr != '\0' || new_size == 0) {
			ret = -EINVAL;
			goto out_free;
		}
	}

	if (test_bit(BTRFS_DEV_STATE_REPLACE_TGT, &device->dev_state)) {
		ret = -EPERM;
		goto out_free;
	}

	old_size = btrfs_device_get_total_bytes(device);

	if (mod < 0) {
		if (new_size > old_size) {
			ret = -EINVAL;
			goto out_free;
		}
		new_size = old_size - new_size;
	} else if (mod > 0) {
		if (new_size > ULLONG_MAX - old_size) {
			ret = -ERANGE;
			goto out_free;
		}
		new_size = old_size + new_size;
	}

	if (new_size < SZ_256M) {
		ret = -EINVAL;
		goto out_free;
	}
	if (new_size > device->bdev->bd_inode->i_size) {
		ret = -EFBIG;
		goto out_free;
	}

	new_size = round_down(new_size, fs_info->sectorsize);

	if (new_size > old_size) {
		trans = btrfs_start_transaction(root, 0);
		if (IS_ERR(trans)) {
			ret = PTR_ERR(trans);
			goto out_free;
		}
		ret = btrfs_grow_device(trans, device, new_size);
		btrfs_commit_transaction(trans);
	} else if (new_size < old_size) {
		ret = btrfs_shrink_device(device, new_size);
	} /* equal, nothing need to do */

	if (ret == 0 && new_size != old_size)
		btrfs_info_in_rcu(fs_info,
			"resize device %s (devid %llu) from %llu to %llu",
			rcu_str_deref(device->name), device->devid,
			old_size, new_size);
out_free:
	kfree(vol_args);
out:
	btrfs_exclop_finish(fs_info);
	mnt_drop_write_file(file);
	return ret;
}

static noinline int __btrfs_ioctl_snap_create(struct file *file,
				const char *name, unsigned long fd, int subvol,
				bool readonly,
				struct btrfs_qgroup_inherit *inherit)
{
	int namelen;
	int ret = 0;

	if (!S_ISDIR(file_inode(file)->i_mode))
		return -ENOTDIR;

	ret = mnt_want_write_file(file);
	if (ret)
		goto out;

	namelen = strlen(name);
	if (strchr(name, '/')) {
		ret = -EINVAL;
		goto out_drop_write;
	}

	if (name[0] == '.' &&
	   (namelen == 1 || (name[1] == '.' && namelen == 2))) {
		ret = -EEXIST;
		goto out_drop_write;
	}

	if (subvol) {
		ret = btrfs_mksubvol(&file->f_path, name, namelen,
				     NULL, readonly, inherit);
	} else {
		struct fd src = fdget(fd);
		struct inode *src_inode;
		if (!src.file) {
			ret = -EINVAL;
			goto out_drop_write;
		}

		src_inode = file_inode(src.file);
		if (src_inode->i_sb != file_inode(file)->i_sb) {
			btrfs_info(BTRFS_I(file_inode(file))->root->fs_info,
				   "Snapshot src from another FS");
			ret = -EXDEV;
		} else if (!inode_owner_or_capable(&init_user_ns, src_inode)) {
			/*
			 * Subvolume creation is not restricted, but snapshots
			 * are limited to own subvolumes only
			 */
			ret = -EPERM;
		} else {
			ret = btrfs_mksnapshot(&file->f_path, name, namelen,
					     BTRFS_I(src_inode)->root,
					     readonly, inherit);
		}
		fdput(src);
	}
out_drop_write:
	mnt_drop_write_file(file);
out:
	return ret;
}

static noinline int btrfs_ioctl_snap_create(struct file *file,
					    void __user *arg, int subvol)
{
	struct btrfs_ioctl_vol_args *vol_args;
	int ret;

	if (!S_ISDIR(file_inode(file)->i_mode))
		return -ENOTDIR;

	vol_args = memdup_user(arg, sizeof(*vol_args));
	if (IS_ERR(vol_args))
		return PTR_ERR(vol_args);
	vol_args->name[BTRFS_PATH_NAME_MAX] = '\0';

	ret = __btrfs_ioctl_snap_create(file, vol_args->name, vol_args->fd,
					subvol, false, NULL);

	kfree(vol_args);
	return ret;
}

static noinline int btrfs_ioctl_snap_create_v2(struct file *file,
					       void __user *arg, int subvol)
{
	struct btrfs_ioctl_vol_args_v2 *vol_args;
	int ret;
	bool readonly = false;
	struct btrfs_qgroup_inherit *inherit = NULL;

	if (!S_ISDIR(file_inode(file)->i_mode))
		return -ENOTDIR;

	vol_args = memdup_user(arg, sizeof(*vol_args));
	if (IS_ERR(vol_args))
		return PTR_ERR(vol_args);
	vol_args->name[BTRFS_SUBVOL_NAME_MAX] = '\0';

	if (vol_args->flags & ~BTRFS_SUBVOL_CREATE_ARGS_MASK) {
		ret = -EOPNOTSUPP;
		goto free_args;
	}

	if (vol_args->flags & BTRFS_SUBVOL_RDONLY)
		readonly = true;
	if (vol_args->flags & BTRFS_SUBVOL_QGROUP_INHERIT) {
		u64 nums;

		if (vol_args->size < sizeof(*inherit) ||
		    vol_args->size > PAGE_SIZE) {
			ret = -EINVAL;
			goto free_args;
		}
		inherit = memdup_user(vol_args->qgroup_inherit, vol_args->size);
		if (IS_ERR(inherit)) {
			ret = PTR_ERR(inherit);
			goto free_args;
		}

		if (inherit->num_qgroups > PAGE_SIZE ||
		    inherit->num_ref_copies > PAGE_SIZE ||
		    inherit->num_excl_copies > PAGE_SIZE) {
			ret = -EINVAL;
			goto free_inherit;
		}

		nums = inherit->num_qgroups + 2 * inherit->num_ref_copies +
		       2 * inherit->num_excl_copies;
		if (vol_args->size != struct_size(inherit, qgroups, nums)) {
			ret = -EINVAL;
			goto free_inherit;
		}
	}

	ret = __btrfs_ioctl_snap_create(file, vol_args->name, vol_args->fd,
					subvol, readonly, inherit);
	if (ret)
		goto free_inherit;
free_inherit:
	kfree(inherit);
free_args:
	kfree(vol_args);
	return ret;
}

static noinline int btrfs_ioctl_subvol_getflags(struct file *file,
						void __user *arg)
{
	struct inode *inode = file_inode(file);
	struct btrfs_fs_info *fs_info = btrfs_sb(inode->i_sb);
	struct btrfs_root *root = BTRFS_I(inode)->root;
	int ret = 0;
	u64 flags = 0;

	if (btrfs_ino(BTRFS_I(inode)) != BTRFS_FIRST_FREE_OBJECTID)
		return -EINVAL;

	down_read(&fs_info->subvol_sem);
	if (btrfs_root_readonly(root))
		flags |= BTRFS_SUBVOL_RDONLY;
	up_read(&fs_info->subvol_sem);

	if (copy_to_user(arg, &flags, sizeof(flags)))
		ret = -EFAULT;

	return ret;
}

static noinline int btrfs_ioctl_subvol_setflags(struct file *file,
					      void __user *arg)
{
	struct inode *inode = file_inode(file);
	struct btrfs_fs_info *fs_info = btrfs_sb(inode->i_sb);
	struct btrfs_root *root = BTRFS_I(inode)->root;
	struct btrfs_trans_handle *trans;
	u64 root_flags;
	u64 flags;
	int ret = 0;

	if (!inode_owner_or_capable(&init_user_ns, inode))
		return -EPERM;

	ret = mnt_want_write_file(file);
	if (ret)
		goto out;

	if (btrfs_ino(BTRFS_I(inode)) != BTRFS_FIRST_FREE_OBJECTID) {
		ret = -EINVAL;
		goto out_drop_write;
	}

	if (copy_from_user(&flags, arg, sizeof(flags))) {
		ret = -EFAULT;
		goto out_drop_write;
	}

	if (flags & ~BTRFS_SUBVOL_RDONLY) {
		ret = -EOPNOTSUPP;
		goto out_drop_write;
	}

	down_write(&fs_info->subvol_sem);

	/* nothing to do */
	if (!!(flags & BTRFS_SUBVOL_RDONLY) == btrfs_root_readonly(root))
		goto out_drop_sem;

	root_flags = btrfs_root_flags(&root->root_item);
	if (flags & BTRFS_SUBVOL_RDONLY) {
		btrfs_set_root_flags(&root->root_item,
				     root_flags | BTRFS_ROOT_SUBVOL_RDONLY);
	} else {
		/*
		 * Block RO -> RW transition if this subvolume is involved in
		 * send
		 */
		spin_lock(&root->root_item_lock);
		if (root->send_in_progress == 0) {
			btrfs_set_root_flags(&root->root_item,
				     root_flags & ~BTRFS_ROOT_SUBVOL_RDONLY);
			spin_unlock(&root->root_item_lock);
		} else {
			spin_unlock(&root->root_item_lock);
			btrfs_warn(fs_info,
				   "Attempt to set subvolume %llu read-write during send",
				   root->root_key.objectid);
			ret = -EPERM;
			goto out_drop_sem;
		}
	}

	trans = btrfs_start_transaction(root, 1);
	if (IS_ERR(trans)) {
		ret = PTR_ERR(trans);
		goto out_reset;
	}

	ret = btrfs_update_root(trans, fs_info->tree_root,
				&root->root_key, &root->root_item);
	if (ret < 0) {
		btrfs_end_transaction(trans);
		goto out_reset;
	}

	ret = btrfs_commit_transaction(trans);

out_reset:
	if (ret)
		btrfs_set_root_flags(&root->root_item, root_flags);
out_drop_sem:
	up_write(&fs_info->subvol_sem);
out_drop_write:
	mnt_drop_write_file(file);
out:
	return ret;
}

static noinline int key_in_sk(struct btrfs_key *key,
			      struct btrfs_ioctl_search_key *sk)
{
	struct btrfs_key test;
	int ret;

	test.objectid = sk->min_objectid;
	test.type = sk->min_type;
	test.offset = sk->min_offset;

	ret = btrfs_comp_cpu_keys(key, &test);
	if (ret < 0)
		return 0;

	test.objectid = sk->max_objectid;
	test.type = sk->max_type;
	test.offset = sk->max_offset;

	ret = btrfs_comp_cpu_keys(key, &test);
	if (ret > 0)
		return 0;
	return 1;
}

static noinline int copy_to_sk(struct btrfs_path *path,
			       struct btrfs_key *key,
			       struct btrfs_ioctl_search_key *sk,
			       size_t *buf_size,
			       char __user *ubuf,
			       unsigned long *sk_offset,
			       int *num_found)
{
	u64 found_transid;
	struct extent_buffer *leaf;
	struct btrfs_ioctl_search_header sh;
	struct btrfs_key test;
	unsigned long item_off;
	unsigned long item_len;
	int nritems;
	int i;
	int slot;
	int ret = 0;

	leaf = path->nodes[0];
	slot = path->slots[0];
	nritems = btrfs_header_nritems(leaf);

	if (btrfs_header_generation(leaf) > sk->max_transid) {
		i = nritems;
		goto advance_key;
	}
	found_transid = btrfs_header_generation(leaf);

	for (i = slot; i < nritems; i++) {
		item_off = btrfs_item_ptr_offset(leaf, i);
		item_len = btrfs_item_size_nr(leaf, i);

		btrfs_item_key_to_cpu(leaf, key, i);
		if (!key_in_sk(key, sk))
			continue;

		if (sizeof(sh) + item_len > *buf_size) {
			if (*num_found) {
				ret = 1;
				goto out;
			}

			/*
			 * return one empty item back for v1, which does not
			 * handle -EOVERFLOW
			 */

			*buf_size = sizeof(sh) + item_len;
			item_len = 0;
			ret = -EOVERFLOW;
		}

		if (sizeof(sh) + item_len + *sk_offset > *buf_size) {
			ret = 1;
			goto out;
		}

		sh.objectid = key->objectid;
		sh.offset = key->offset;
		sh.type = key->type;
		sh.len = item_len;
		sh.transid = found_transid;

		/*
		 * Copy search result header. If we fault then loop again so we
		 * can fault in the pages and -EFAULT there if there's a
		 * problem. Otherwise we'll fault and then copy the buffer in
		 * properly this next time through
		 */
		if (copy_to_user_nofault(ubuf + *sk_offset, &sh, sizeof(sh))) {
			ret = 0;
			goto out;
		}

		*sk_offset += sizeof(sh);

		if (item_len) {
			char __user *up = ubuf + *sk_offset;
			/*
			 * Copy the item, same behavior as above, but reset the
			 * * sk_offset so we copy the full thing again.
			 */
			if (read_extent_buffer_to_user_nofault(leaf, up,
						item_off, item_len)) {
				ret = 0;
				*sk_offset -= sizeof(sh);
				goto out;
			}

			*sk_offset += item_len;
		}
		(*num_found)++;

		if (ret) /* -EOVERFLOW from above */
			goto out;

		if (*num_found >= sk->nr_items) {
			ret = 1;
			goto out;
		}
	}
advance_key:
	ret = 0;
	test.objectid = sk->max_objectid;
	test.type = sk->max_type;
	test.offset = sk->max_offset;
	if (btrfs_comp_cpu_keys(key, &test) >= 0)
		ret = 1;
	else if (key->offset < (u64)-1)
		key->offset++;
	else if (key->type < (u8)-1) {
		key->offset = 0;
		key->type++;
	} else if (key->objectid < (u64)-1) {
		key->offset = 0;
		key->type = 0;
		key->objectid++;
	} else
		ret = 1;
out:
	/*
	 *  0: all items from this leaf copied, continue with next
	 *  1: * more items can be copied, but unused buffer is too small
	 *     * all items were found
	 *     Either way, it will stops the loop which iterates to the next
	 *     leaf
	 *  -EOVERFLOW: item was to large for buffer
	 *  -EFAULT: could not copy extent buffer back to userspace
	 */
	return ret;
}

static noinline int search_ioctl(struct inode *inode,
				 struct btrfs_ioctl_search_key *sk,
				 size_t *buf_size,
				 char __user *ubuf)
{
	struct btrfs_fs_info *info = btrfs_sb(inode->i_sb);
	struct btrfs_root *root;
	struct btrfs_key key;
	struct btrfs_path *path;
	int ret;
	int num_found = 0;
	unsigned long sk_offset = 0;

	if (*buf_size < sizeof(struct btrfs_ioctl_search_header)) {
		*buf_size = sizeof(struct btrfs_ioctl_search_header);
		return -EOVERFLOW;
	}

	path = btrfs_alloc_path();
	if (!path)
		return -ENOMEM;

	if (sk->tree_id == 0) {
		/* search the root of the inode that was passed */
		root = btrfs_grab_root(BTRFS_I(inode)->root);
	} else {
		root = btrfs_get_fs_root(info, sk->tree_id, true);
		if (IS_ERR(root)) {
			btrfs_free_path(path);
			return PTR_ERR(root);
		}
	}

	key.objectid = sk->min_objectid;
	key.type = sk->min_type;
	key.offset = sk->min_offset;

	while (1) {
		ret = fault_in_pages_writeable(ubuf + sk_offset,
					       *buf_size - sk_offset);
		if (ret)
			break;

		ret = btrfs_search_forward(root, &key, path, sk->min_transid);
		if (ret != 0) {
			if (ret > 0)
				ret = 0;
			goto err;
		}
		ret = copy_to_sk(path, &key, sk, buf_size, ubuf,
				 &sk_offset, &num_found);
		btrfs_release_path(path);
		if (ret)
			break;

	}
	if (ret > 0)
		ret = 0;
err:
	sk->nr_items = num_found;
	btrfs_put_root(root);
	btrfs_free_path(path);
	return ret;
}

static noinline int btrfs_ioctl_tree_search(struct file *file,
					   void __user *argp)
{
	struct btrfs_ioctl_search_args __user *uargs;
	struct btrfs_ioctl_search_key sk;
	struct inode *inode;
	int ret;
	size_t buf_size;

	if (!capable(CAP_SYS_ADMIN))
		return -EPERM;

	uargs = (struct btrfs_ioctl_search_args __user *)argp;

	if (copy_from_user(&sk, &uargs->key, sizeof(sk)))
		return -EFAULT;

	buf_size = sizeof(uargs->buf);

	inode = file_inode(file);
	ret = search_ioctl(inode, &sk, &buf_size, uargs->buf);

	/*
	 * In the origin implementation an overflow is handled by returning a
	 * search header with a len of zero, so reset ret.
	 */
	if (ret == -EOVERFLOW)
		ret = 0;

	if (ret == 0 && copy_to_user(&uargs->key, &sk, sizeof(sk)))
		ret = -EFAULT;
	return ret;
}

static noinline int btrfs_ioctl_tree_search_v2(struct file *file,
					       void __user *argp)
{
	struct btrfs_ioctl_search_args_v2 __user *uarg;
	struct btrfs_ioctl_search_args_v2 args;
	struct inode *inode;
	int ret;
	size_t buf_size;
	const size_t buf_limit = SZ_16M;

	if (!capable(CAP_SYS_ADMIN))
		return -EPERM;

	/* copy search header and buffer size */
	uarg = (struct btrfs_ioctl_search_args_v2 __user *)argp;
	if (copy_from_user(&args, uarg, sizeof(args)))
		return -EFAULT;

	buf_size = args.buf_size;

	/* limit result size to 16MB */
	if (buf_size > buf_limit)
		buf_size = buf_limit;

	inode = file_inode(file);
	ret = search_ioctl(inode, &args.key, &buf_size,
			   (char __user *)(&uarg->buf[0]));
	if (ret == 0 && copy_to_user(&uarg->key, &args.key, sizeof(args.key)))
		ret = -EFAULT;
	else if (ret == -EOVERFLOW &&
		copy_to_user(&uarg->buf_size, &buf_size, sizeof(buf_size)))
		ret = -EFAULT;

	return ret;
}

/*
 * Search INODE_REFs to identify path name of 'dirid' directory
 * in a 'tree_id' tree. and sets path name to 'name'.
 */
static noinline int btrfs_search_path_in_tree(struct btrfs_fs_info *info,
				u64 tree_id, u64 dirid, char *name)
{
	struct btrfs_root *root;
	struct btrfs_key key;
	char *ptr;
	int ret = -1;
	int slot;
	int len;
	int total_len = 0;
	struct btrfs_inode_ref *iref;
	struct extent_buffer *l;
	struct btrfs_path *path;

	if (dirid == BTRFS_FIRST_FREE_OBJECTID) {
		name[0]='\0';
		return 0;
	}

	path = btrfs_alloc_path();
	if (!path)
		return -ENOMEM;

	ptr = &name[BTRFS_INO_LOOKUP_PATH_MAX - 1];

	root = btrfs_get_fs_root(info, tree_id, true);
	if (IS_ERR(root)) {
		ret = PTR_ERR(root);
		root = NULL;
		goto out;
	}

	key.objectid = dirid;
	key.type = BTRFS_INODE_REF_KEY;
	key.offset = (u64)-1;

	while (1) {
		ret = btrfs_search_slot(NULL, root, &key, path, 0, 0);
		if (ret < 0)
			goto out;
		else if (ret > 0) {
			ret = btrfs_previous_item(root, path, dirid,
						  BTRFS_INODE_REF_KEY);
			if (ret < 0)
				goto out;
			else if (ret > 0) {
				ret = -ENOENT;
				goto out;
			}
		}

		l = path->nodes[0];
		slot = path->slots[0];
		btrfs_item_key_to_cpu(l, &key, slot);

		iref = btrfs_item_ptr(l, slot, struct btrfs_inode_ref);
		len = btrfs_inode_ref_name_len(l, iref);
		ptr -= len + 1;
		total_len += len + 1;
		if (ptr < name) {
			ret = -ENAMETOOLONG;
			goto out;
		}

		*(ptr + len) = '/';
		read_extent_buffer(l, ptr, (unsigned long)(iref + 1), len);

		if (key.offset == BTRFS_FIRST_FREE_OBJECTID)
			break;

		btrfs_release_path(path);
		key.objectid = key.offset;
		key.offset = (u64)-1;
		dirid = key.objectid;
	}
	memmove(name, ptr, total_len);
	name[total_len] = '\0';
	ret = 0;
out:
	btrfs_put_root(root);
	btrfs_free_path(path);
	return ret;
}

static int btrfs_search_path_in_tree_user(struct inode *inode,
				struct btrfs_ioctl_ino_lookup_user_args *args)
{
	struct btrfs_fs_info *fs_info = BTRFS_I(inode)->root->fs_info;
	struct super_block *sb = inode->i_sb;
	struct btrfs_key upper_limit = BTRFS_I(inode)->location;
	u64 treeid = BTRFS_I(inode)->root->root_key.objectid;
	u64 dirid = args->dirid;
	unsigned long item_off;
	unsigned long item_len;
	struct btrfs_inode_ref *iref;
	struct btrfs_root_ref *rref;
	struct btrfs_root *root = NULL;
	struct btrfs_path *path;
	struct btrfs_key key, key2;
	struct extent_buffer *leaf;
	struct inode *temp_inode;
	char *ptr;
	int slot;
	int len;
	int total_len = 0;
	int ret;

	path = btrfs_alloc_path();
	if (!path)
		return -ENOMEM;

	/*
	 * If the bottom subvolume does not exist directly under upper_limit,
	 * construct the path in from the bottom up.
	 */
	if (dirid != upper_limit.objectid) {
		ptr = &args->path[BTRFS_INO_LOOKUP_USER_PATH_MAX - 1];

		root = btrfs_get_fs_root(fs_info, treeid, true);
		if (IS_ERR(root)) {
			ret = PTR_ERR(root);
			goto out;
		}

		key.objectid = dirid;
		key.type = BTRFS_INODE_REF_KEY;
		key.offset = (u64)-1;
		while (1) {
			ret = btrfs_search_slot(NULL, root, &key, path, 0, 0);
			if (ret < 0) {
				goto out_put;
			} else if (ret > 0) {
				ret = btrfs_previous_item(root, path, dirid,
							  BTRFS_INODE_REF_KEY);
				if (ret < 0) {
					goto out_put;
				} else if (ret > 0) {
					ret = -ENOENT;
					goto out_put;
				}
			}

			leaf = path->nodes[0];
			slot = path->slots[0];
			btrfs_item_key_to_cpu(leaf, &key, slot);

			iref = btrfs_item_ptr(leaf, slot, struct btrfs_inode_ref);
			len = btrfs_inode_ref_name_len(leaf, iref);
			ptr -= len + 1;
			total_len += len + 1;
			if (ptr < args->path) {
				ret = -ENAMETOOLONG;
				goto out_put;
			}

			*(ptr + len) = '/';
			read_extent_buffer(leaf, ptr,
					(unsigned long)(iref + 1), len);

			/* Check the read+exec permission of this directory */
			ret = btrfs_previous_item(root, path, dirid,
						  BTRFS_INODE_ITEM_KEY);
			if (ret < 0) {
				goto out_put;
			} else if (ret > 0) {
				ret = -ENOENT;
				goto out_put;
			}

			leaf = path->nodes[0];
			slot = path->slots[0];
			btrfs_item_key_to_cpu(leaf, &key2, slot);
			if (key2.objectid != dirid) {
				ret = -ENOENT;
				goto out_put;
			}

			temp_inode = btrfs_iget(sb, key2.objectid, root);
			if (IS_ERR(temp_inode)) {
				ret = PTR_ERR(temp_inode);
				goto out_put;
			}
			ret = inode_permission(&init_user_ns, temp_inode,
					       MAY_READ | MAY_EXEC);
			iput(temp_inode);
			if (ret) {
				ret = -EACCES;
				goto out_put;
			}

			if (key.offset == upper_limit.objectid)
				break;
			if (key.objectid == BTRFS_FIRST_FREE_OBJECTID) {
				ret = -EACCES;
				goto out_put;
			}

			btrfs_release_path(path);
			key.objectid = key.offset;
			key.offset = (u64)-1;
			dirid = key.objectid;
		}

		memmove(args->path, ptr, total_len);
		args->path[total_len] = '\0';
		btrfs_put_root(root);
		root = NULL;
		btrfs_release_path(path);
	}

	/* Get the bottom subvolume's name from ROOT_REF */
	key.objectid = treeid;
	key.type = BTRFS_ROOT_REF_KEY;
	key.offset = args->treeid;
	ret = btrfs_search_slot(NULL, fs_info->tree_root, &key, path, 0, 0);
	if (ret < 0) {
		goto out;
	} else if (ret > 0) {
		ret = -ENOENT;
		goto out;
	}

	leaf = path->nodes[0];
	slot = path->slots[0];
	btrfs_item_key_to_cpu(leaf, &key, slot);

	item_off = btrfs_item_ptr_offset(leaf, slot);
	item_len = btrfs_item_size_nr(leaf, slot);
	/* Check if dirid in ROOT_REF corresponds to passed dirid */
	rref = btrfs_item_ptr(leaf, slot, struct btrfs_root_ref);
	if (args->dirid != btrfs_root_ref_dirid(leaf, rref)) {
		ret = -EINVAL;
		goto out;
	}

	/* Copy subvolume's name */
	item_off += sizeof(struct btrfs_root_ref);
	item_len -= sizeof(struct btrfs_root_ref);
	read_extent_buffer(leaf, args->name, item_off, item_len);
	args->name[item_len] = 0;

out_put:
	btrfs_put_root(root);
out:
	btrfs_free_path(path);
	return ret;
}

static noinline int btrfs_ioctl_ino_lookup(struct file *file,
					   void __user *argp)
{
	struct btrfs_ioctl_ino_lookup_args *args;
	struct inode *inode;
	int ret = 0;

	args = memdup_user(argp, sizeof(*args));
	if (IS_ERR(args))
		return PTR_ERR(args);

	inode = file_inode(file);

	/*
	 * Unprivileged query to obtain the containing subvolume root id. The
	 * path is reset so it's consistent with btrfs_search_path_in_tree.
	 */
	if (args->treeid == 0)
		args->treeid = BTRFS_I(inode)->root->root_key.objectid;

	if (args->objectid == BTRFS_FIRST_FREE_OBJECTID) {
		args->name[0] = 0;
		goto out;
	}

	if (!capable(CAP_SYS_ADMIN)) {
		ret = -EPERM;
		goto out;
	}

	ret = btrfs_search_path_in_tree(BTRFS_I(inode)->root->fs_info,
					args->treeid, args->objectid,
					args->name);

out:
	if (ret == 0 && copy_to_user(argp, args, sizeof(*args)))
		ret = -EFAULT;

	kfree(args);
	return ret;
}

/*
 * Version of ino_lookup ioctl (unprivileged)
 *
 * The main differences from ino_lookup ioctl are:
 *
 *   1. Read + Exec permission will be checked using inode_permission() during
 *      path construction. -EACCES will be returned in case of failure.
 *   2. Path construction will be stopped at the inode number which corresponds
 *      to the fd with which this ioctl is called. If constructed path does not
 *      exist under fd's inode, -EACCES will be returned.
 *   3. The name of bottom subvolume is also searched and filled.
 */
static int btrfs_ioctl_ino_lookup_user(struct file *file, void __user *argp)
{
	struct btrfs_ioctl_ino_lookup_user_args *args;
	struct inode *inode;
	int ret;

	args = memdup_user(argp, sizeof(*args));
	if (IS_ERR(args))
		return PTR_ERR(args);

	inode = file_inode(file);

	if (args->dirid == BTRFS_FIRST_FREE_OBJECTID &&
	    BTRFS_I(inode)->location.objectid != BTRFS_FIRST_FREE_OBJECTID) {
		/*
		 * The subvolume does not exist under fd with which this is
		 * called
		 */
		kfree(args);
		return -EACCES;
	}

	ret = btrfs_search_path_in_tree_user(inode, args);

	if (ret == 0 && copy_to_user(argp, args, sizeof(*args)))
		ret = -EFAULT;

	kfree(args);
	return ret;
}

/* Get the subvolume information in BTRFS_ROOT_ITEM and BTRFS_ROOT_BACKREF */
static int btrfs_ioctl_get_subvol_info(struct file *file, void __user *argp)
{
	struct btrfs_ioctl_get_subvol_info_args *subvol_info;
	struct btrfs_fs_info *fs_info;
	struct btrfs_root *root;
	struct btrfs_path *path;
	struct btrfs_key key;
	struct btrfs_root_item *root_item;
	struct btrfs_root_ref *rref;
	struct extent_buffer *leaf;
	unsigned long item_off;
	unsigned long item_len;
	struct inode *inode;
	int slot;
	int ret = 0;

	path = btrfs_alloc_path();
	if (!path)
		return -ENOMEM;

	subvol_info = kzalloc(sizeof(*subvol_info), GFP_KERNEL);
	if (!subvol_info) {
		btrfs_free_path(path);
		return -ENOMEM;
	}

	inode = file_inode(file);
	fs_info = BTRFS_I(inode)->root->fs_info;

	/* Get root_item of inode's subvolume */
	key.objectid = BTRFS_I(inode)->root->root_key.objectid;
	root = btrfs_get_fs_root(fs_info, key.objectid, true);
	if (IS_ERR(root)) {
		ret = PTR_ERR(root);
		goto out_free;
	}
	root_item = &root->root_item;

	subvol_info->treeid = key.objectid;

	subvol_info->generation = btrfs_root_generation(root_item);
	subvol_info->flags = btrfs_root_flags(root_item);

	memcpy(subvol_info->uuid, root_item->uuid, BTRFS_UUID_SIZE);
	memcpy(subvol_info->parent_uuid, root_item->parent_uuid,
						    BTRFS_UUID_SIZE);
	memcpy(subvol_info->received_uuid, root_item->received_uuid,
						    BTRFS_UUID_SIZE);

	subvol_info->ctransid = btrfs_root_ctransid(root_item);
	subvol_info->ctime.sec = btrfs_stack_timespec_sec(&root_item->ctime);
	subvol_info->ctime.nsec = btrfs_stack_timespec_nsec(&root_item->ctime);

	subvol_info->otransid = btrfs_root_otransid(root_item);
	subvol_info->otime.sec = btrfs_stack_timespec_sec(&root_item->otime);
	subvol_info->otime.nsec = btrfs_stack_timespec_nsec(&root_item->otime);

	subvol_info->stransid = btrfs_root_stransid(root_item);
	subvol_info->stime.sec = btrfs_stack_timespec_sec(&root_item->stime);
	subvol_info->stime.nsec = btrfs_stack_timespec_nsec(&root_item->stime);

	subvol_info->rtransid = btrfs_root_rtransid(root_item);
	subvol_info->rtime.sec = btrfs_stack_timespec_sec(&root_item->rtime);
	subvol_info->rtime.nsec = btrfs_stack_timespec_nsec(&root_item->rtime);

	if (key.objectid != BTRFS_FS_TREE_OBJECTID) {
		/* Search root tree for ROOT_BACKREF of this subvolume */
		key.type = BTRFS_ROOT_BACKREF_KEY;
		key.offset = 0;
		ret = btrfs_search_slot(NULL, fs_info->tree_root, &key, path, 0, 0);
		if (ret < 0) {
			goto out;
		} else if (path->slots[0] >=
			   btrfs_header_nritems(path->nodes[0])) {
			ret = btrfs_next_leaf(fs_info->tree_root, path);
			if (ret < 0) {
				goto out;
			} else if (ret > 0) {
				ret = -EUCLEAN;
				goto out;
			}
		}

		leaf = path->nodes[0];
		slot = path->slots[0];
		btrfs_item_key_to_cpu(leaf, &key, slot);
		if (key.objectid == subvol_info->treeid &&
		    key.type == BTRFS_ROOT_BACKREF_KEY) {
			subvol_info->parent_id = key.offset;

			rref = btrfs_item_ptr(leaf, slot, struct btrfs_root_ref);
			subvol_info->dirid = btrfs_root_ref_dirid(leaf, rref);

			item_off = btrfs_item_ptr_offset(leaf, slot)
					+ sizeof(struct btrfs_root_ref);
			item_len = btrfs_item_size_nr(leaf, slot)
					- sizeof(struct btrfs_root_ref);
			read_extent_buffer(leaf, subvol_info->name,
					   item_off, item_len);
		} else {
			ret = -ENOENT;
			goto out;
		}
	}

	if (copy_to_user(argp, subvol_info, sizeof(*subvol_info)))
		ret = -EFAULT;

out:
	btrfs_put_root(root);
out_free:
	btrfs_free_path(path);
	kfree(subvol_info);
	return ret;
}

/*
 * Return ROOT_REF information of the subvolume containing this inode
 * except the subvolume name.
 */
static int btrfs_ioctl_get_subvol_rootref(struct file *file, void __user *argp)
{
	struct btrfs_ioctl_get_subvol_rootref_args *rootrefs;
	struct btrfs_root_ref *rref;
	struct btrfs_root *root;
	struct btrfs_path *path;
	struct btrfs_key key;
	struct extent_buffer *leaf;
	struct inode *inode;
	u64 objectid;
	int slot;
	int ret;
	u8 found;

	path = btrfs_alloc_path();
	if (!path)
		return -ENOMEM;

	rootrefs = memdup_user(argp, sizeof(*rootrefs));
	if (IS_ERR(rootrefs)) {
		btrfs_free_path(path);
		return PTR_ERR(rootrefs);
	}

	inode = file_inode(file);
	root = BTRFS_I(inode)->root->fs_info->tree_root;
	objectid = BTRFS_I(inode)->root->root_key.objectid;

	key.objectid = objectid;
	key.type = BTRFS_ROOT_REF_KEY;
	key.offset = rootrefs->min_treeid;
	found = 0;

	ret = btrfs_search_slot(NULL, root, &key, path, 0, 0);
	if (ret < 0) {
		goto out;
	} else if (path->slots[0] >=
		   btrfs_header_nritems(path->nodes[0])) {
		ret = btrfs_next_leaf(root, path);
		if (ret < 0) {
			goto out;
		} else if (ret > 0) {
			ret = -EUCLEAN;
			goto out;
		}
	}
	while (1) {
		leaf = path->nodes[0];
		slot = path->slots[0];

		btrfs_item_key_to_cpu(leaf, &key, slot);
		if (key.objectid != objectid || key.type != BTRFS_ROOT_REF_KEY) {
			ret = 0;
			goto out;
		}

		if (found == BTRFS_MAX_ROOTREF_BUFFER_NUM) {
			ret = -EOVERFLOW;
			goto out;
		}

		rref = btrfs_item_ptr(leaf, slot, struct btrfs_root_ref);
		rootrefs->rootref[found].treeid = key.offset;
		rootrefs->rootref[found].dirid =
				  btrfs_root_ref_dirid(leaf, rref);
		found++;

		ret = btrfs_next_item(root, path);
		if (ret < 0) {
			goto out;
		} else if (ret > 0) {
			ret = -EUCLEAN;
			goto out;
		}
	}

out:
	if (!ret || ret == -EOVERFLOW) {
		rootrefs->num_items = found;
		/* update min_treeid for next search */
		if (found)
			rootrefs->min_treeid =
				rootrefs->rootref[found - 1].treeid + 1;
		if (copy_to_user(argp, rootrefs, sizeof(*rootrefs)))
			ret = -EFAULT;
	}

	kfree(rootrefs);
	btrfs_free_path(path);

	return ret;
}

static noinline int btrfs_ioctl_snap_destroy(struct file *file,
					     void __user *arg,
					     bool destroy_v2)
{
	struct dentry *parent = file->f_path.dentry;
	struct btrfs_fs_info *fs_info = btrfs_sb(parent->d_sb);
	struct dentry *dentry;
	struct inode *dir = d_inode(parent);
	struct inode *inode;
	struct btrfs_root *root = BTRFS_I(dir)->root;
	struct btrfs_root *dest = NULL;
	struct btrfs_ioctl_vol_args *vol_args = NULL;
	struct btrfs_ioctl_vol_args_v2 *vol_args2 = NULL;
	char *subvol_name, *subvol_name_ptr = NULL;
	int subvol_namelen;
	int err = 0;
	bool destroy_parent = false;

	if (destroy_v2) {
		vol_args2 = memdup_user(arg, sizeof(*vol_args2));
		if (IS_ERR(vol_args2))
			return PTR_ERR(vol_args2);

		if (vol_args2->flags & ~BTRFS_SUBVOL_DELETE_ARGS_MASK) {
			err = -EOPNOTSUPP;
			goto out;
		}

		/*
		 * If SPEC_BY_ID is not set, we are looking for the subvolume by
		 * name, same as v1 currently does.
		 */
		if (!(vol_args2->flags & BTRFS_SUBVOL_SPEC_BY_ID)) {
			vol_args2->name[BTRFS_SUBVOL_NAME_MAX] = 0;
			subvol_name = vol_args2->name;

			err = mnt_want_write_file(file);
			if (err)
				goto out;
		} else {
			if (vol_args2->subvolid < BTRFS_FIRST_FREE_OBJECTID) {
				err = -EINVAL;
				goto out;
			}

			err = mnt_want_write_file(file);
			if (err)
				goto out;

			dentry = btrfs_get_dentry(fs_info->sb,
					BTRFS_FIRST_FREE_OBJECTID,
					vol_args2->subvolid, 0, 0);
			if (IS_ERR(dentry)) {
				err = PTR_ERR(dentry);
				goto out_drop_write;
			}

			/*
			 * Change the default parent since the subvolume being
			 * deleted can be outside of the current mount point.
			 */
			parent = btrfs_get_parent(dentry);

			/*
			 * At this point dentry->d_name can point to '/' if the
			 * subvolume we want to destroy is outsite of the
			 * current mount point, so we need to release the
			 * current dentry and execute the lookup to return a new
			 * one with ->d_name pointing to the
			 * <mount point>/subvol_name.
			 */
			dput(dentry);
			if (IS_ERR(parent)) {
				err = PTR_ERR(parent);
				goto out_drop_write;
			}
			dir = d_inode(parent);

			/*
			 * If v2 was used with SPEC_BY_ID, a new parent was
			 * allocated since the subvolume can be outside of the
			 * current mount point. Later on we need to release this
			 * new parent dentry.
			 */
			destroy_parent = true;

			subvol_name_ptr = btrfs_get_subvol_name_from_objectid(
						fs_info, vol_args2->subvolid);
			if (IS_ERR(subvol_name_ptr)) {
				err = PTR_ERR(subvol_name_ptr);
				goto free_parent;
			}
			/* subvol_name_ptr is already NULL termined */
			subvol_name = (char *)kbasename(subvol_name_ptr);
		}
	} else {
		vol_args = memdup_user(arg, sizeof(*vol_args));
		if (IS_ERR(vol_args))
			return PTR_ERR(vol_args);

		vol_args->name[BTRFS_PATH_NAME_MAX] = 0;
		subvol_name = vol_args->name;

		err = mnt_want_write_file(file);
		if (err)
			goto out;
	}

	subvol_namelen = strlen(subvol_name);

	if (strchr(subvol_name, '/') ||
	    strncmp(subvol_name, "..", subvol_namelen) == 0) {
		err = -EINVAL;
		goto free_subvol_name;
	}

	if (!S_ISDIR(dir->i_mode)) {
		err = -ENOTDIR;
		goto free_subvol_name;
	}

	err = down_write_killable_nested(&dir->i_rwsem, I_MUTEX_PARENT);
	if (err == -EINTR)
		goto free_subvol_name;
	dentry = lookup_one_len(subvol_name, parent, subvol_namelen);
	if (IS_ERR(dentry)) {
		err = PTR_ERR(dentry);
		goto out_unlock_dir;
	}

	if (d_really_is_negative(dentry)) {
		err = -ENOENT;
		goto out_dput;
	}

	inode = d_inode(dentry);
	dest = BTRFS_I(inode)->root;
	if (!capable(CAP_SYS_ADMIN)) {
		/*
		 * Regular user.  Only allow this with a special mount
		 * option, when the user has write+exec access to the
		 * subvol root, and when rmdir(2) would have been
		 * allowed.
		 *
		 * Note that this is _not_ check that the subvol is
		 * empty or doesn't contain data that we wouldn't
		 * otherwise be able to delete.
		 *
		 * Users who want to delete empty subvols should try
		 * rmdir(2).
		 */
		err = -EPERM;
		if (!btrfs_test_opt(fs_info, USER_SUBVOL_RM_ALLOWED))
			goto out_dput;

		/*
		 * Do not allow deletion if the parent dir is the same
		 * as the dir to be deleted.  That means the ioctl
		 * must be called on the dentry referencing the root
		 * of the subvol, not a random directory contained
		 * within it.
		 */
		err = -EINVAL;
		if (root == dest)
			goto out_dput;

		err = inode_permission(&init_user_ns, inode,
				       MAY_WRITE | MAY_EXEC);
		if (err)
			goto out_dput;
	}

	/* check if subvolume may be deleted by a user */
	err = btrfs_may_delete(dir, dentry, 1);
	if (err)
		goto out_dput;

	if (btrfs_ino(BTRFS_I(inode)) != BTRFS_FIRST_FREE_OBJECTID) {
		err = -EINVAL;
		goto out_dput;
	}

	btrfs_inode_lock(inode, 0);
	err = btrfs_delete_subvolume(dir, dentry);
	btrfs_inode_unlock(inode, 0);
	if (!err) {
		fsnotify_rmdir(dir, dentry);
		d_delete(dentry);
	}

out_dput:
	dput(dentry);
out_unlock_dir:
	btrfs_inode_unlock(dir, 0);
free_subvol_name:
	kfree(subvol_name_ptr);
free_parent:
	if (destroy_parent)
		dput(parent);
out_drop_write:
	mnt_drop_write_file(file);
out:
	kfree(vol_args2);
	kfree(vol_args);
	return err;
}

static int btrfs_ioctl_defrag(struct file *file, void __user *argp)
{
	struct inode *inode = file_inode(file);
	struct btrfs_root *root = BTRFS_I(inode)->root;
	struct btrfs_ioctl_defrag_range_args *range;
	int ret;

	ret = mnt_want_write_file(file);
	if (ret)
		return ret;

	if (btrfs_root_readonly(root)) {
		ret = -EROFS;
		goto out;
	}

	switch (inode->i_mode & S_IFMT) {
	case S_IFDIR:
		if (!capable(CAP_SYS_ADMIN)) {
			ret = -EPERM;
			goto out;
		}
		ret = btrfs_defrag_root(root);
		break;
	case S_IFREG:
		/*
		 * Note that this does not check the file descriptor for write
		 * access. This prevents defragmenting executables that are
		 * running and allows defrag on files open in read-only mode.
		 */
		if (!capable(CAP_SYS_ADMIN) &&
		    inode_permission(&init_user_ns, inode, MAY_WRITE)) {
			ret = -EPERM;
			goto out;
		}

		range = kzalloc(sizeof(*range), GFP_KERNEL);
		if (!range) {
			ret = -ENOMEM;
			goto out;
		}

		if (argp) {
			if (copy_from_user(range, argp,
					   sizeof(*range))) {
				ret = -EFAULT;
				kfree(range);
				goto out;
			}
			/* compression requires us to start the IO */
			if ((range->flags & BTRFS_DEFRAG_RANGE_COMPRESS)) {
				range->flags |= BTRFS_DEFRAG_RANGE_START_IO;
				range->extent_thresh = (u32)-1;
			}
		} else {
			/* the rest are all set to zero by kzalloc */
			range->len = (u64)-1;
		}
		ret = btrfs_defrag_file(file_inode(file), file,
					range, BTRFS_OLDEST_GENERATION, 0);
		if (ret > 0)
			ret = 0;
		kfree(range);
		break;
	default:
		ret = -EINVAL;
	}
out:
	mnt_drop_write_file(file);
	return ret;
}

static long btrfs_ioctl_add_dev(struct btrfs_fs_info *fs_info, void __user *arg)
{
	struct btrfs_ioctl_vol_args *vol_args;
	int ret;

	if (!capable(CAP_SYS_ADMIN))
		return -EPERM;

	if (!btrfs_exclop_start(fs_info, BTRFS_EXCLOP_DEV_ADD))
		return BTRFS_ERROR_DEV_EXCL_RUN_IN_PROGRESS;

	vol_args = memdup_user(arg, sizeof(*vol_args));
	if (IS_ERR(vol_args)) {
		ret = PTR_ERR(vol_args);
		goto out;
	}

	vol_args->name[BTRFS_PATH_NAME_MAX] = '\0';
	ret = btrfs_init_new_device(fs_info, vol_args->name);

	if (!ret)
		btrfs_info(fs_info, "disk added %s", vol_args->name);

	kfree(vol_args);
out:
	btrfs_exclop_finish(fs_info);
	return ret;
}

static long btrfs_ioctl_rm_dev_v2(struct file *file, void __user *arg)
{
	struct inode *inode = file_inode(file);
	struct btrfs_fs_info *fs_info = btrfs_sb(inode->i_sb);
	struct btrfs_ioctl_vol_args_v2 *vol_args;
	int ret;

	if (!capable(CAP_SYS_ADMIN))
		return -EPERM;

	ret = mnt_want_write_file(file);
	if (ret)
		return ret;

	vol_args = memdup_user(arg, sizeof(*vol_args));
	if (IS_ERR(vol_args)) {
		ret = PTR_ERR(vol_args);
		goto err_drop;
	}

	if (vol_args->flags & ~BTRFS_DEVICE_REMOVE_ARGS_MASK) {
		ret = -EOPNOTSUPP;
		goto out;
	}

	if (!btrfs_exclop_start(fs_info, BTRFS_EXCLOP_DEV_REMOVE)) {
		ret = BTRFS_ERROR_DEV_EXCL_RUN_IN_PROGRESS;
		goto out;
	}

	if (vol_args->flags & BTRFS_DEVICE_SPEC_BY_ID) {
		ret = btrfs_rm_device(fs_info, NULL, vol_args->devid);
	} else {
		vol_args->name[BTRFS_SUBVOL_NAME_MAX] = '\0';
		ret = btrfs_rm_device(fs_info, vol_args->name, 0);
	}
	btrfs_exclop_finish(fs_info);

	if (!ret) {
		if (vol_args->flags & BTRFS_DEVICE_SPEC_BY_ID)
			btrfs_info(fs_info, "device deleted: id %llu",
					vol_args->devid);
		else
			btrfs_info(fs_info, "device deleted: %s",
					vol_args->name);
	}
out:
	kfree(vol_args);
err_drop:
	mnt_drop_write_file(file);
	return ret;
}

static long btrfs_ioctl_rm_dev(struct file *file, void __user *arg)
{
	struct inode *inode = file_inode(file);
	struct btrfs_fs_info *fs_info = btrfs_sb(inode->i_sb);
	struct btrfs_ioctl_vol_args *vol_args;
	int ret;

	if (!capable(CAP_SYS_ADMIN))
		return -EPERM;

	ret = mnt_want_write_file(file);
	if (ret)
		return ret;

	if (!btrfs_exclop_start(fs_info, BTRFS_EXCLOP_DEV_REMOVE)) {
		ret = BTRFS_ERROR_DEV_EXCL_RUN_IN_PROGRESS;
		goto out_drop_write;
	}

	vol_args = memdup_user(arg, sizeof(*vol_args));
	if (IS_ERR(vol_args)) {
		ret = PTR_ERR(vol_args);
		goto out;
	}

	vol_args->name[BTRFS_PATH_NAME_MAX] = '\0';
	ret = btrfs_rm_device(fs_info, vol_args->name, 0);

	if (!ret)
		btrfs_info(fs_info, "disk deleted %s", vol_args->name);
	kfree(vol_args);
out:
	btrfs_exclop_finish(fs_info);
out_drop_write:
	mnt_drop_write_file(file);

	return ret;
}

static long btrfs_ioctl_fs_info(struct btrfs_fs_info *fs_info,
				void __user *arg)
{
	struct btrfs_ioctl_fs_info_args *fi_args;
	struct btrfs_device *device;
	struct btrfs_fs_devices *fs_devices = fs_info->fs_devices;
	u64 flags_in;
	int ret = 0;

	fi_args = memdup_user(arg, sizeof(*fi_args));
	if (IS_ERR(fi_args))
		return PTR_ERR(fi_args);

	flags_in = fi_args->flags;
	memset(fi_args, 0, sizeof(*fi_args));

	rcu_read_lock();
	fi_args->num_devices = fs_devices->num_devices;

	list_for_each_entry_rcu(device, &fs_devices->devices, dev_list) {
		if (device->devid > fi_args->max_id)
			fi_args->max_id = device->devid;
	}
	rcu_read_unlock();

	memcpy(&fi_args->fsid, fs_devices->fsid, sizeof(fi_args->fsid));
	fi_args->nodesize = fs_info->nodesize;
	fi_args->sectorsize = fs_info->sectorsize;
	fi_args->clone_alignment = fs_info->sectorsize;

	if (flags_in & BTRFS_FS_INFO_FLAG_CSUM_INFO) {
		fi_args->csum_type = btrfs_super_csum_type(fs_info->super_copy);
		fi_args->csum_size = btrfs_super_csum_size(fs_info->super_copy);
		fi_args->flags |= BTRFS_FS_INFO_FLAG_CSUM_INFO;
	}

	if (flags_in & BTRFS_FS_INFO_FLAG_GENERATION) {
		fi_args->generation = fs_info->generation;
		fi_args->flags |= BTRFS_FS_INFO_FLAG_GENERATION;
	}

	if (flags_in & BTRFS_FS_INFO_FLAG_METADATA_UUID) {
		memcpy(&fi_args->metadata_uuid, fs_devices->metadata_uuid,
		       sizeof(fi_args->metadata_uuid));
		fi_args->flags |= BTRFS_FS_INFO_FLAG_METADATA_UUID;
	}

	if (copy_to_user(arg, fi_args, sizeof(*fi_args)))
		ret = -EFAULT;

	kfree(fi_args);
	return ret;
}

static long btrfs_ioctl_dev_info(struct btrfs_fs_info *fs_info,
				 void __user *arg)
{
	struct btrfs_ioctl_dev_info_args *di_args;
	struct btrfs_device *dev;
	int ret = 0;
	char *s_uuid = NULL;

	di_args = memdup_user(arg, sizeof(*di_args));
	if (IS_ERR(di_args))
		return PTR_ERR(di_args);

	if (!btrfs_is_empty_uuid(di_args->uuid))
		s_uuid = di_args->uuid;

	rcu_read_lock();
	dev = btrfs_find_device(fs_info->fs_devices, di_args->devid, s_uuid,
				NULL);

	if (!dev) {
		ret = -ENODEV;
		goto out;
	}

	di_args->devid = dev->devid;
	di_args->bytes_used = btrfs_device_get_bytes_used(dev);
	di_args->total_bytes = btrfs_device_get_total_bytes(dev);
	memcpy(di_args->uuid, dev->uuid, sizeof(di_args->uuid));
	if (dev->name) {
		strncpy(di_args->path, rcu_str_deref(dev->name),
				sizeof(di_args->path) - 1);
		di_args->path[sizeof(di_args->path) - 1] = 0;
	} else {
		di_args->path[0] = '\0';
	}

out:
	rcu_read_unlock();
	if (ret == 0 && copy_to_user(arg, di_args, sizeof(*di_args)))
		ret = -EFAULT;

	kfree(di_args);
	return ret;
}

static long btrfs_ioctl_default_subvol(struct file *file, void __user *argp)
{
	struct inode *inode = file_inode(file);
	struct btrfs_fs_info *fs_info = btrfs_sb(inode->i_sb);
	struct btrfs_root *root = BTRFS_I(inode)->root;
	struct btrfs_root *new_root;
	struct btrfs_dir_item *di;
	struct btrfs_trans_handle *trans;
	struct btrfs_path *path = NULL;
	struct btrfs_disk_key disk_key;
	u64 objectid = 0;
	u64 dir_id;
	int ret;

	if (!capable(CAP_SYS_ADMIN))
		return -EPERM;

	ret = mnt_want_write_file(file);
	if (ret)
		return ret;

	if (copy_from_user(&objectid, argp, sizeof(objectid))) {
		ret = -EFAULT;
		goto out;
	}

	if (!objectid)
		objectid = BTRFS_FS_TREE_OBJECTID;

	new_root = btrfs_get_fs_root(fs_info, objectid, true);
	if (IS_ERR(new_root)) {
		ret = PTR_ERR(new_root);
		goto out;
	}
	if (!is_fstree(new_root->root_key.objectid)) {
		ret = -ENOENT;
		goto out_free;
	}

	path = btrfs_alloc_path();
	if (!path) {
		ret = -ENOMEM;
		goto out_free;
	}

	trans = btrfs_start_transaction(root, 1);
	if (IS_ERR(trans)) {
		ret = PTR_ERR(trans);
		goto out_free;
	}

	dir_id = btrfs_super_root_dir(fs_info->super_copy);
	di = btrfs_lookup_dir_item(trans, fs_info->tree_root, path,
				   dir_id, "default", 7, 1);
	if (IS_ERR_OR_NULL(di)) {
		btrfs_release_path(path);
		btrfs_end_transaction(trans);
		btrfs_err(fs_info,
			  "Umm, you don't have the default diritem, this isn't going to work");
		ret = -ENOENT;
		goto out_free;
	}

	btrfs_cpu_key_to_disk(&disk_key, &new_root->root_key);
	btrfs_set_dir_item_key(path->nodes[0], di, &disk_key);
	btrfs_mark_buffer_dirty(path->nodes[0]);
	btrfs_release_path(path);

	btrfs_set_fs_incompat(fs_info, DEFAULT_SUBVOL);
	btrfs_end_transaction(trans);
out_free:
	btrfs_put_root(new_root);
	btrfs_free_path(path);
out:
	mnt_drop_write_file(file);
	return ret;
}

static void get_block_group_info(struct list_head *groups_list,
				 struct btrfs_ioctl_space_info *space)
{
	struct btrfs_block_group *block_group;

	space->total_bytes = 0;
	space->used_bytes = 0;
	space->flags = 0;
	list_for_each_entry(block_group, groups_list, list) {
		space->flags = block_group->flags;
		space->total_bytes += block_group->length;
		space->used_bytes += block_group->used;
	}
}

static long btrfs_ioctl_space_info(struct btrfs_fs_info *fs_info,
				   void __user *arg)
{
	struct btrfs_ioctl_space_args space_args;
	struct btrfs_ioctl_space_info space;
	struct btrfs_ioctl_space_info *dest;
	struct btrfs_ioctl_space_info *dest_orig;
	struct btrfs_ioctl_space_info __user *user_dest;
	struct btrfs_space_info *info;
	static const u64 types[] = {
		BTRFS_BLOCK_GROUP_DATA,
		BTRFS_BLOCK_GROUP_SYSTEM,
		BTRFS_BLOCK_GROUP_METADATA,
		BTRFS_BLOCK_GROUP_DATA | BTRFS_BLOCK_GROUP_METADATA
	};
	int num_types = 4;
	int alloc_size;
	int ret = 0;
	u64 slot_count = 0;
	int i, c;

	if (copy_from_user(&space_args,
			   (struct btrfs_ioctl_space_args __user *)arg,
			   sizeof(space_args)))
		return -EFAULT;

	for (i = 0; i < num_types; i++) {
		struct btrfs_space_info *tmp;

		info = NULL;
		list_for_each_entry(tmp, &fs_info->space_info, list) {
			if (tmp->flags == types[i]) {
				info = tmp;
				break;
			}
		}

		if (!info)
			continue;

		down_read(&info->groups_sem);
		for (c = 0; c < BTRFS_NR_RAID_TYPES; c++) {
			if (!list_empty(&info->block_groups[c]))
				slot_count++;
		}
		up_read(&info->groups_sem);
	}

	/*
	 * Global block reserve, exported as a space_info
	 */
	slot_count++;

	/* space_slots == 0 means they are asking for a count */
	if (space_args.space_slots == 0) {
		space_args.total_spaces = slot_count;
		goto out;
	}

	slot_count = min_t(u64, space_args.space_slots, slot_count);

	alloc_size = sizeof(*dest) * slot_count;

	/* we generally have at most 6 or so space infos, one for each raid
	 * level.  So, a whole page should be more than enough for everyone
	 */
	if (alloc_size > PAGE_SIZE)
		return -ENOMEM;

	space_args.total_spaces = 0;
	dest = kmalloc(alloc_size, GFP_KERNEL);
	if (!dest)
		return -ENOMEM;
	dest_orig = dest;

	/* now we have a buffer to copy into */
	for (i = 0; i < num_types; i++) {
		struct btrfs_space_info *tmp;

		if (!slot_count)
			break;

		info = NULL;
		list_for_each_entry(tmp, &fs_info->space_info, list) {
			if (tmp->flags == types[i]) {
				info = tmp;
				break;
			}
		}

		if (!info)
			continue;
		down_read(&info->groups_sem);
		for (c = 0; c < BTRFS_NR_RAID_TYPES; c++) {
			if (!list_empty(&info->block_groups[c])) {
				get_block_group_info(&info->block_groups[c],
						     &space);
				memcpy(dest, &space, sizeof(space));
				dest++;
				space_args.total_spaces++;
				slot_count--;
			}
			if (!slot_count)
				break;
		}
		up_read(&info->groups_sem);
	}

	/*
	 * Add global block reserve
	 */
	if (slot_count) {
		struct btrfs_block_rsv *block_rsv = &fs_info->global_block_rsv;

		spin_lock(&block_rsv->lock);
		space.total_bytes = block_rsv->size;
		space.used_bytes = block_rsv->size - block_rsv->reserved;
		spin_unlock(&block_rsv->lock);
		space.flags = BTRFS_SPACE_INFO_GLOBAL_RSV;
		memcpy(dest, &space, sizeof(space));
		space_args.total_spaces++;
	}

	user_dest = (struct btrfs_ioctl_space_info __user *)
		(arg + sizeof(struct btrfs_ioctl_space_args));

	if (copy_to_user(user_dest, dest_orig, alloc_size))
		ret = -EFAULT;

	kfree(dest_orig);
out:
	if (ret == 0 && copy_to_user(arg, &space_args, sizeof(space_args)))
		ret = -EFAULT;

	return ret;
}

static noinline long btrfs_ioctl_start_sync(struct btrfs_root *root,
					    void __user *argp)
{
	struct btrfs_trans_handle *trans;
	u64 transid;
	int ret;

	trans = btrfs_attach_transaction_barrier(root);
	if (IS_ERR(trans)) {
		if (PTR_ERR(trans) != -ENOENT)
			return PTR_ERR(trans);

		/* No running transaction, don't bother */
		transid = root->fs_info->last_trans_committed;
		goto out;
	}
	transid = trans->transid;
	ret = btrfs_commit_transaction_async(trans, 0);
	if (ret) {
		btrfs_end_transaction(trans);
		return ret;
	}
out:
	if (argp)
		if (copy_to_user(argp, &transid, sizeof(transid)))
			return -EFAULT;
	return 0;
}

static noinline long btrfs_ioctl_wait_sync(struct btrfs_fs_info *fs_info,
					   void __user *argp)
{
	u64 transid;

	if (argp) {
		if (copy_from_user(&transid, argp, sizeof(transid)))
			return -EFAULT;
	} else {
		transid = 0;  /* current trans */
	}
	return btrfs_wait_for_commit(fs_info, transid);
}

static long btrfs_ioctl_scrub(struct file *file, void __user *arg)
{
	struct btrfs_fs_info *fs_info = btrfs_sb(file_inode(file)->i_sb);
	struct btrfs_ioctl_scrub_args *sa;
	int ret;

	if (!capable(CAP_SYS_ADMIN))
		return -EPERM;

	sa = memdup_user(arg, sizeof(*sa));
	if (IS_ERR(sa))
		return PTR_ERR(sa);

	if (!(sa->flags & BTRFS_SCRUB_READONLY)) {
		ret = mnt_want_write_file(file);
		if (ret)
			goto out;
	}

	ret = btrfs_scrub_dev(fs_info, sa->devid, sa->start, sa->end,
			      &sa->progress, sa->flags & BTRFS_SCRUB_READONLY,
			      0);

	/*
	 * Copy scrub args to user space even if btrfs_scrub_dev() returned an
	 * error. This is important as it allows user space to know how much
	 * progress scrub has done. For example, if scrub is canceled we get
	 * -ECANCELED from btrfs_scrub_dev() and return that error back to user
	 * space. Later user space can inspect the progress from the structure
	 * btrfs_ioctl_scrub_args and resume scrub from where it left off
	 * previously (btrfs-progs does this).
	 * If we fail to copy the btrfs_ioctl_scrub_args structure to user space
	 * then return -EFAULT to signal the structure was not copied or it may
	 * be corrupt and unreliable due to a partial copy.
	 */
	if (copy_to_user(arg, sa, sizeof(*sa)))
		ret = -EFAULT;

	if (!(sa->flags & BTRFS_SCRUB_READONLY))
		mnt_drop_write_file(file);
out:
	kfree(sa);
	return ret;
}

static long btrfs_ioctl_scrub_cancel(struct btrfs_fs_info *fs_info)
{
	if (!capable(CAP_SYS_ADMIN))
		return -EPERM;

	return btrfs_scrub_cancel(fs_info);
}

static long btrfs_ioctl_scrub_progress(struct btrfs_fs_info *fs_info,
				       void __user *arg)
{
	struct btrfs_ioctl_scrub_args *sa;
	int ret;

	if (!capable(CAP_SYS_ADMIN))
		return -EPERM;

	sa = memdup_user(arg, sizeof(*sa));
	if (IS_ERR(sa))
		return PTR_ERR(sa);

	ret = btrfs_scrub_progress(fs_info, sa->devid, &sa->progress);

	if (ret == 0 && copy_to_user(arg, sa, sizeof(*sa)))
		ret = -EFAULT;

	kfree(sa);
	return ret;
}

static long btrfs_ioctl_get_dev_stats(struct btrfs_fs_info *fs_info,
				      void __user *arg)
{
	struct btrfs_ioctl_get_dev_stats *sa;
	int ret;

	sa = memdup_user(arg, sizeof(*sa));
	if (IS_ERR(sa))
		return PTR_ERR(sa);

	if ((sa->flags & BTRFS_DEV_STATS_RESET) && !capable(CAP_SYS_ADMIN)) {
		kfree(sa);
		return -EPERM;
	}

	ret = btrfs_get_dev_stats(fs_info, sa);

	if (ret == 0 && copy_to_user(arg, sa, sizeof(*sa)))
		ret = -EFAULT;

	kfree(sa);
	return ret;
}

static long btrfs_ioctl_dev_replace(struct btrfs_fs_info *fs_info,
				    void __user *arg)
{
	struct btrfs_ioctl_dev_replace_args *p;
	int ret;

	if (!capable(CAP_SYS_ADMIN))
		return -EPERM;

	p = memdup_user(arg, sizeof(*p));
	if (IS_ERR(p))
		return PTR_ERR(p);

	switch (p->cmd) {
	case BTRFS_IOCTL_DEV_REPLACE_CMD_START:
		if (sb_rdonly(fs_info->sb)) {
			ret = -EROFS;
			goto out;
		}
		if (!btrfs_exclop_start(fs_info, BTRFS_EXCLOP_DEV_REPLACE)) {
			ret = BTRFS_ERROR_DEV_EXCL_RUN_IN_PROGRESS;
		} else {
			ret = btrfs_dev_replace_by_ioctl(fs_info, p);
			btrfs_exclop_finish(fs_info);
		}
		break;
	case BTRFS_IOCTL_DEV_REPLACE_CMD_STATUS:
		btrfs_dev_replace_status(fs_info, p);
		ret = 0;
		break;
	case BTRFS_IOCTL_DEV_REPLACE_CMD_CANCEL:
		p->result = btrfs_dev_replace_cancel(fs_info);
		ret = 0;
		break;
	default:
		ret = -EINVAL;
		break;
	}

	if ((ret == 0 || ret == -ECANCELED) && copy_to_user(arg, p, sizeof(*p)))
		ret = -EFAULT;
out:
	kfree(p);
	return ret;
}

static long btrfs_ioctl_ino_to_path(struct btrfs_root *root, void __user *arg)
{
	int ret = 0;
	int i;
	u64 rel_ptr;
	int size;
	struct btrfs_ioctl_ino_path_args *ipa = NULL;
	struct inode_fs_paths *ipath = NULL;
	struct btrfs_path *path;

	if (!capable(CAP_DAC_READ_SEARCH))
		return -EPERM;

	path = btrfs_alloc_path();
	if (!path) {
		ret = -ENOMEM;
		goto out;
	}

	ipa = memdup_user(arg, sizeof(*ipa));
	if (IS_ERR(ipa)) {
		ret = PTR_ERR(ipa);
		ipa = NULL;
		goto out;
	}

	size = min_t(u32, ipa->size, 4096);
	ipath = init_ipath(size, root, path);
	if (IS_ERR(ipath)) {
		ret = PTR_ERR(ipath);
		ipath = NULL;
		goto out;
	}

	ret = paths_from_inode(ipa->inum, ipath);
	if (ret < 0)
		goto out;

	for (i = 0; i < ipath->fspath->elem_cnt; ++i) {
		rel_ptr = ipath->fspath->val[i] -
			  (u64)(unsigned long)ipath->fspath->val;
		ipath->fspath->val[i] = rel_ptr;
	}

	ret = copy_to_user((void __user *)(unsigned long)ipa->fspath,
			   ipath->fspath, size);
	if (ret) {
		ret = -EFAULT;
		goto out;
	}

out:
	btrfs_free_path(path);
	free_ipath(ipath);
	kfree(ipa);

	return ret;
}

static int build_ino_list(u64 inum, u64 offset, u64 root, void *ctx)
{
	struct btrfs_data_container *inodes = ctx;
	const size_t c = 3 * sizeof(u64);

	if (inodes->bytes_left >= c) {
		inodes->bytes_left -= c;
		inodes->val[inodes->elem_cnt] = inum;
		inodes->val[inodes->elem_cnt + 1] = offset;
		inodes->val[inodes->elem_cnt + 2] = root;
		inodes->elem_cnt += 3;
	} else {
		inodes->bytes_missing += c - inodes->bytes_left;
		inodes->bytes_left = 0;
		inodes->elem_missed += 3;
	}

	return 0;
}

static long btrfs_ioctl_logical_to_ino(struct btrfs_fs_info *fs_info,
					void __user *arg, int version)
{
	int ret = 0;
	int size;
	struct btrfs_ioctl_logical_ino_args *loi;
	struct btrfs_data_container *inodes = NULL;
	struct btrfs_path *path = NULL;
	bool ignore_offset;

	if (!capable(CAP_SYS_ADMIN))
		return -EPERM;

	loi = memdup_user(arg, sizeof(*loi));
	if (IS_ERR(loi))
		return PTR_ERR(loi);

	if (version == 1) {
		ignore_offset = false;
		size = min_t(u32, loi->size, SZ_64K);
	} else {
		/* All reserved bits must be 0 for now */
		if (memchr_inv(loi->reserved, 0, sizeof(loi->reserved))) {
			ret = -EINVAL;
			goto out_loi;
		}
		/* Only accept flags we have defined so far */
		if (loi->flags & ~(BTRFS_LOGICAL_INO_ARGS_IGNORE_OFFSET)) {
			ret = -EINVAL;
			goto out_loi;
		}
		ignore_offset = loi->flags & BTRFS_LOGICAL_INO_ARGS_IGNORE_OFFSET;
		size = min_t(u32, loi->size, SZ_16M);
	}

	path = btrfs_alloc_path();
	if (!path) {
		ret = -ENOMEM;
		goto out;
	}

	inodes = init_data_container(size);
	if (IS_ERR(inodes)) {
		ret = PTR_ERR(inodes);
		inodes = NULL;
		goto out;
	}

	ret = iterate_inodes_from_logical(loi->logical, fs_info, path,
					  build_ino_list, inodes, ignore_offset);
	if (ret == -EINVAL)
		ret = -ENOENT;
	if (ret < 0)
		goto out;

	ret = copy_to_user((void __user *)(unsigned long)loi->inodes, inodes,
			   size);
	if (ret)
		ret = -EFAULT;

out:
	btrfs_free_path(path);
	kvfree(inodes);
out_loi:
	kfree(loi);

	return ret;
}

void btrfs_update_ioctl_balance_args(struct btrfs_fs_info *fs_info,
			       struct btrfs_ioctl_balance_args *bargs)
{
	struct btrfs_balance_control *bctl = fs_info->balance_ctl;

	bargs->flags = bctl->flags;

	if (test_bit(BTRFS_FS_BALANCE_RUNNING, &fs_info->flags))
		bargs->state |= BTRFS_BALANCE_STATE_RUNNING;
	if (atomic_read(&fs_info->balance_pause_req))
		bargs->state |= BTRFS_BALANCE_STATE_PAUSE_REQ;
	if (atomic_read(&fs_info->balance_cancel_req))
		bargs->state |= BTRFS_BALANCE_STATE_CANCEL_REQ;

	memcpy(&bargs->data, &bctl->data, sizeof(bargs->data));
	memcpy(&bargs->meta, &bctl->meta, sizeof(bargs->meta));
	memcpy(&bargs->sys, &bctl->sys, sizeof(bargs->sys));

	spin_lock(&fs_info->balance_lock);
	memcpy(&bargs->stat, &bctl->stat, sizeof(bargs->stat));
	spin_unlock(&fs_info->balance_lock);
}

static long btrfs_ioctl_balance(struct file *file, void __user *arg)
{
	struct btrfs_root *root = BTRFS_I(file_inode(file))->root;
	struct btrfs_fs_info *fs_info = root->fs_info;
	struct btrfs_ioctl_balance_args *bargs;
	struct btrfs_balance_control *bctl;
	bool need_unlock; /* for mut. excl. ops lock */
	int ret;

	if (!capable(CAP_SYS_ADMIN))
		return -EPERM;

	ret = mnt_want_write_file(file);
	if (ret)
		return ret;

again:
	if (btrfs_exclop_start(fs_info, BTRFS_EXCLOP_BALANCE)) {
		mutex_lock(&fs_info->balance_mutex);
		need_unlock = true;
		goto locked;
	}

	/*
	 * mut. excl. ops lock is locked.  Three possibilities:
	 *   (1) some other op is running
	 *   (2) balance is running
	 *   (3) balance is paused -- special case (think resume)
	 */
	mutex_lock(&fs_info->balance_mutex);
	if (fs_info->balance_ctl) {
		/* this is either (2) or (3) */
		if (!test_bit(BTRFS_FS_BALANCE_RUNNING, &fs_info->flags)) {
			mutex_unlock(&fs_info->balance_mutex);
			/*
			 * Lock released to allow other waiters to continue,
			 * we'll reexamine the status again.
			 */
			mutex_lock(&fs_info->balance_mutex);

			if (fs_info->balance_ctl &&
			    !test_bit(BTRFS_FS_BALANCE_RUNNING, &fs_info->flags)) {
				/* this is (3) */
				need_unlock = false;
				goto locked;
			}

			mutex_unlock(&fs_info->balance_mutex);
			goto again;
		} else {
			/* this is (2) */
			mutex_unlock(&fs_info->balance_mutex);
			ret = -EINPROGRESS;
			goto out;
		}
	} else {
		/* this is (1) */
		mutex_unlock(&fs_info->balance_mutex);
		ret = BTRFS_ERROR_DEV_EXCL_RUN_IN_PROGRESS;
		goto out;
	}

locked:

	if (arg) {
		bargs = memdup_user(arg, sizeof(*bargs));
		if (IS_ERR(bargs)) {
			ret = PTR_ERR(bargs);
			goto out_unlock;
		}

		if (bargs->flags & BTRFS_BALANCE_RESUME) {
			if (!fs_info->balance_ctl) {
				ret = -ENOTCONN;
				goto out_bargs;
			}

			bctl = fs_info->balance_ctl;
			spin_lock(&fs_info->balance_lock);
			bctl->flags |= BTRFS_BALANCE_RESUME;
			spin_unlock(&fs_info->balance_lock);

			goto do_balance;
		}
	} else {
		bargs = NULL;
	}

	if (fs_info->balance_ctl) {
		ret = -EINPROGRESS;
		goto out_bargs;
	}

	bctl = kzalloc(sizeof(*bctl), GFP_KERNEL);
	if (!bctl) {
		ret = -ENOMEM;
		goto out_bargs;
	}

	if (arg) {
		memcpy(&bctl->data, &bargs->data, sizeof(bctl->data));
		memcpy(&bctl->meta, &bargs->meta, sizeof(bctl->meta));
		memcpy(&bctl->sys, &bargs->sys, sizeof(bctl->sys));

		bctl->flags = bargs->flags;
	} else {
		/* balance everything - no filters */
		bctl->flags |= BTRFS_BALANCE_TYPE_MASK;
	}

	if (bctl->flags & ~(BTRFS_BALANCE_ARGS_MASK | BTRFS_BALANCE_TYPE_MASK)) {
		ret = -EINVAL;
		goto out_bctl;
	}

do_balance:
	/*
	 * Ownership of bctl and exclusive operation goes to btrfs_balance.
	 * bctl is freed in reset_balance_state, or, if restriper was paused
	 * all the way until unmount, in free_fs_info.  The flag should be
	 * cleared after reset_balance_state.
	 */
	need_unlock = false;

	ret = btrfs_balance(fs_info, bctl, bargs);
	bctl = NULL;

	if ((ret == 0 || ret == -ECANCELED) && arg) {
		if (copy_to_user(arg, bargs, sizeof(*bargs)))
			ret = -EFAULT;
	}

out_bctl:
	kfree(bctl);
out_bargs:
	kfree(bargs);
out_unlock:
	mutex_unlock(&fs_info->balance_mutex);
	if (need_unlock)
		btrfs_exclop_finish(fs_info);
out:
	mnt_drop_write_file(file);
	return ret;
}

static long btrfs_ioctl_balance_ctl(struct btrfs_fs_info *fs_info, int cmd)
{
	if (!capable(CAP_SYS_ADMIN))
		return -EPERM;

	switch (cmd) {
	case BTRFS_BALANCE_CTL_PAUSE:
		return btrfs_pause_balance(fs_info);
	case BTRFS_BALANCE_CTL_CANCEL:
		return btrfs_cancel_balance(fs_info);
	}

	return -EINVAL;
}

static long btrfs_ioctl_balance_progress(struct btrfs_fs_info *fs_info,
					 void __user *arg)
{
	struct btrfs_ioctl_balance_args *bargs;
	int ret = 0;

	if (!capable(CAP_SYS_ADMIN))
		return -EPERM;

	mutex_lock(&fs_info->balance_mutex);
	if (!fs_info->balance_ctl) {
		ret = -ENOTCONN;
		goto out;
	}

	bargs = kzalloc(sizeof(*bargs), GFP_KERNEL);
	if (!bargs) {
		ret = -ENOMEM;
		goto out;
	}

	btrfs_update_ioctl_balance_args(fs_info, bargs);

	if (copy_to_user(arg, bargs, sizeof(*bargs)))
		ret = -EFAULT;

	kfree(bargs);
out:
	mutex_unlock(&fs_info->balance_mutex);
	return ret;
}

static long btrfs_ioctl_quota_ctl(struct file *file, void __user *arg)
{
	struct inode *inode = file_inode(file);
	struct btrfs_fs_info *fs_info = btrfs_sb(inode->i_sb);
	struct btrfs_ioctl_quota_ctl_args *sa;
	int ret;

	if (!capable(CAP_SYS_ADMIN))
		return -EPERM;

	ret = mnt_want_write_file(file);
	if (ret)
		return ret;

	sa = memdup_user(arg, sizeof(*sa));
	if (IS_ERR(sa)) {
		ret = PTR_ERR(sa);
		goto drop_write;
	}

	down_write(&fs_info->subvol_sem);

	switch (sa->cmd) {
	case BTRFS_QUOTA_CTL_ENABLE:
		ret = btrfs_quota_enable(fs_info);
		break;
	case BTRFS_QUOTA_CTL_DISABLE:
		ret = btrfs_quota_disable(fs_info);
		break;
	default:
		ret = -EINVAL;
		break;
	}

	kfree(sa);
	up_write(&fs_info->subvol_sem);
drop_write:
	mnt_drop_write_file(file);
	return ret;
}

static long btrfs_ioctl_qgroup_assign(struct file *file, void __user *arg)
{
	struct inode *inode = file_inode(file);
	struct btrfs_fs_info *fs_info = btrfs_sb(inode->i_sb);
	struct btrfs_root *root = BTRFS_I(inode)->root;
	struct btrfs_ioctl_qgroup_assign_args *sa;
	struct btrfs_trans_handle *trans;
	int ret;
	int err;

	if (!capable(CAP_SYS_ADMIN))
		return -EPERM;

	ret = mnt_want_write_file(file);
	if (ret)
		return ret;

	sa = memdup_user(arg, sizeof(*sa));
	if (IS_ERR(sa)) {
		ret = PTR_ERR(sa);
		goto drop_write;
	}

	trans = btrfs_join_transaction(root);
	if (IS_ERR(trans)) {
		ret = PTR_ERR(trans);
		goto out;
	}

	if (sa->assign) {
		ret = btrfs_add_qgroup_relation(trans, sa->src, sa->dst);
	} else {
		ret = btrfs_del_qgroup_relation(trans, sa->src, sa->dst);
	}

	/* update qgroup status and info */
	err = btrfs_run_qgroups(trans);
	if (err < 0)
		btrfs_handle_fs_error(fs_info, err,
				      "failed to update qgroup status and info");
	err = btrfs_end_transaction(trans);
	if (err && !ret)
		ret = err;

out:
	kfree(sa);
drop_write:
	mnt_drop_write_file(file);
	return ret;
}

static long btrfs_ioctl_qgroup_create(struct file *file, void __user *arg)
{
	struct inode *inode = file_inode(file);
	struct btrfs_root *root = BTRFS_I(inode)->root;
	struct btrfs_ioctl_qgroup_create_args *sa;
	struct btrfs_trans_handle *trans;
	int ret;
	int err;

	if (!capable(CAP_SYS_ADMIN))
		return -EPERM;

	ret = mnt_want_write_file(file);
	if (ret)
		return ret;

	sa = memdup_user(arg, sizeof(*sa));
	if (IS_ERR(sa)) {
		ret = PTR_ERR(sa);
		goto drop_write;
	}

	if (!sa->qgroupid) {
		ret = -EINVAL;
		goto out;
	}

	trans = btrfs_join_transaction(root);
	if (IS_ERR(trans)) {
		ret = PTR_ERR(trans);
		goto out;
	}

	if (sa->create) {
		ret = btrfs_create_qgroup(trans, sa->qgroupid);
	} else {
		ret = btrfs_remove_qgroup(trans, sa->qgroupid);
	}

	err = btrfs_end_transaction(trans);
	if (err && !ret)
		ret = err;

out:
	kfree(sa);
drop_write:
	mnt_drop_write_file(file);
	return ret;
}

static long btrfs_ioctl_qgroup_limit(struct file *file, void __user *arg)
{
	struct inode *inode = file_inode(file);
	struct btrfs_root *root = BTRFS_I(inode)->root;
	struct btrfs_ioctl_qgroup_limit_args *sa;
	struct btrfs_trans_handle *trans;
	int ret;
	int err;
	u64 qgroupid;

	if (!capable(CAP_SYS_ADMIN))
		return -EPERM;

	ret = mnt_want_write_file(file);
	if (ret)
		return ret;

	sa = memdup_user(arg, sizeof(*sa));
	if (IS_ERR(sa)) {
		ret = PTR_ERR(sa);
		goto drop_write;
	}

	trans = btrfs_join_transaction(root);
	if (IS_ERR(trans)) {
		ret = PTR_ERR(trans);
		goto out;
	}

	qgroupid = sa->qgroupid;
	if (!qgroupid) {
		/* take the current subvol as qgroup */
		qgroupid = root->root_key.objectid;
	}

	ret = btrfs_limit_qgroup(trans, qgroupid, &sa->lim);

	err = btrfs_end_transaction(trans);
	if (err && !ret)
		ret = err;

out:
	kfree(sa);
drop_write:
	mnt_drop_write_file(file);
	return ret;
}

static long btrfs_ioctl_quota_rescan(struct file *file, void __user *arg)
{
	struct inode *inode = file_inode(file);
	struct btrfs_fs_info *fs_info = btrfs_sb(inode->i_sb);
	struct btrfs_ioctl_quota_rescan_args *qsa;
	int ret;

	if (!capable(CAP_SYS_ADMIN))
		return -EPERM;

	ret = mnt_want_write_file(file);
	if (ret)
		return ret;

	qsa = memdup_user(arg, sizeof(*qsa));
	if (IS_ERR(qsa)) {
		ret = PTR_ERR(qsa);
		goto drop_write;
	}

	if (qsa->flags) {
		ret = -EINVAL;
		goto out;
	}

	ret = btrfs_qgroup_rescan(fs_info);

out:
	kfree(qsa);
drop_write:
	mnt_drop_write_file(file);
	return ret;
}

static long btrfs_ioctl_quota_rescan_status(struct btrfs_fs_info *fs_info,
						void __user *arg)
{
	struct btrfs_ioctl_quota_rescan_args *qsa;
	int ret = 0;

	if (!capable(CAP_SYS_ADMIN))
		return -EPERM;

	qsa = kzalloc(sizeof(*qsa), GFP_KERNEL);
	if (!qsa)
		return -ENOMEM;

	if (fs_info->qgroup_flags & BTRFS_QGROUP_STATUS_FLAG_RESCAN) {
		qsa->flags = 1;
		qsa->progress = fs_info->qgroup_rescan_progress.objectid;
	}

	if (copy_to_user(arg, qsa, sizeof(*qsa)))
		ret = -EFAULT;

	kfree(qsa);
	return ret;
}

static long btrfs_ioctl_quota_rescan_wait(struct btrfs_fs_info *fs_info,
						void __user *arg)
{
	if (!capable(CAP_SYS_ADMIN))
		return -EPERM;

	return btrfs_qgroup_wait_for_completion(fs_info, true);
}

static long _btrfs_ioctl_set_received_subvol(struct file *file,
					    struct btrfs_ioctl_received_subvol_args *sa)
{
	struct inode *inode = file_inode(file);
	struct btrfs_fs_info *fs_info = btrfs_sb(inode->i_sb);
	struct btrfs_root *root = BTRFS_I(inode)->root;
	struct btrfs_root_item *root_item = &root->root_item;
	struct btrfs_trans_handle *trans;
	struct timespec64 ct = current_time(inode);
	int ret = 0;
	int received_uuid_changed;

	if (!inode_owner_or_capable(&init_user_ns, inode))
		return -EPERM;

	ret = mnt_want_write_file(file);
	if (ret < 0)
		return ret;

	down_write(&fs_info->subvol_sem);

	if (btrfs_ino(BTRFS_I(inode)) != BTRFS_FIRST_FREE_OBJECTID) {
		ret = -EINVAL;
		goto out;
	}

	if (btrfs_root_readonly(root)) {
		ret = -EROFS;
		goto out;
	}

	/*
	 * 1 - root item
	 * 2 - uuid items (received uuid + subvol uuid)
	 */
	trans = btrfs_start_transaction(root, 3);
	if (IS_ERR(trans)) {
		ret = PTR_ERR(trans);
		trans = NULL;
		goto out;
	}

	sa->rtransid = trans->transid;
	sa->rtime.sec = ct.tv_sec;
	sa->rtime.nsec = ct.tv_nsec;

	received_uuid_changed = memcmp(root_item->received_uuid, sa->uuid,
				       BTRFS_UUID_SIZE);
	if (received_uuid_changed &&
	    !btrfs_is_empty_uuid(root_item->received_uuid)) {
		ret = btrfs_uuid_tree_remove(trans, root_item->received_uuid,
					  BTRFS_UUID_KEY_RECEIVED_SUBVOL,
					  root->root_key.objectid);
		if (ret && ret != -ENOENT) {
		        btrfs_abort_transaction(trans, ret);
		        btrfs_end_transaction(trans);
		        goto out;
		}
	}
	memcpy(root_item->received_uuid, sa->uuid, BTRFS_UUID_SIZE);
	btrfs_set_root_stransid(root_item, sa->stransid);
	btrfs_set_root_rtransid(root_item, sa->rtransid);
	btrfs_set_stack_timespec_sec(&root_item->stime, sa->stime.sec);
	btrfs_set_stack_timespec_nsec(&root_item->stime, sa->stime.nsec);
	btrfs_set_stack_timespec_sec(&root_item->rtime, sa->rtime.sec);
	btrfs_set_stack_timespec_nsec(&root_item->rtime, sa->rtime.nsec);

	ret = btrfs_update_root(trans, fs_info->tree_root,
				&root->root_key, &root->root_item);
	if (ret < 0) {
		btrfs_end_transaction(trans);
		goto out;
	}
	if (received_uuid_changed && !btrfs_is_empty_uuid(sa->uuid)) {
		ret = btrfs_uuid_tree_add(trans, sa->uuid,
					  BTRFS_UUID_KEY_RECEIVED_SUBVOL,
					  root->root_key.objectid);
		if (ret < 0 && ret != -EEXIST) {
			btrfs_abort_transaction(trans, ret);
			btrfs_end_transaction(trans);
			goto out;
		}
	}
	ret = btrfs_commit_transaction(trans);
out:
	up_write(&fs_info->subvol_sem);
	mnt_drop_write_file(file);
	return ret;
}

#ifdef CONFIG_64BIT
static long btrfs_ioctl_set_received_subvol_32(struct file *file,
						void __user *arg)
{
	struct btrfs_ioctl_received_subvol_args_32 *args32 = NULL;
	struct btrfs_ioctl_received_subvol_args *args64 = NULL;
	int ret = 0;

	args32 = memdup_user(arg, sizeof(*args32));
	if (IS_ERR(args32))
		return PTR_ERR(args32);

	args64 = kmalloc(sizeof(*args64), GFP_KERNEL);
	if (!args64) {
		ret = -ENOMEM;
		goto out;
	}

	memcpy(args64->uuid, args32->uuid, BTRFS_UUID_SIZE);
	args64->stransid = args32->stransid;
	args64->rtransid = args32->rtransid;
	args64->stime.sec = args32->stime.sec;
	args64->stime.nsec = args32->stime.nsec;
	args64->rtime.sec = args32->rtime.sec;
	args64->rtime.nsec = args32->rtime.nsec;
	args64->flags = args32->flags;

	ret = _btrfs_ioctl_set_received_subvol(file, args64);
	if (ret)
		goto out;

	memcpy(args32->uuid, args64->uuid, BTRFS_UUID_SIZE);
	args32->stransid = args64->stransid;
	args32->rtransid = args64->rtransid;
	args32->stime.sec = args64->stime.sec;
	args32->stime.nsec = args64->stime.nsec;
	args32->rtime.sec = args64->rtime.sec;
	args32->rtime.nsec = args64->rtime.nsec;
	args32->flags = args64->flags;

	ret = copy_to_user(arg, args32, sizeof(*args32));
	if (ret)
		ret = -EFAULT;

out:
	kfree(args32);
	kfree(args64);
	return ret;
}
#endif

static long btrfs_ioctl_set_received_subvol(struct file *file,
					    void __user *arg)
{
	struct btrfs_ioctl_received_subvol_args *sa = NULL;
	int ret = 0;

	sa = memdup_user(arg, sizeof(*sa));
	if (IS_ERR(sa))
		return PTR_ERR(sa);

	ret = _btrfs_ioctl_set_received_subvol(file, sa);

	if (ret)
		goto out;

	ret = copy_to_user(arg, sa, sizeof(*sa));
	if (ret)
		ret = -EFAULT;

out:
	kfree(sa);
	return ret;
}

static int btrfs_ioctl_get_fslabel(struct btrfs_fs_info *fs_info,
					void __user *arg)
{
	size_t len;
	int ret;
	char label[BTRFS_LABEL_SIZE];

	spin_lock(&fs_info->super_lock);
	memcpy(label, fs_info->super_copy->label, BTRFS_LABEL_SIZE);
	spin_unlock(&fs_info->super_lock);

	len = strnlen(label, BTRFS_LABEL_SIZE);

	if (len == BTRFS_LABEL_SIZE) {
		btrfs_warn(fs_info,
			   "label is too long, return the first %zu bytes",
			   --len);
	}

	ret = copy_to_user(arg, label, len);

	return ret ? -EFAULT : 0;
}

static int btrfs_ioctl_set_fslabel(struct file *file, void __user *arg)
{
	struct inode *inode = file_inode(file);
	struct btrfs_fs_info *fs_info = btrfs_sb(inode->i_sb);
	struct btrfs_root *root = BTRFS_I(inode)->root;
	struct btrfs_super_block *super_block = fs_info->super_copy;
	struct btrfs_trans_handle *trans;
	char label[BTRFS_LABEL_SIZE];
	int ret;

	if (!capable(CAP_SYS_ADMIN))
		return -EPERM;

	if (copy_from_user(label, arg, sizeof(label)))
		return -EFAULT;

	if (strnlen(label, BTRFS_LABEL_SIZE) == BTRFS_LABEL_SIZE) {
		btrfs_err(fs_info,
			  "unable to set label with more than %d bytes",
			  BTRFS_LABEL_SIZE - 1);
		return -EINVAL;
	}

	ret = mnt_want_write_file(file);
	if (ret)
		return ret;

	trans = btrfs_start_transaction(root, 0);
	if (IS_ERR(trans)) {
		ret = PTR_ERR(trans);
		goto out_unlock;
	}

	spin_lock(&fs_info->super_lock);
	strcpy(super_block->label, label);
	spin_unlock(&fs_info->super_lock);
	ret = btrfs_commit_transaction(trans);

out_unlock:
	mnt_drop_write_file(file);
	return ret;
}

#define INIT_FEATURE_FLAGS(suffix) \
	{ .compat_flags = BTRFS_FEATURE_COMPAT_##suffix, \
	  .compat_ro_flags = BTRFS_FEATURE_COMPAT_RO_##suffix, \
	  .incompat_flags = BTRFS_FEATURE_INCOMPAT_##suffix }

int btrfs_ioctl_get_supported_features(void __user *arg)
{
	static const struct btrfs_ioctl_feature_flags features[3] = {
		INIT_FEATURE_FLAGS(SUPP),
		INIT_FEATURE_FLAGS(SAFE_SET),
		INIT_FEATURE_FLAGS(SAFE_CLEAR)
	};

	if (copy_to_user(arg, &features, sizeof(features)))
		return -EFAULT;

	return 0;
}

static int btrfs_ioctl_get_features(struct btrfs_fs_info *fs_info,
					void __user *arg)
{
	struct btrfs_super_block *super_block = fs_info->super_copy;
	struct btrfs_ioctl_feature_flags features;

	features.compat_flags = btrfs_super_compat_flags(super_block);
	features.compat_ro_flags = btrfs_super_compat_ro_flags(super_block);
	features.incompat_flags = btrfs_super_incompat_flags(super_block);

	if (copy_to_user(arg, &features, sizeof(features)))
		return -EFAULT;

	return 0;
}

static int check_feature_bits(struct btrfs_fs_info *fs_info,
			      enum btrfs_feature_set set,
			      u64 change_mask, u64 flags, u64 supported_flags,
			      u64 safe_set, u64 safe_clear)
{
	const char *type = btrfs_feature_set_name(set);
	char *names;
	u64 disallowed, unsupported;
	u64 set_mask = flags & change_mask;
	u64 clear_mask = ~flags & change_mask;

	unsupported = set_mask & ~supported_flags;
	if (unsupported) {
		names = btrfs_printable_features(set, unsupported);
		if (names) {
			btrfs_warn(fs_info,
				   "this kernel does not support the %s feature bit%s",
				   names, strchr(names, ',') ? "s" : "");
			kfree(names);
		} else
			btrfs_warn(fs_info,
				   "this kernel does not support %s bits 0x%llx",
				   type, unsupported);
		return -EOPNOTSUPP;
	}

	disallowed = set_mask & ~safe_set;
	if (disallowed) {
		names = btrfs_printable_features(set, disallowed);
		if (names) {
			btrfs_warn(fs_info,
				   "can't set the %s feature bit%s while mounted",
				   names, strchr(names, ',') ? "s" : "");
			kfree(names);
		} else
			btrfs_warn(fs_info,
				   "can't set %s bits 0x%llx while mounted",
				   type, disallowed);
		return -EPERM;
	}

	disallowed = clear_mask & ~safe_clear;
	if (disallowed) {
		names = btrfs_printable_features(set, disallowed);
		if (names) {
			btrfs_warn(fs_info,
				   "can't clear the %s feature bit%s while mounted",
				   names, strchr(names, ',') ? "s" : "");
			kfree(names);
		} else
			btrfs_warn(fs_info,
				   "can't clear %s bits 0x%llx while mounted",
				   type, disallowed);
		return -EPERM;
	}

	return 0;
}

#define check_feature(fs_info, change_mask, flags, mask_base)	\
check_feature_bits(fs_info, FEAT_##mask_base, change_mask, flags,	\
		   BTRFS_FEATURE_ ## mask_base ## _SUPP,	\
		   BTRFS_FEATURE_ ## mask_base ## _SAFE_SET,	\
		   BTRFS_FEATURE_ ## mask_base ## _SAFE_CLEAR)

static int btrfs_ioctl_set_features(struct file *file, void __user *arg)
{
	struct inode *inode = file_inode(file);
	struct btrfs_fs_info *fs_info = btrfs_sb(inode->i_sb);
	struct btrfs_root *root = BTRFS_I(inode)->root;
	struct btrfs_super_block *super_block = fs_info->super_copy;
	struct btrfs_ioctl_feature_flags flags[2];
	struct btrfs_trans_handle *trans;
	u64 newflags;
	int ret;

	if (!capable(CAP_SYS_ADMIN))
		return -EPERM;

	if (copy_from_user(flags, arg, sizeof(flags)))
		return -EFAULT;

	/* Nothing to do */
	if (!flags[0].compat_flags && !flags[0].compat_ro_flags &&
	    !flags[0].incompat_flags)
		return 0;

	ret = check_feature(fs_info, flags[0].compat_flags,
			    flags[1].compat_flags, COMPAT);
	if (ret)
		return ret;

	ret = check_feature(fs_info, flags[0].compat_ro_flags,
			    flags[1].compat_ro_flags, COMPAT_RO);
	if (ret)
		return ret;

	ret = check_feature(fs_info, flags[0].incompat_flags,
			    flags[1].incompat_flags, INCOMPAT);
	if (ret)
		return ret;

	ret = mnt_want_write_file(file);
	if (ret)
		return ret;

	trans = btrfs_start_transaction(root, 0);
	if (IS_ERR(trans)) {
		ret = PTR_ERR(trans);
		goto out_drop_write;
	}

	spin_lock(&fs_info->super_lock);
	newflags = btrfs_super_compat_flags(super_block);
	newflags |= flags[0].compat_flags & flags[1].compat_flags;
	newflags &= ~(flags[0].compat_flags & ~flags[1].compat_flags);
	btrfs_set_super_compat_flags(super_block, newflags);

	newflags = btrfs_super_compat_ro_flags(super_block);
	newflags |= flags[0].compat_ro_flags & flags[1].compat_ro_flags;
	newflags &= ~(flags[0].compat_ro_flags & ~flags[1].compat_ro_flags);
	btrfs_set_super_compat_ro_flags(super_block, newflags);

	newflags = btrfs_super_incompat_flags(super_block);
	newflags |= flags[0].incompat_flags & flags[1].incompat_flags;
	newflags &= ~(flags[0].incompat_flags & ~flags[1].incompat_flags);
	btrfs_set_super_incompat_flags(super_block, newflags);
	spin_unlock(&fs_info->super_lock);

	ret = btrfs_commit_transaction(trans);
out_drop_write:
	mnt_drop_write_file(file);

	return ret;
}

static int _btrfs_ioctl_send(struct file *file, void __user *argp, bool compat)
{
	struct btrfs_ioctl_send_args *arg;
	int ret;

	if (compat) {
#if defined(CONFIG_64BIT) && defined(CONFIG_COMPAT)
		struct btrfs_ioctl_send_args_32 args32;

		ret = copy_from_user(&args32, argp, sizeof(args32));
		if (ret)
			return -EFAULT;
		arg = kzalloc(sizeof(*arg), GFP_KERNEL);
		if (!arg)
			return -ENOMEM;
		arg->send_fd = args32.send_fd;
		arg->clone_sources_count = args32.clone_sources_count;
		arg->clone_sources = compat_ptr(args32.clone_sources);
		arg->parent_root = args32.parent_root;
		arg->flags = args32.flags;
		memcpy(arg->reserved, args32.reserved,
		       sizeof(args32.reserved));
#else
		return -ENOTTY;
#endif
	} else {
		arg = memdup_user(argp, sizeof(*arg));
		if (IS_ERR(arg))
			return PTR_ERR(arg);
	}
	ret = btrfs_ioctl_send(file, arg);
	kfree(arg);
	return ret;
}

long btrfs_ioctl(struct file *file, unsigned int
		cmd, unsigned long arg)
{
	struct inode *inode = file_inode(file);
	struct btrfs_fs_info *fs_info = btrfs_sb(inode->i_sb);
	struct btrfs_root *root = BTRFS_I(inode)->root;
	void __user *argp = (void __user *)arg;

	switch (cmd) {
	case FS_IOC_GETVERSION:
		return btrfs_ioctl_getversion(file, argp);
	case FS_IOC_GETFSLABEL:
		return btrfs_ioctl_get_fslabel(fs_info, argp);
	case FS_IOC_SETFSLABEL:
		return btrfs_ioctl_set_fslabel(file, argp);
	case FITRIM:
		return btrfs_ioctl_fitrim(fs_info, argp);
	case BTRFS_IOC_SNAP_CREATE:
		return btrfs_ioctl_snap_create(file, argp, 0);
	case BTRFS_IOC_SNAP_CREATE_V2:
		return btrfs_ioctl_snap_create_v2(file, argp, 0);
	case BTRFS_IOC_SUBVOL_CREATE:
		return btrfs_ioctl_snap_create(file, argp, 1);
	case BTRFS_IOC_SUBVOL_CREATE_V2:
		return btrfs_ioctl_snap_create_v2(file, argp, 1);
	case BTRFS_IOC_SNAP_DESTROY:
		return btrfs_ioctl_snap_destroy(file, argp, false);
	case BTRFS_IOC_SNAP_DESTROY_V2:
		return btrfs_ioctl_snap_destroy(file, argp, true);
	case BTRFS_IOC_SUBVOL_GETFLAGS:
		return btrfs_ioctl_subvol_getflags(file, argp);
	case BTRFS_IOC_SUBVOL_SETFLAGS:
		return btrfs_ioctl_subvol_setflags(file, argp);
	case BTRFS_IOC_DEFAULT_SUBVOL:
		return btrfs_ioctl_default_subvol(file, argp);
	case BTRFS_IOC_DEFRAG:
		return btrfs_ioctl_defrag(file, NULL);
	case BTRFS_IOC_DEFRAG_RANGE:
		return btrfs_ioctl_defrag(file, argp);
	case BTRFS_IOC_RESIZE:
		return btrfs_ioctl_resize(file, argp);
	case BTRFS_IOC_ADD_DEV:
		return btrfs_ioctl_add_dev(fs_info, argp);
	case BTRFS_IOC_RM_DEV:
		return btrfs_ioctl_rm_dev(file, argp);
	case BTRFS_IOC_RM_DEV_V2:
		return btrfs_ioctl_rm_dev_v2(file, argp);
	case BTRFS_IOC_FS_INFO:
		return btrfs_ioctl_fs_info(fs_info, argp);
	case BTRFS_IOC_DEV_INFO:
		return btrfs_ioctl_dev_info(fs_info, argp);
	case BTRFS_IOC_BALANCE:
		return btrfs_ioctl_balance(file, NULL);
	case BTRFS_IOC_TREE_SEARCH:
		return btrfs_ioctl_tree_search(file, argp);
	case BTRFS_IOC_TREE_SEARCH_V2:
		return btrfs_ioctl_tree_search_v2(file, argp);
	case BTRFS_IOC_INO_LOOKUP:
		return btrfs_ioctl_ino_lookup(file, argp);
	case BTRFS_IOC_INO_PATHS:
		return btrfs_ioctl_ino_to_path(root, argp);
	case BTRFS_IOC_LOGICAL_INO:
		return btrfs_ioctl_logical_to_ino(fs_info, argp, 1);
	case BTRFS_IOC_LOGICAL_INO_V2:
		return btrfs_ioctl_logical_to_ino(fs_info, argp, 2);
	case BTRFS_IOC_SPACE_INFO:
		return btrfs_ioctl_space_info(fs_info, argp);
	case BTRFS_IOC_SYNC: {
		int ret;

		ret = btrfs_start_delalloc_roots(fs_info, LONG_MAX, false);
		if (ret)
			return ret;
		ret = btrfs_sync_fs(inode->i_sb, 1);
		/*
		 * The transaction thread may want to do more work,
		 * namely it pokes the cleaner kthread that will start
		 * processing uncleaned subvols.
		 */
		wake_up_process(fs_info->transaction_kthread);
		return ret;
	}
	case BTRFS_IOC_START_SYNC:
		return btrfs_ioctl_start_sync(root, argp);
	case BTRFS_IOC_WAIT_SYNC:
		return btrfs_ioctl_wait_sync(fs_info, argp);
	case BTRFS_IOC_SCRUB:
		return btrfs_ioctl_scrub(file, argp);
	case BTRFS_IOC_SCRUB_CANCEL:
		return btrfs_ioctl_scrub_cancel(fs_info);
	case BTRFS_IOC_SCRUB_PROGRESS:
		return btrfs_ioctl_scrub_progress(fs_info, argp);
	case BTRFS_IOC_BALANCE_V2:
		return btrfs_ioctl_balance(file, argp);
	case BTRFS_IOC_BALANCE_CTL:
		return btrfs_ioctl_balance_ctl(fs_info, arg);
	case BTRFS_IOC_BALANCE_PROGRESS:
		return btrfs_ioctl_balance_progress(fs_info, argp);
	case BTRFS_IOC_SET_RECEIVED_SUBVOL:
		return btrfs_ioctl_set_received_subvol(file, argp);
#ifdef CONFIG_64BIT
	case BTRFS_IOC_SET_RECEIVED_SUBVOL_32:
		return btrfs_ioctl_set_received_subvol_32(file, argp);
#endif
	case BTRFS_IOC_SEND:
		return _btrfs_ioctl_send(file, argp, false);
#if defined(CONFIG_64BIT) && defined(CONFIG_COMPAT)
	case BTRFS_IOC_SEND_32:
		return _btrfs_ioctl_send(file, argp, true);
#endif
	case BTRFS_IOC_GET_DEV_STATS:
		return btrfs_ioctl_get_dev_stats(fs_info, argp);
	case BTRFS_IOC_QUOTA_CTL:
		return btrfs_ioctl_quota_ctl(file, argp);
	case BTRFS_IOC_QGROUP_ASSIGN:
		return btrfs_ioctl_qgroup_assign(file, argp);
	case BTRFS_IOC_QGROUP_CREATE:
		return btrfs_ioctl_qgroup_create(file, argp);
	case BTRFS_IOC_QGROUP_LIMIT:
		return btrfs_ioctl_qgroup_limit(file, argp);
	case BTRFS_IOC_QUOTA_RESCAN:
		return btrfs_ioctl_quota_rescan(file, argp);
	case BTRFS_IOC_QUOTA_RESCAN_STATUS:
		return btrfs_ioctl_quota_rescan_status(fs_info, argp);
	case BTRFS_IOC_QUOTA_RESCAN_WAIT:
		return btrfs_ioctl_quota_rescan_wait(fs_info, argp);
	case BTRFS_IOC_DEV_REPLACE:
		return btrfs_ioctl_dev_replace(fs_info, argp);
	case BTRFS_IOC_GET_SUPPORTED_FEATURES:
		return btrfs_ioctl_get_supported_features(argp);
	case BTRFS_IOC_GET_FEATURES:
		return btrfs_ioctl_get_features(fs_info, argp);
	case BTRFS_IOC_SET_FEATURES:
		return btrfs_ioctl_set_features(file, argp);
	case BTRFS_IOC_GET_SUBVOL_INFO:
		return btrfs_ioctl_get_subvol_info(file, argp);
	case BTRFS_IOC_GET_SUBVOL_ROOTREF:
		return btrfs_ioctl_get_subvol_rootref(file, argp);
	case BTRFS_IOC_INO_LOOKUP_USER:
		return btrfs_ioctl_ino_lookup_user(file, argp);
	}

	return -ENOTTY;
}

#ifdef CONFIG_COMPAT
long btrfs_compat_ioctl(struct file *file, unsigned int cmd, unsigned long arg)
{
	/*
	 * These all access 32-bit values anyway so no further
	 * handling is necessary.
	 */
	switch (cmd) {
	case FS_IOC32_GETVERSION:
		cmd = FS_IOC_GETVERSION;
		break;
	}

	return btrfs_ioctl(file, cmd, (unsigned long) compat_ptr(arg));
}
#endif<|MERGE_RESOLUTION|>--- conflicted
+++ resolved
@@ -223,12 +223,7 @@
 	if (fileattr_has_fsx(fa))
 		return -EOPNOTSUPP;
 
-<<<<<<< HEAD
-	btrfs_inode_lock(inode, 0);
-	fsflags = btrfs_mask_fsflags_for_type(inode, fsflags);
-=======
 	fsflags = btrfs_mask_fsflags_for_type(inode, fa->flags);
->>>>>>> c4fe8aef
 	old_fsflags = btrfs_inode_flags_to_fsflags(binode->flags);
 	ret = check_fsflags(old_fsflags, fsflags);
 	if (ret)
@@ -353,12 +348,6 @@
 
  out_end_trans:
 	btrfs_end_transaction(trans);
-<<<<<<< HEAD
- out_unlock:
-	btrfs_inode_unlock(inode, 0);
-	mnt_drop_write_file(file);
-=======
->>>>>>> c4fe8aef
 	return ret;
 }
 
@@ -374,114 +363,6 @@
 	sysfs_notify(&fs_info->fs_devices->fsid_kobj, NULL, "exclusive_operation");
 }
 
-<<<<<<< HEAD
-/*
- * Set the xflags from the internal inode flags. The remaining items of fsxattr
- * are zeroed.
- */
-static int btrfs_ioctl_fsgetxattr(struct file *file, void __user *arg)
-{
-	struct btrfs_inode *binode = BTRFS_I(file_inode(file));
-	struct fsxattr fa;
-
-	simple_fill_fsxattr(&fa, btrfs_inode_flags_to_xflags(binode->flags));
-	if (copy_to_user(arg, &fa, sizeof(fa)))
-		return -EFAULT;
-
-	return 0;
-}
-
-static int btrfs_ioctl_fssetxattr(struct file *file, void __user *arg)
-{
-	struct inode *inode = file_inode(file);
-	struct btrfs_inode *binode = BTRFS_I(inode);
-	struct btrfs_root *root = binode->root;
-	struct btrfs_trans_handle *trans;
-	struct fsxattr fa, old_fa;
-	unsigned old_flags;
-	unsigned old_i_flags;
-	int ret = 0;
-
-	if (!inode_owner_or_capable(&init_user_ns, inode))
-		return -EPERM;
-
-	if (btrfs_root_readonly(root))
-		return -EROFS;
-
-	if (copy_from_user(&fa, arg, sizeof(fa)))
-		return -EFAULT;
-
-	ret = check_xflags(fa.fsx_xflags);
-	if (ret)
-		return ret;
-
-	if (fa.fsx_extsize != 0 || fa.fsx_projid != 0 || fa.fsx_cowextsize != 0)
-		return -EOPNOTSUPP;
-
-	ret = mnt_want_write_file(file);
-	if (ret)
-		return ret;
-
-	btrfs_inode_lock(inode, 0);
-
-	old_flags = binode->flags;
-	old_i_flags = inode->i_flags;
-
-	simple_fill_fsxattr(&old_fa,
-			    btrfs_inode_flags_to_xflags(binode->flags));
-	ret = vfs_ioc_fssetxattr_check(inode, &old_fa, &fa);
-	if (ret)
-		goto out_unlock;
-
-	if (fa.fsx_xflags & FS_XFLAG_SYNC)
-		binode->flags |= BTRFS_INODE_SYNC;
-	else
-		binode->flags &= ~BTRFS_INODE_SYNC;
-	if (fa.fsx_xflags & FS_XFLAG_IMMUTABLE)
-		binode->flags |= BTRFS_INODE_IMMUTABLE;
-	else
-		binode->flags &= ~BTRFS_INODE_IMMUTABLE;
-	if (fa.fsx_xflags & FS_XFLAG_APPEND)
-		binode->flags |= BTRFS_INODE_APPEND;
-	else
-		binode->flags &= ~BTRFS_INODE_APPEND;
-	if (fa.fsx_xflags & FS_XFLAG_NODUMP)
-		binode->flags |= BTRFS_INODE_NODUMP;
-	else
-		binode->flags &= ~BTRFS_INODE_NODUMP;
-	if (fa.fsx_xflags & FS_XFLAG_NOATIME)
-		binode->flags |= BTRFS_INODE_NOATIME;
-	else
-		binode->flags &= ~BTRFS_INODE_NOATIME;
-
-	/* 1 item for the inode */
-	trans = btrfs_start_transaction(root, 1);
-	if (IS_ERR(trans)) {
-		ret = PTR_ERR(trans);
-		goto out_unlock;
-	}
-
-	btrfs_sync_inode_flags_to_i_flags(inode);
-	inode_inc_iversion(inode);
-	inode->i_ctime = current_time(inode);
-	ret = btrfs_update_inode(trans, root, BTRFS_I(inode));
-
-	btrfs_end_transaction(trans);
-
-out_unlock:
-	if (ret) {
-		binode->flags = old_flags;
-		inode->i_flags = old_i_flags;
-	}
-
-	btrfs_inode_unlock(inode, 0);
-	mnt_drop_write_file(file);
-
-	return ret;
-}
-
-=======
->>>>>>> c4fe8aef
 static int btrfs_ioctl_getversion(struct file *file, int __user *arg)
 {
 	struct inode *inode = file_inode(file);
