--- conflicted
+++ resolved
@@ -64,11 +64,8 @@
   whether pwrseq-simple is used. Default to 10ms if no available.
 - supports-cqe : The presence of this property indicates that the corresponding
   MMC host controller supports HW command queue feature.
-<<<<<<< HEAD
-=======
 - disable-cqe-dcmd: This property indicates that the MMC controller's command
   queue engine (CQE) does not support direct commands (DCMDs).
->>>>>>> 0ecfebd2
 
 *NOTE* on CD and WP polarity. To use common for all SD/MMC host controllers line
 polarity properties, we have to fix the meaning of the "normal" and "inverted"
