--- conflicted
+++ resolved
@@ -98,13 +98,8 @@
  * @p:		The private data of the driver core, only the driver core can
  *		touch this.
  * @lock_key:	Lock class key for use by the lock validator
-<<<<<<< HEAD
-=======
- * @force_dma:	Assume devices on this bus should be set up by dma_configure()
- * 		even if DMA capability is not explicitly described by firmware.
  * @need_parent_lock:	When probing or removing a device on this bus, the
  *			device core should lock the device's parent.
->>>>>>> 8c97a46a
  *
  * A bus is a channel between the processor and one or more devices. For the
  * purposes of the device model, all devices are connected via a bus, even if
@@ -145,12 +140,8 @@
 
 	struct subsys_private *p;
 	struct lock_class_key lock_key;
-<<<<<<< HEAD
-=======
-
-	bool force_dma;
+
 	bool need_parent_lock;
->>>>>>> 8c97a46a
 };
 
 extern int __must_check bus_register(struct bus_type *bus);
