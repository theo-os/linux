/*
 * Copyright (c) 2013-2015, Mellanox Technologies. All rights reserved.
 *
 * This software is available to you under a choice of one of two
 * licenses.  You may choose to be licensed under the terms of the GNU
 * General Public License (GPL) Version 2, available from the file
 * COPYING in the main directory of this source tree, or the
 * OpenIB.org BSD license below:
 *
 *     Redistribution and use in source and binary forms, with or
 *     without modification, are permitted provided that the following
 *     conditions are met:
 *
 *      - Redistributions of source code must retain the above
 *        copyright notice, this list of conditions and the following
 *        disclaimer.
 *
 *      - Redistributions in binary form must reproduce the above
 *        copyright notice, this list of conditions and the following
 *        disclaimer in the documentation and/or other materials
 *        provided with the distribution.
 *
 * THE SOFTWARE IS PROVIDED "AS IS", WITHOUT WARRANTY OF ANY KIND,
 * EXPRESS OR IMPLIED, INCLUDING BUT NOT LIMITED TO THE WARRANTIES OF
 * MERCHANTABILITY, FITNESS FOR A PARTICULAR PURPOSE AND
 * NONINFRINGEMENT. IN NO EVENT SHALL THE AUTHORS OR COPYRIGHT HOLDERS
 * BE LIABLE FOR ANY CLAIM, DAMAGES OR OTHER LIABILITY, WHETHER IN AN
 * ACTION OF CONTRACT, TORT OR OTHERWISE, ARISING FROM, OUT OF OR IN
 * CONNECTION WITH THE SOFTWARE OR THE USE OR OTHER DEALINGS IN THE
 * SOFTWARE.
 */

#ifndef MLX5_DRIVER_H
#define MLX5_DRIVER_H

#include <linux/kernel.h>
#include <linux/completion.h>
#include <linux/pci.h>
#include <linux/irq.h>
#include <linux/spinlock_types.h>
#include <linux/semaphore.h>
#include <linux/slab.h>
#include <linux/vmalloc.h>
#include <linux/xarray.h>
#include <linux/workqueue.h>
#include <linux/mempool.h>
#include <linux/interrupt.h>
#include <linux/idr.h>
#include <linux/notifier.h>
#include <linux/refcount.h>
#include <linux/auxiliary_bus.h>
#include <linux/mutex.h>

#include <linux/mlx5/device.h>
#include <linux/mlx5/doorbell.h>
#include <linux/mlx5/eq.h>
#include <linux/timecounter.h>
#include <linux/ptp_clock_kernel.h>
#include <net/devlink.h>

#define MLX5_ADEV_NAME "mlx5_core"

#define MLX5_IRQ_EQ_CTRL (U8_MAX)

enum {
	MLX5_BOARD_ID_LEN = 64,
};

enum {
	MLX5_CMD_WQ_MAX_NAME	= 32,
};

enum {
	CMD_OWNER_SW		= 0x0,
	CMD_OWNER_HW		= 0x1,
	CMD_STATUS_SUCCESS	= 0,
};

enum mlx5_sqp_t {
	MLX5_SQP_SMI		= 0,
	MLX5_SQP_GSI		= 1,
	MLX5_SQP_IEEE_1588	= 2,
	MLX5_SQP_SNIFFER	= 3,
	MLX5_SQP_SYNC_UMR	= 4,
};

enum {
	MLX5_MAX_PORTS	= 4,
};

enum {
	MLX5_ATOMIC_MODE_OFFSET = 16,
	MLX5_ATOMIC_MODE_IB_COMP = 1,
	MLX5_ATOMIC_MODE_CX = 2,
	MLX5_ATOMIC_MODE_8B = 3,
	MLX5_ATOMIC_MODE_16B = 4,
	MLX5_ATOMIC_MODE_32B = 5,
	MLX5_ATOMIC_MODE_64B = 6,
	MLX5_ATOMIC_MODE_128B = 7,
	MLX5_ATOMIC_MODE_256B = 8,
};

enum {
	MLX5_REG_SBPR            = 0xb001,
	MLX5_REG_SBCM            = 0xb002,
	MLX5_REG_QPTS            = 0x4002,
	MLX5_REG_QETCR		 = 0x4005,
	MLX5_REG_QTCT		 = 0x400a,
	MLX5_REG_QPDPM           = 0x4013,
	MLX5_REG_QCAM            = 0x4019,
	MLX5_REG_DCBX_PARAM      = 0x4020,
	MLX5_REG_DCBX_APP        = 0x4021,
	MLX5_REG_FPGA_CAP	 = 0x4022,
	MLX5_REG_FPGA_CTRL	 = 0x4023,
	MLX5_REG_FPGA_ACCESS_REG = 0x4024,
	MLX5_REG_CORE_DUMP	 = 0x402e,
	MLX5_REG_PCAP		 = 0x5001,
	MLX5_REG_PMTU		 = 0x5003,
	MLX5_REG_PTYS		 = 0x5004,
	MLX5_REG_PAOS		 = 0x5006,
	MLX5_REG_PFCC            = 0x5007,
	MLX5_REG_PPCNT		 = 0x5008,
	MLX5_REG_PPTB            = 0x500b,
	MLX5_REG_PBMC            = 0x500c,
	MLX5_REG_PMAOS		 = 0x5012,
	MLX5_REG_PUDE		 = 0x5009,
	MLX5_REG_PMPE		 = 0x5010,
	MLX5_REG_PELC		 = 0x500e,
	MLX5_REG_PVLC		 = 0x500f,
	MLX5_REG_PCMR		 = 0x5041,
	MLX5_REG_PDDR		 = 0x5031,
	MLX5_REG_PMLP		 = 0x5002,
	MLX5_REG_PPLM		 = 0x5023,
	MLX5_REG_PCAM		 = 0x507f,
	MLX5_REG_NODE_DESC	 = 0x6001,
	MLX5_REG_HOST_ENDIANNESS = 0x7004,
	MLX5_REG_MTCAP		 = 0x9009,
	MLX5_REG_MTMP		 = 0x900A,
	MLX5_REG_MCIA		 = 0x9014,
	MLX5_REG_MFRL		 = 0x9028,
	MLX5_REG_MLCR		 = 0x902b,
	MLX5_REG_MRTC		 = 0x902d,
	MLX5_REG_MTRC_CAP	 = 0x9040,
	MLX5_REG_MTRC_CONF	 = 0x9041,
	MLX5_REG_MTRC_STDB	 = 0x9042,
	MLX5_REG_MTRC_CTRL	 = 0x9043,
	MLX5_REG_MPEIN		 = 0x9050,
	MLX5_REG_MPCNT		 = 0x9051,
	MLX5_REG_MTPPS		 = 0x9053,
	MLX5_REG_MTPPSE		 = 0x9054,
	MLX5_REG_MTUTC		 = 0x9055,
	MLX5_REG_MPEGC		 = 0x9056,
	MLX5_REG_MCQS		 = 0x9060,
	MLX5_REG_MCQI		 = 0x9061,
	MLX5_REG_MCC		 = 0x9062,
	MLX5_REG_MCDA		 = 0x9063,
	MLX5_REG_MCAM		 = 0x907f,
	MLX5_REG_MIRC		 = 0x9162,
	MLX5_REG_SBCAM		 = 0xB01F,
	MLX5_REG_RESOURCE_DUMP   = 0xC000,
	MLX5_REG_DTOR            = 0xC00E,
};

enum mlx5_qpts_trust_state {
	MLX5_QPTS_TRUST_PCP  = 1,
	MLX5_QPTS_TRUST_DSCP = 2,
};

enum mlx5_dcbx_oper_mode {
	MLX5E_DCBX_PARAM_VER_OPER_HOST  = 0x0,
	MLX5E_DCBX_PARAM_VER_OPER_AUTO  = 0x3,
};

enum {
	MLX5_ATOMIC_OPS_CMP_SWAP	= 1 << 0,
	MLX5_ATOMIC_OPS_FETCH_ADD	= 1 << 1,
	MLX5_ATOMIC_OPS_EXTENDED_CMP_SWAP = 1 << 2,
	MLX5_ATOMIC_OPS_EXTENDED_FETCH_ADD = 1 << 3,
};

enum mlx5_page_fault_resume_flags {
	MLX5_PAGE_FAULT_RESUME_REQUESTOR = 1 << 0,
	MLX5_PAGE_FAULT_RESUME_WRITE	 = 1 << 1,
	MLX5_PAGE_FAULT_RESUME_RDMA	 = 1 << 2,
	MLX5_PAGE_FAULT_RESUME_ERROR	 = 1 << 7,
};

enum dbg_rsc_type {
	MLX5_DBG_RSC_QP,
	MLX5_DBG_RSC_EQ,
	MLX5_DBG_RSC_CQ,
};

enum port_state_policy {
	MLX5_POLICY_DOWN	= 0,
	MLX5_POLICY_UP		= 1,
	MLX5_POLICY_FOLLOW	= 2,
	MLX5_POLICY_INVALID	= 0xffffffff
};

enum mlx5_coredev_type {
	MLX5_COREDEV_PF,
	MLX5_COREDEV_VF,
	MLX5_COREDEV_SF,
};

struct mlx5_field_desc {
	int			i;
};

struct mlx5_rsc_debug {
	struct mlx5_core_dev   *dev;
	void		       *object;
	enum dbg_rsc_type	type;
	struct dentry	       *root;
	struct mlx5_field_desc	fields[];
};

enum mlx5_dev_event {
	MLX5_DEV_EVENT_SYS_ERROR = 128, /* 0 - 127 are FW events */
	MLX5_DEV_EVENT_PORT_AFFINITY = 129,
	MLX5_DEV_EVENT_MULTIPORT_ESW = 130,
};

enum mlx5_port_status {
	MLX5_PORT_UP        = 1,
	MLX5_PORT_DOWN      = 2,
};

enum mlx5_cmdif_state {
	MLX5_CMDIF_STATE_UNINITIALIZED,
	MLX5_CMDIF_STATE_UP,
	MLX5_CMDIF_STATE_DOWN,
};

struct mlx5_cmd_first {
	__be32		data[4];
};

struct mlx5_cmd_msg {
	struct list_head		list;
	struct cmd_msg_cache	       *parent;
	u32				len;
	struct mlx5_cmd_first		first;
	struct mlx5_cmd_mailbox	       *next;
};

struct mlx5_cmd_debug {
	struct dentry	       *dbg_root;
	void		       *in_msg;
	void		       *out_msg;
	u8			status;
	u16			inlen;
	u16			outlen;
};

struct cmd_msg_cache {
	/* protect block chain allocations
	 */
	spinlock_t		lock;
	struct list_head	head;
	unsigned int		max_inbox_size;
	unsigned int		num_ent;
};

enum {
	MLX5_NUM_COMMAND_CACHES = 5,
};

struct mlx5_cmd_stats {
	u64		sum;
	u64		n;
	/* number of times command failed */
	u64		failed;
	/* number of times command failed on bad status returned by FW */
	u64		failed_mbox_status;
	/* last command failed returned errno */
	u32		last_failed_errno;
	/* last bad status returned by FW */
	u8		last_failed_mbox_status;
	/* last command failed syndrome returned by FW */
	u32		last_failed_syndrome;
	struct dentry  *root;
	/* protect command average calculations */
	spinlock_t	lock;
};

struct mlx5_cmd {
	struct mlx5_nb    nb;

	/* members which needs to be queried or reinitialized each reload */
	struct {
		u16		cmdif_rev;
		u8		log_sz;
		u8		log_stride;
		int		max_reg_cmds;
		unsigned long	bitmask;
		struct semaphore sem;
		struct semaphore pages_sem;
		struct semaphore throttle_sem;
	} vars;
	enum mlx5_cmdif_state	state;
	void	       *cmd_alloc_buf;
	dma_addr_t	alloc_dma;
	int		alloc_size;
	void	       *cmd_buf;
	dma_addr_t	dma;

	/* protect command queue allocations
	 */
	spinlock_t	alloc_lock;

	/* protect token allocations
	 */
	spinlock_t	token_lock;
	u8		token;
	char		wq_name[MLX5_CMD_WQ_MAX_NAME];
	struct workqueue_struct *wq;
	int	mode;
	u16     allowed_opcode;
	struct mlx5_cmd_work_ent *ent_arr[MLX5_MAX_COMMANDS];
	struct dma_pool *pool;
	struct mlx5_cmd_debug dbg;
	struct cmd_msg_cache cache[MLX5_NUM_COMMAND_CACHES];
	int checksum_disabled;
	struct xarray stats;
};

struct mlx5_cmd_mailbox {
	void	       *buf;
	dma_addr_t	dma;
	struct mlx5_cmd_mailbox *next;
};

struct mlx5_buf_list {
	void		       *buf;
	dma_addr_t		map;
};

struct mlx5_frag_buf {
	struct mlx5_buf_list	*frags;
	int			npages;
	int			size;
	u8			page_shift;
};

struct mlx5_frag_buf_ctrl {
	struct mlx5_buf_list   *frags;
	u32			sz_m1;
	u16			frag_sz_m1;
	u16			strides_offset;
	u8			log_sz;
	u8			log_stride;
	u8			log_frag_strides;
};

struct mlx5_core_psv {
	u32	psv_idx;
	struct psv_layout {
		u32	pd;
		u16	syndrome;
		u16	reserved;
		u16	bg;
		u16	app_tag;
		u32	ref_tag;
	} psv;
};

struct mlx5_core_sig_ctx {
	struct mlx5_core_psv	psv_memory;
	struct mlx5_core_psv	psv_wire;
	struct ib_sig_err       err_item;
	bool			sig_status_checked;
	bool			sig_err_exists;
	u32			sigerr_count;
};

#define MLX5_24BIT_MASK		((1 << 24) - 1)

enum mlx5_res_type {
	MLX5_RES_QP	= MLX5_EVENT_QUEUE_TYPE_QP,
	MLX5_RES_RQ	= MLX5_EVENT_QUEUE_TYPE_RQ,
	MLX5_RES_SQ	= MLX5_EVENT_QUEUE_TYPE_SQ,
	MLX5_RES_SRQ	= 3,
	MLX5_RES_XSRQ	= 4,
	MLX5_RES_XRQ	= 5,
};

struct mlx5_core_rsc_common {
	enum mlx5_res_type	res;
	refcount_t		refcount;
	struct completion	free;
};

struct mlx5_uars_page {
	void __iomem	       *map;
	bool			wc;
	u32			index;
	struct list_head	list;
	unsigned int		bfregs;
	unsigned long	       *reg_bitmap; /* for non fast path bf regs */
	unsigned long	       *fp_bitmap;
	unsigned int		reg_avail;
	unsigned int		fp_avail;
	struct kref		ref_count;
	struct mlx5_core_dev   *mdev;
};

struct mlx5_bfreg_head {
	/* protect blue flame registers allocations */
	struct mutex		lock;
	struct list_head	list;
};

struct mlx5_bfreg_data {
	struct mlx5_bfreg_head	reg_head;
	struct mlx5_bfreg_head	wc_head;
};

struct mlx5_sq_bfreg {
	void __iomem	       *map;
	struct mlx5_uars_page  *up;
	bool			wc;
	u32			index;
	unsigned int		offset;
};

struct mlx5_core_health {
	struct health_buffer __iomem   *health;
	__be32 __iomem		       *health_counter;
	struct timer_list		timer;
	u32				prev;
	int				miss_counter;
	u8				synd;
	u32				fatal_error;
	u32				crdump_size;
	struct workqueue_struct	       *wq;
	unsigned long			flags;
	struct work_struct		fatal_report_work;
	struct work_struct		report_work;
	struct devlink_health_reporter *fw_reporter;
	struct devlink_health_reporter *fw_fatal_reporter;
	struct devlink_health_reporter *vnic_reporter;
	struct delayed_work		update_fw_log_ts_work;
};

enum {
	MLX5_PF_NOTIFY_DISABLE_VF,
	MLX5_PF_NOTIFY_ENABLE_VF,
};

struct mlx5_vf_context {
	int	enabled;
	u64	port_guid;
	u64	node_guid;
	/* Valid bits are used to validate administrative guid only.
	 * Enabled after ndo_set_vf_guid
	 */
	u8	port_guid_valid:1;
	u8	node_guid_valid:1;
	enum port_state_policy	policy;
	struct blocking_notifier_head notifier;
};

struct mlx5_core_sriov {
	struct mlx5_vf_context	*vfs_ctx;
	int			num_vfs;
	u16			max_vfs;
	u16			max_ec_vfs;
};

struct mlx5_fc_pool {
	struct mlx5_core_dev *dev;
	struct mutex pool_lock; /* protects pool lists */
	struct list_head fully_used;
	struct list_head partially_used;
	struct list_head unused;
	int available_fcs;
	int used_fcs;
	int threshold;
};

struct mlx5_fc_stats {
	spinlock_t counters_idr_lock; /* protects counters_idr */
	struct idr counters_idr;
	struct list_head counters;
	struct llist_head addlist;
	struct llist_head dellist;

	struct workqueue_struct *wq;
	struct delayed_work work;
	unsigned long next_query;
	unsigned long sampling_interval; /* jiffies */
	u32 *bulk_query_out;
	int bulk_query_len;
	size_t num_counters;
	bool bulk_query_alloc_failed;
	unsigned long next_bulk_query_alloc;
	struct mlx5_fc_pool fc_pool;
};

struct mlx5_events;
struct mlx5_mpfs;
struct mlx5_eswitch;
struct mlx5_lag;
struct mlx5_devcom_dev;
struct mlx5_fw_reset;
struct mlx5_eq_table;
struct mlx5_irq_table;
struct mlx5_vhca_state_notifier;
struct mlx5_sf_dev_table;
struct mlx5_sf_hw_table;
struct mlx5_sf_table;
struct mlx5_crypto_dek_priv;

struct mlx5_rate_limit {
	u32			rate;
	u32			max_burst_sz;
	u16			typical_pkt_sz;
};

struct mlx5_rl_entry {
	u8 rl_raw[MLX5_ST_SZ_BYTES(set_pp_rate_limit_context)];
	u64 refcount;
	u16 index;
	u16 uid;
	u8 dedicated : 1;
};

struct mlx5_rl_table {
	/* protect rate limit table */
	struct mutex            rl_lock;
	u16                     max_size;
	u32                     max_rate;
	u32                     min_rate;
	struct mlx5_rl_entry   *rl_entry;
	u64 refcount;
};

struct mlx5_core_roce {
	struct mlx5_flow_table *ft;
	struct mlx5_flow_group *fg;
	struct mlx5_flow_handle *allow_rule;
};

enum {
	MLX5_PRIV_FLAGS_DISABLE_IB_ADEV = 1 << 0,
	MLX5_PRIV_FLAGS_DISABLE_ALL_ADEV = 1 << 1,
	/* Set during device detach to block any further devices
	 * creation/deletion on drivers rescan. Unset during device attach.
	 */
	MLX5_PRIV_FLAGS_DETACH = 1 << 2,
};

struct mlx5_adev {
	struct auxiliary_device adev;
	struct mlx5_core_dev *mdev;
	int idx;
};

struct mlx5_debugfs_entries {
	struct dentry *dbg_root;
	struct dentry *qp_debugfs;
	struct dentry *eq_debugfs;
	struct dentry *cq_debugfs;
	struct dentry *cmdif_debugfs;
	struct dentry *pages_debugfs;
	struct dentry *lag_debugfs;
};

enum mlx5_func_type {
	MLX5_PF,
	MLX5_VF,
	MLX5_SF,
	MLX5_HOST_PF,
	MLX5_EC_VF,
	MLX5_FUNC_TYPE_NUM,
};

struct mlx5_ft_pool;
struct mlx5_priv {
	/* IRQ table valid only for real pci devices PF or VF */
	struct mlx5_irq_table   *irq_table;
	struct mlx5_eq_table	*eq_table;

	/* pages stuff */
	struct mlx5_nb          pg_nb;
	struct workqueue_struct *pg_wq;
	struct xarray           page_root_xa;
	atomic_t		reg_pages;
	struct list_head	free_list;
	u32			fw_pages;
	u32			page_counters[MLX5_FUNC_TYPE_NUM];
	u32			fw_pages_alloc_failed;
	u32			give_pages_dropped;
	u32			reclaim_pages_discard;

	struct mlx5_core_health health;
	struct list_head	traps;

	struct mlx5_debugfs_entries dbg;

	/* start: alloc staff */
	/* protect buffer allocation according to numa node */
	struct mutex            alloc_mutex;
	int                     numa_node;

	struct mutex            pgdir_mutex;
	struct list_head        pgdir_list;
	/* end: alloc staff */

	struct mlx5_adev       **adev;
	int			adev_idx;
	int			sw_vhca_id;
	struct mlx5_events      *events;

	struct mlx5_flow_steering *steering;
	struct mlx5_mpfs        *mpfs;
	struct mlx5_eswitch     *eswitch;
	struct mlx5_core_sriov	sriov;
	struct mlx5_lag		*lag;
	u32			flags;
	struct mlx5_devcom_dev	*devc;
	struct mlx5_fw_reset	*fw_reset;
	struct mlx5_core_roce	roce;
	struct mlx5_fc_stats		fc_stats;
	struct mlx5_rl_table            rl_table;
	struct mlx5_ft_pool		*ft_pool;

	struct mlx5_bfreg_data		bfregs;
	struct mlx5_uars_page	       *uar;
#ifdef CONFIG_MLX5_SF
	struct mlx5_vhca_state_notifier *vhca_state_notifier;
	struct mlx5_sf_dev_table *sf_dev_table;
	struct mlx5_core_dev *parent_mdev;
#endif
#ifdef CONFIG_MLX5_SF_MANAGER
	struct mlx5_sf_hw_table *sf_hw_table;
	struct mlx5_sf_table *sf_table;
#endif
};

enum mlx5_device_state {
	MLX5_DEVICE_STATE_UP = 1,
	MLX5_DEVICE_STATE_INTERNAL_ERROR,
};

enum mlx5_interface_state {
	MLX5_INTERFACE_STATE_UP = BIT(0),
	MLX5_BREAK_FW_WAIT = BIT(1),
};

enum mlx5_pci_status {
	MLX5_PCI_STATUS_DISABLED,
	MLX5_PCI_STATUS_ENABLED,
};

enum mlx5_pagefault_type_flags {
	MLX5_PFAULT_REQUESTOR = 1 << 0,
	MLX5_PFAULT_WRITE     = 1 << 1,
	MLX5_PFAULT_RDMA      = 1 << 2,
};

struct mlx5_td {
	/* protects tirs list changes while tirs refresh */
	struct mutex     list_lock;
	struct list_head tirs_list;
	u32              tdn;
};

struct mlx5e_resources {
	struct mlx5e_hw_objs {
		u32                        pdn;
		struct mlx5_td             td;
		u32			   mkey;
		struct mlx5_sq_bfreg       bfreg;
	} hw_objs;
	struct net_device *uplink_netdev;
	struct mutex uplink_netdev_lock;
	struct mlx5_crypto_dek_priv *dek_priv;
};

enum mlx5_sw_icm_type {
	MLX5_SW_ICM_TYPE_STEERING,
	MLX5_SW_ICM_TYPE_HEADER_MODIFY,
	MLX5_SW_ICM_TYPE_HEADER_MODIFY_PATTERN,
};

#define MLX5_MAX_RESERVED_GIDS 8

struct mlx5_rsvd_gids {
	unsigned int start;
	unsigned int count;
	struct ida ida;
};

#define MAX_PIN_NUM	8
struct mlx5_pps {
	u8                         pin_caps[MAX_PIN_NUM];
	struct work_struct         out_work;
	u64                        start[MAX_PIN_NUM];
	u8                         enabled;
	u64                        min_npps_period;
	u64                        min_out_pulse_duration_ns;
};

struct mlx5_timer {
	struct cyclecounter        cycles;
	struct timecounter         tc;
	u32                        nominal_c_mult;
	unsigned long              overflow_period;
	struct delayed_work        overflow_work;
};

struct mlx5_clock {
	struct mlx5_nb             pps_nb;
	seqlock_t                  lock;
	struct hwtstamp_config     hwtstamp_config;
	struct ptp_clock          *ptp;
	struct ptp_clock_info      ptp_info;
	struct mlx5_pps            pps_info;
	struct mlx5_timer          timer;
};

struct mlx5_dm;
struct mlx5_fw_tracer;
struct mlx5_vxlan;
struct mlx5_geneve;
struct mlx5_hv_vhca;
struct mlx5_thermal;

#define MLX5_LOG_SW_ICM_BLOCK_SIZE(dev) (MLX5_CAP_DEV_MEM(dev, log_sw_icm_alloc_granularity))
#define MLX5_SW_ICM_BLOCK_SIZE(dev) (1 << MLX5_LOG_SW_ICM_BLOCK_SIZE(dev))

enum {
	MLX5_PROF_MASK_QP_SIZE		= (u64)1 << 0,
	MLX5_PROF_MASK_MR_CACHE		= (u64)1 << 1,
};

enum {
	MKEY_CACHE_LAST_STD_ENTRY = 20,
	MLX5_IMR_KSM_CACHE_ENTRY,
	MAX_MKEY_CACHE_ENTRIES
};

struct mlx5_profile {
	u64	mask;
	u8	log_max_qp;
	u8	num_cmd_caches;
	struct {
		int	size;
		int	limit;
	} mr_cache[MAX_MKEY_CACHE_ENTRIES];
};

struct mlx5_hca_cap {
	u32 cur[MLX5_UN_SZ_DW(hca_cap_union)];
	u32 max[MLX5_UN_SZ_DW(hca_cap_union)];
};

struct mlx5_core_dev {
	struct device *device;
	enum mlx5_coredev_type coredev_type;
	struct pci_dev	       *pdev;
	/* sync pci state */
	struct mutex		pci_status_mutex;
	enum mlx5_pci_status	pci_status;
	u8			rev_id;
	char			board_id[MLX5_BOARD_ID_LEN];
	struct mlx5_cmd		cmd;
	struct {
		struct mlx5_hca_cap *hca[MLX5_CAP_NUM];
		u32 pcam[MLX5_ST_SZ_DW(pcam_reg)];
		u32 mcam[MLX5_MCAM_REGS_NUM][MLX5_ST_SZ_DW(mcam_reg)];
		u32 fpga[MLX5_ST_SZ_DW(fpga_cap)];
		u32 qcam[MLX5_ST_SZ_DW(qcam_reg)];
		u8  embedded_cpu;
	} caps;
	struct mlx5_timeouts	*timeouts;
	u64			sys_image_guid;
	phys_addr_t		iseg_base;
	struct mlx5_init_seg __iomem *iseg;
	phys_addr_t             bar_addr;
	enum mlx5_device_state	state;
	/* sync interface state */
	struct mutex		intf_state_mutex;
	struct lock_class_key	lock_key;
	unsigned long		intf_state;
	struct mlx5_priv	priv;
	struct mlx5_profile	profile;
	u32			issi;
	struct mlx5e_resources  mlx5e_res;
	struct mlx5_dm          *dm;
	struct mlx5_vxlan       *vxlan;
	struct mlx5_geneve      *geneve;
	struct {
		struct mlx5_rsvd_gids	reserved_gids;
		u32			roce_en;
	} roce;
#ifdef CONFIG_MLX5_FPGA
	struct mlx5_fpga_device *fpga;
#endif
	struct mlx5_clock        clock;
	struct mlx5_ib_clock_info  *clock_info;
	struct mlx5_fw_tracer   *tracer;
	struct mlx5_rsc_dump    *rsc_dump;
	u32                      vsc_addr;
	struct mlx5_hv_vhca	*hv_vhca;
<<<<<<< HEAD
	struct mlx5_hwmon	*hwmon;
	u64			num_block_tc;
	u64			num_block_ipsec;
=======
	struct mlx5_thermal	*thermal;
#ifdef CONFIG_MLX5_MACSEC
	struct mlx5_macsec_fs *macsec_fs;
	/* MACsec notifier chain to sync MACsec core and IB database */
	struct blocking_notifier_head macsec_nh;
#endif
>>>>>>> 58dbd642
};

struct mlx5_db {
	__be32			*db;
	union {
		struct mlx5_db_pgdir		*pgdir;
		struct mlx5_ib_user_db_page	*user_page;
	}			u;
	dma_addr_t		dma;
	int			index;
};

enum {
	MLX5_COMP_EQ_SIZE = 1024,
};

enum {
	MLX5_PTYS_IB = 1 << 0,
	MLX5_PTYS_EN = 1 << 2,
};

typedef void (*mlx5_cmd_cbk_t)(int status, void *context);

enum {
	MLX5_CMD_ENT_STATE_PENDING_COMP,
};

struct mlx5_cmd_work_ent {
	unsigned long		state;
	struct mlx5_cmd_msg    *in;
	struct mlx5_cmd_msg    *out;
	void		       *uout;
	int			uout_size;
	mlx5_cmd_cbk_t		callback;
	struct delayed_work	cb_timeout_work;
	void		       *context;
	int			idx;
	struct completion	handling;
	struct completion	done;
	struct mlx5_cmd        *cmd;
	struct work_struct	work;
	struct mlx5_cmd_layout *lay;
	int			ret;
	int			page_queue;
	u8			status;
	u8			token;
	u64			ts1;
	u64			ts2;
	u16			op;
	bool			polling;
	/* Track the max comp handlers */
	refcount_t              refcnt;
};

enum phy_port_state {
	MLX5_AAA_111
};

struct mlx5_hca_vport_context {
	u32			field_select;
	bool			sm_virt_aware;
	bool			has_smi;
	bool			has_raw;
	enum port_state_policy	policy;
	enum phy_port_state	phys_state;
	enum ib_port_state	vport_state;
	u8			port_physical_state;
	u64			sys_image_guid;
	u64			port_guid;
	u64			node_guid;
	u32			cap_mask1;
	u32			cap_mask1_perm;
	u16			cap_mask2;
	u16			cap_mask2_perm;
	u16			lid;
	u8			init_type_reply; /* bitmask: see ib spec 14.2.5.6 InitTypeReply */
	u8			lmc;
	u8			subnet_timeout;
	u16			sm_lid;
	u8			sm_sl;
	u16			qkey_violation_counter;
	u16			pkey_violation_counter;
	bool			grh_required;
};

#define STRUCT_FIELD(header, field) \
	.struct_offset_bytes = offsetof(struct ib_unpacked_ ## header, field),      \
	.struct_size_bytes   = sizeof((struct ib_unpacked_ ## header *)0)->field

extern struct dentry *mlx5_debugfs_root;

static inline u16 fw_rev_maj(struct mlx5_core_dev *dev)
{
	return ioread32be(&dev->iseg->fw_rev) & 0xffff;
}

static inline u16 fw_rev_min(struct mlx5_core_dev *dev)
{
	return ioread32be(&dev->iseg->fw_rev) >> 16;
}

static inline u16 fw_rev_sub(struct mlx5_core_dev *dev)
{
	return ioread32be(&dev->iseg->cmdif_rev_fw_sub) & 0xffff;
}

static inline u32 mlx5_base_mkey(const u32 key)
{
	return key & 0xffffff00u;
}

static inline u32 wq_get_byte_sz(u8 log_sz, u8 log_stride)
{
	return ((u32)1 << log_sz) << log_stride;
}

static inline void mlx5_init_fbc_offset(struct mlx5_buf_list *frags,
					u8 log_stride, u8 log_sz,
					u16 strides_offset,
					struct mlx5_frag_buf_ctrl *fbc)
{
	fbc->frags      = frags;
	fbc->log_stride = log_stride;
	fbc->log_sz     = log_sz;
	fbc->sz_m1	= (1 << fbc->log_sz) - 1;
	fbc->log_frag_strides = PAGE_SHIFT - fbc->log_stride;
	fbc->frag_sz_m1	= (1 << fbc->log_frag_strides) - 1;
	fbc->strides_offset = strides_offset;
}

static inline void mlx5_init_fbc(struct mlx5_buf_list *frags,
				 u8 log_stride, u8 log_sz,
				 struct mlx5_frag_buf_ctrl *fbc)
{
	mlx5_init_fbc_offset(frags, log_stride, log_sz, 0, fbc);
}

static inline void *mlx5_frag_buf_get_wqe(struct mlx5_frag_buf_ctrl *fbc,
					  u32 ix)
{
	unsigned int frag;

	ix  += fbc->strides_offset;
	frag = ix >> fbc->log_frag_strides;

	return fbc->frags[frag].buf + ((fbc->frag_sz_m1 & ix) << fbc->log_stride);
}

static inline u32
mlx5_frag_buf_get_idx_last_contig_stride(struct mlx5_frag_buf_ctrl *fbc, u32 ix)
{
	u32 last_frag_stride_idx = (ix + fbc->strides_offset) | fbc->frag_sz_m1;

	return min_t(u32, last_frag_stride_idx - fbc->strides_offset, fbc->sz_m1);
}

enum {
	CMD_ALLOWED_OPCODE_ALL,
};

void mlx5_cmd_use_events(struct mlx5_core_dev *dev);
void mlx5_cmd_use_polling(struct mlx5_core_dev *dev);
void mlx5_cmd_allowed_opcode(struct mlx5_core_dev *dev, u16 opcode);

struct mlx5_async_ctx {
	struct mlx5_core_dev *dev;
	atomic_t num_inflight;
	struct completion inflight_done;
};

struct mlx5_async_work;

typedef void (*mlx5_async_cbk_t)(int status, struct mlx5_async_work *context);

struct mlx5_async_work {
	struct mlx5_async_ctx *ctx;
	mlx5_async_cbk_t user_callback;
	u16 opcode; /* cmd opcode */
	u16 op_mod; /* cmd op_mod */
	void *out; /* pointer to the cmd output buffer */
};

void mlx5_cmd_init_async_ctx(struct mlx5_core_dev *dev,
			     struct mlx5_async_ctx *ctx);
void mlx5_cmd_cleanup_async_ctx(struct mlx5_async_ctx *ctx);
int mlx5_cmd_exec_cb(struct mlx5_async_ctx *ctx, void *in, int in_size,
		     void *out, int out_size, mlx5_async_cbk_t callback,
		     struct mlx5_async_work *work);
void mlx5_cmd_out_err(struct mlx5_core_dev *dev, u16 opcode, u16 op_mod, void *out);
int mlx5_cmd_do(struct mlx5_core_dev *dev, void *in, int in_size, void *out, int out_size);
int mlx5_cmd_check(struct mlx5_core_dev *dev, int err, void *in, void *out);
int mlx5_cmd_exec(struct mlx5_core_dev *dev, void *in, int in_size, void *out,
		  int out_size);

#define mlx5_cmd_exec_inout(dev, ifc_cmd, in, out)                             \
	({                                                                     \
		mlx5_cmd_exec(dev, in, MLX5_ST_SZ_BYTES(ifc_cmd##_in), out,    \
			      MLX5_ST_SZ_BYTES(ifc_cmd##_out));                \
	})

#define mlx5_cmd_exec_in(dev, ifc_cmd, in)                                     \
	({                                                                     \
		u32 _out[MLX5_ST_SZ_DW(ifc_cmd##_out)] = {};                   \
		mlx5_cmd_exec_inout(dev, ifc_cmd, in, _out);                   \
	})

int mlx5_cmd_exec_polling(struct mlx5_core_dev *dev, void *in, int in_size,
			  void *out, int out_size);
bool mlx5_cmd_is_down(struct mlx5_core_dev *dev);

void mlx5_core_uplink_netdev_set(struct mlx5_core_dev *mdev, struct net_device *netdev);
void mlx5_core_uplink_netdev_event_replay(struct mlx5_core_dev *mdev);

void mlx5_health_cleanup(struct mlx5_core_dev *dev);
int mlx5_health_init(struct mlx5_core_dev *dev);
void mlx5_start_health_poll(struct mlx5_core_dev *dev);
void mlx5_stop_health_poll(struct mlx5_core_dev *dev, bool disable_health);
void mlx5_start_health_fw_log_up(struct mlx5_core_dev *dev);
void mlx5_drain_health_wq(struct mlx5_core_dev *dev);
void mlx5_trigger_health_work(struct mlx5_core_dev *dev);
int mlx5_frag_buf_alloc_node(struct mlx5_core_dev *dev, int size,
			     struct mlx5_frag_buf *buf, int node);
void mlx5_frag_buf_free(struct mlx5_core_dev *dev, struct mlx5_frag_buf *buf);
struct mlx5_cmd_mailbox *mlx5_alloc_cmd_mailbox_chain(struct mlx5_core_dev *dev,
						      gfp_t flags, int npages);
void mlx5_free_cmd_mailbox_chain(struct mlx5_core_dev *dev,
				 struct mlx5_cmd_mailbox *head);
int mlx5_core_create_mkey(struct mlx5_core_dev *dev, u32 *mkey, u32 *in,
			  int inlen);
int mlx5_core_destroy_mkey(struct mlx5_core_dev *dev, u32 mkey);
int mlx5_core_query_mkey(struct mlx5_core_dev *dev, u32 mkey, u32 *out,
			 int outlen);
int mlx5_core_alloc_pd(struct mlx5_core_dev *dev, u32 *pdn);
int mlx5_core_dealloc_pd(struct mlx5_core_dev *dev, u32 pdn);
int mlx5_pagealloc_init(struct mlx5_core_dev *dev);
void mlx5_pagealloc_cleanup(struct mlx5_core_dev *dev);
void mlx5_pagealloc_start(struct mlx5_core_dev *dev);
void mlx5_pagealloc_stop(struct mlx5_core_dev *dev);
void mlx5_pages_debugfs_init(struct mlx5_core_dev *dev);
void mlx5_pages_debugfs_cleanup(struct mlx5_core_dev *dev);
void mlx5_core_req_pages_handler(struct mlx5_core_dev *dev, u16 func_id,
				 s32 npages, bool ec_function);
int mlx5_satisfy_startup_pages(struct mlx5_core_dev *dev, int boot);
int mlx5_reclaim_startup_pages(struct mlx5_core_dev *dev);
void mlx5_register_debugfs(void);
void mlx5_unregister_debugfs(void);

void mlx5_fill_page_frag_array_perm(struct mlx5_frag_buf *buf, __be64 *pas, u8 perm);
void mlx5_fill_page_frag_array(struct mlx5_frag_buf *frag_buf, __be64 *pas);
int mlx5_comp_eqn_get(struct mlx5_core_dev *dev, u16 vecidx, int *eqn);
int mlx5_core_attach_mcg(struct mlx5_core_dev *dev, union ib_gid *mgid, u32 qpn);
int mlx5_core_detach_mcg(struct mlx5_core_dev *dev, union ib_gid *mgid, u32 qpn);

struct dentry *mlx5_debugfs_get_dev_root(struct mlx5_core_dev *dev);
void mlx5_qp_debugfs_init(struct mlx5_core_dev *dev);
void mlx5_qp_debugfs_cleanup(struct mlx5_core_dev *dev);
int mlx5_access_reg(struct mlx5_core_dev *dev, void *data_in, int size_in,
		    void *data_out, int size_out, u16 reg_id, int arg,
		    int write, bool verbose);
int mlx5_core_access_reg(struct mlx5_core_dev *dev, void *data_in,
			 int size_in, void *data_out, int size_out,
			 u16 reg_num, int arg, int write);

int mlx5_db_alloc_node(struct mlx5_core_dev *dev, struct mlx5_db *db,
		       int node);

static inline int mlx5_db_alloc(struct mlx5_core_dev *dev, struct mlx5_db *db)
{
	return mlx5_db_alloc_node(dev, db, dev->priv.numa_node);
}

void mlx5_db_free(struct mlx5_core_dev *dev, struct mlx5_db *db);

const char *mlx5_command_str(int command);
void mlx5_cmdif_debugfs_init(struct mlx5_core_dev *dev);
void mlx5_cmdif_debugfs_cleanup(struct mlx5_core_dev *dev);
int mlx5_core_create_psv(struct mlx5_core_dev *dev, u32 pdn,
			 int npsvs, u32 *sig_index);
int mlx5_core_destroy_psv(struct mlx5_core_dev *dev, int psv_num);
__be32 mlx5_core_get_terminate_scatter_list_mkey(struct mlx5_core_dev *dev);
void mlx5_core_put_rsc(struct mlx5_core_rsc_common *common);
int mlx5_query_odp_caps(struct mlx5_core_dev *dev,
			struct mlx5_odp_caps *odp_caps);

int mlx5_init_rl_table(struct mlx5_core_dev *dev);
void mlx5_cleanup_rl_table(struct mlx5_core_dev *dev);
int mlx5_rl_add_rate(struct mlx5_core_dev *dev, u16 *index,
		     struct mlx5_rate_limit *rl);
void mlx5_rl_remove_rate(struct mlx5_core_dev *dev, struct mlx5_rate_limit *rl);
bool mlx5_rl_is_in_range(struct mlx5_core_dev *dev, u32 rate);
int mlx5_rl_add_rate_raw(struct mlx5_core_dev *dev, void *rl_in, u16 uid,
			 bool dedicated_entry, u16 *index);
void mlx5_rl_remove_rate_raw(struct mlx5_core_dev *dev, u16 index);
bool mlx5_rl_are_equal(struct mlx5_rate_limit *rl_0,
		       struct mlx5_rate_limit *rl_1);
int mlx5_alloc_bfreg(struct mlx5_core_dev *mdev, struct mlx5_sq_bfreg *bfreg,
		     bool map_wc, bool fast_path);
void mlx5_free_bfreg(struct mlx5_core_dev *mdev, struct mlx5_sq_bfreg *bfreg);

unsigned int mlx5_comp_vectors_max(struct mlx5_core_dev *dev);
int mlx5_comp_vector_get_cpu(struct mlx5_core_dev *dev, int vector);
unsigned int mlx5_core_reserved_gids_count(struct mlx5_core_dev *dev);
int mlx5_core_roce_gid_set(struct mlx5_core_dev *dev, unsigned int index,
			   u8 roce_version, u8 roce_l3_type, const u8 *gid,
			   const u8 *mac, bool vlan, u16 vlan_id, u8 port_num);

static inline u32 mlx5_mkey_to_idx(u32 mkey)
{
	return mkey >> 8;
}

static inline u32 mlx5_idx_to_mkey(u32 mkey_idx)
{
	return mkey_idx << 8;
}

static inline u8 mlx5_mkey_variant(u32 mkey)
{
	return mkey & 0xff;
}

/* Async-atomic event notifier used by mlx5 core to forward FW
 * evetns received from event queue to mlx5 consumers.
 * Optimise event queue dipatching.
 */
int mlx5_notifier_register(struct mlx5_core_dev *dev, struct notifier_block *nb);
int mlx5_notifier_unregister(struct mlx5_core_dev *dev, struct notifier_block *nb);

/* Async-atomic event notifier used for forwarding
 * evetns from the event queue into the to mlx5 events dispatcher,
 * eswitch, clock and others.
 */
int mlx5_eq_notifier_register(struct mlx5_core_dev *dev, struct mlx5_nb *nb);
int mlx5_eq_notifier_unregister(struct mlx5_core_dev *dev, struct mlx5_nb *nb);

/* Blocking event notifier used to forward SW events, used for slow path */
int mlx5_blocking_notifier_register(struct mlx5_core_dev *dev, struct notifier_block *nb);
int mlx5_blocking_notifier_unregister(struct mlx5_core_dev *dev, struct notifier_block *nb);
int mlx5_blocking_notifier_call_chain(struct mlx5_core_dev *dev, unsigned int event,
				      void *data);

int mlx5_core_query_vendor_id(struct mlx5_core_dev *mdev, u32 *vendor_id);

int mlx5_cmd_create_vport_lag(struct mlx5_core_dev *dev);
int mlx5_cmd_destroy_vport_lag(struct mlx5_core_dev *dev);
bool mlx5_lag_is_roce(struct mlx5_core_dev *dev);
bool mlx5_lag_is_sriov(struct mlx5_core_dev *dev);
bool mlx5_lag_is_active(struct mlx5_core_dev *dev);
bool mlx5_lag_mode_is_hash(struct mlx5_core_dev *dev);
bool mlx5_lag_is_master(struct mlx5_core_dev *dev);
bool mlx5_lag_is_shared_fdb(struct mlx5_core_dev *dev);
bool mlx5_lag_is_mpesw(struct mlx5_core_dev *dev);
struct net_device *mlx5_lag_get_roce_netdev(struct mlx5_core_dev *dev);
u8 mlx5_lag_get_slave_port(struct mlx5_core_dev *dev,
			   struct net_device *slave);
int mlx5_lag_query_cong_counters(struct mlx5_core_dev *dev,
				 u64 *values,
				 int num_counters,
				 size_t *offsets);
struct mlx5_core_dev *mlx5_lag_get_next_peer_mdev(struct mlx5_core_dev *dev, int *i);

#define mlx5_lag_for_each_peer_mdev(dev, peer, i)				\
	for (i = 0, peer = mlx5_lag_get_next_peer_mdev(dev, &i);		\
	     peer;								\
	     peer = mlx5_lag_get_next_peer_mdev(dev, &i))

u8 mlx5_lag_get_num_ports(struct mlx5_core_dev *dev);
struct mlx5_uars_page *mlx5_get_uars_page(struct mlx5_core_dev *mdev);
void mlx5_put_uars_page(struct mlx5_core_dev *mdev, struct mlx5_uars_page *up);
int mlx5_dm_sw_icm_alloc(struct mlx5_core_dev *dev, enum mlx5_sw_icm_type type,
			 u64 length, u32 log_alignment, u16 uid,
			 phys_addr_t *addr, u32 *obj_id);
int mlx5_dm_sw_icm_dealloc(struct mlx5_core_dev *dev, enum mlx5_sw_icm_type type,
			   u64 length, u16 uid, phys_addr_t addr, u32 obj_id);

struct mlx5_core_dev *mlx5_vf_get_core_dev(struct pci_dev *pdev);
void mlx5_vf_put_core_dev(struct mlx5_core_dev *mdev);

int mlx5_sriov_blocking_notifier_register(struct mlx5_core_dev *mdev,
					  int vf_id,
					  struct notifier_block *nb);
void mlx5_sriov_blocking_notifier_unregister(struct mlx5_core_dev *mdev,
					     int vf_id,
					     struct notifier_block *nb);
#ifdef CONFIG_MLX5_CORE_IPOIB
struct net_device *mlx5_rdma_netdev_alloc(struct mlx5_core_dev *mdev,
					  struct ib_device *ibdev,
					  const char *name,
					  void (*setup)(struct net_device *));
#endif /* CONFIG_MLX5_CORE_IPOIB */
int mlx5_rdma_rn_get_params(struct mlx5_core_dev *mdev,
			    struct ib_device *device,
			    struct rdma_netdev_alloc_params *params);

enum {
	MLX5_PCI_DEV_IS_VF		= 1 << 0,
};

static inline bool mlx5_core_is_pf(const struct mlx5_core_dev *dev)
{
	return dev->coredev_type == MLX5_COREDEV_PF;
}

static inline bool mlx5_core_is_vf(const struct mlx5_core_dev *dev)
{
	return dev->coredev_type == MLX5_COREDEV_VF;
}

static inline bool mlx5_core_is_ecpf(const struct mlx5_core_dev *dev)
{
	return dev->caps.embedded_cpu;
}

static inline bool
mlx5_core_is_ecpf_esw_manager(const struct mlx5_core_dev *dev)
{
	return dev->caps.embedded_cpu && MLX5_CAP_GEN(dev, eswitch_manager);
}

static inline bool mlx5_ecpf_vport_exists(const struct mlx5_core_dev *dev)
{
	return mlx5_core_is_pf(dev) && MLX5_CAP_ESW(dev, ecpf_vport_exists);
}

static inline u16 mlx5_core_max_vfs(const struct mlx5_core_dev *dev)
{
	return dev->priv.sriov.max_vfs;
}

static inline int mlx5_lag_is_lacp_owner(struct mlx5_core_dev *dev)
{
	/* LACP owner conditions:
	 * 1) Function is physical.
	 * 2) LAG is supported by FW.
	 * 3) LAG is managed by driver (currently the only option).
	 */
	return  MLX5_CAP_GEN(dev, vport_group_manager) &&
		   (MLX5_CAP_GEN(dev, num_lag_ports) > 1) &&
		    MLX5_CAP_GEN(dev, lag_master);
}

static inline u16 mlx5_core_max_ec_vfs(const struct mlx5_core_dev *dev)
{
	return dev->priv.sriov.max_ec_vfs;
}

static inline int mlx5_get_gid_table_len(u16 param)
{
	if (param > 4) {
		pr_warn("gid table length is zero\n");
		return 0;
	}

	return 8 * (1 << param);
}

static inline bool mlx5_rl_is_supported(struct mlx5_core_dev *dev)
{
	return !!(dev->priv.rl_table.max_size);
}

static inline int mlx5_core_is_mp_slave(struct mlx5_core_dev *dev)
{
	return MLX5_CAP_GEN(dev, affiliate_nic_vport_criteria) &&
	       MLX5_CAP_GEN(dev, num_vhca_ports) <= 1;
}

static inline int mlx5_core_is_mp_master(struct mlx5_core_dev *dev)
{
	return MLX5_CAP_GEN(dev, num_vhca_ports) > 1;
}

static inline int mlx5_core_mp_enabled(struct mlx5_core_dev *dev)
{
	return mlx5_core_is_mp_slave(dev) ||
	       mlx5_core_is_mp_master(dev);
}

static inline int mlx5_core_native_port_num(struct mlx5_core_dev *dev)
{
	if (!mlx5_core_mp_enabled(dev))
		return 1;

	return MLX5_CAP_GEN(dev, native_port_num);
}

static inline int mlx5_get_dev_index(struct mlx5_core_dev *dev)
{
	int idx = MLX5_CAP_GEN(dev, native_port_num);

	if (idx >= 1 && idx <= MLX5_MAX_PORTS)
		return idx - 1;
	else
		return PCI_FUNC(dev->pdev->devfn);
}

enum {
	MLX5_TRIGGERED_CMD_COMP = (u64)1 << 32,
};

bool mlx5_is_roce_on(struct mlx5_core_dev *dev);

static inline bool mlx5_get_roce_state(struct mlx5_core_dev *dev)
{
	if (MLX5_CAP_GEN(dev, roce_rw_supported))
		return MLX5_CAP_GEN(dev, roce);

	/* If RoCE cap is read-only in FW, get RoCE state from devlink
	 * in order to support RoCE enable/disable feature
	 */
	return mlx5_is_roce_on(dev);
}

#ifdef CONFIG_MLX5_MACSEC
static inline bool mlx5e_is_macsec_device(const struct mlx5_core_dev *mdev)
{
	if (!(MLX5_CAP_GEN_64(mdev, general_obj_types) &
	    MLX5_GENERAL_OBJ_TYPES_CAP_MACSEC_OFFLOAD))
		return false;

	if (!MLX5_CAP_GEN(mdev, log_max_dek))
		return false;

	if (!MLX5_CAP_MACSEC(mdev, log_max_macsec_offload))
		return false;

	if (!MLX5_CAP_FLOWTABLE_NIC_RX(mdev, macsec_decrypt) ||
	    !MLX5_CAP_FLOWTABLE_NIC_RX(mdev, reformat_remove_macsec))
		return false;

	if (!MLX5_CAP_FLOWTABLE_NIC_TX(mdev, macsec_encrypt) ||
	    !MLX5_CAP_FLOWTABLE_NIC_TX(mdev, reformat_add_macsec))
		return false;

	if (!MLX5_CAP_MACSEC(mdev, macsec_crypto_esp_aes_gcm_128_encrypt) &&
	    !MLX5_CAP_MACSEC(mdev, macsec_crypto_esp_aes_gcm_256_encrypt))
		return false;

	if (!MLX5_CAP_MACSEC(mdev, macsec_crypto_esp_aes_gcm_128_decrypt) &&
	    !MLX5_CAP_MACSEC(mdev, macsec_crypto_esp_aes_gcm_256_decrypt))
		return false;

	return true;
}

#define NIC_RDMA_BOTH_DIRS_CAPS (MLX5_FT_NIC_RX_2_NIC_RX_RDMA | MLX5_FT_NIC_TX_RDMA_2_NIC_TX)

static inline bool mlx5_is_macsec_roce_supported(struct mlx5_core_dev *mdev)
{
	if (((MLX5_CAP_GEN_2(mdev, flow_table_type_2_type) &
	     NIC_RDMA_BOTH_DIRS_CAPS) != NIC_RDMA_BOTH_DIRS_CAPS) ||
	     !MLX5_CAP_FLOWTABLE_RDMA_TX(mdev, max_modify_header_actions) ||
	     !mlx5e_is_macsec_device(mdev) || !mdev->macsec_fs)
		return false;

	return true;
}
#endif

enum {
	MLX5_OCTWORD = 16,
};

struct msi_map mlx5_msix_alloc(struct mlx5_core_dev *dev,
			       irqreturn_t (*handler)(int, void *),
			       const struct irq_affinity_desc *affdesc,
			       const char *name);
void mlx5_msix_free(struct mlx5_core_dev *dev, struct msi_map map);

#endif /* MLX5_DRIVER_H */<|MERGE_RESOLUTION|>--- conflicted
+++ resolved
@@ -727,7 +727,6 @@
 struct mlx5_vxlan;
 struct mlx5_geneve;
 struct mlx5_hv_vhca;
-struct mlx5_thermal;
 
 #define MLX5_LOG_SW_ICM_BLOCK_SIZE(dev) (MLX5_CAP_DEV_MEM(dev, log_sw_icm_alloc_granularity))
 #define MLX5_SW_ICM_BLOCK_SIZE(dev) (1 << MLX5_LOG_SW_ICM_BLOCK_SIZE(dev))
@@ -806,18 +805,14 @@
 	struct mlx5_rsc_dump    *rsc_dump;
 	u32                      vsc_addr;
 	struct mlx5_hv_vhca	*hv_vhca;
-<<<<<<< HEAD
 	struct mlx5_hwmon	*hwmon;
 	u64			num_block_tc;
 	u64			num_block_ipsec;
-=======
-	struct mlx5_thermal	*thermal;
 #ifdef CONFIG_MLX5_MACSEC
 	struct mlx5_macsec_fs *macsec_fs;
 	/* MACsec notifier chain to sync MACsec core and IB database */
 	struct blocking_notifier_head macsec_nh;
 #endif
->>>>>>> 58dbd642
 };
 
 struct mlx5_db {
