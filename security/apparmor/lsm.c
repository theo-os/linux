// SPDX-License-Identifier: GPL-2.0-only
/*
 * AppArmor security module
 *
 * This file contains AppArmor LSM hooks.
 *
 * Copyright (C) 1998-2008 Novell/SUSE
 * Copyright 2009-2010 Canonical Ltd.
 */

#include <linux/lsm_hooks.h>
#include <linux/moduleparam.h>
#include <linux/mm.h>
#include <linux/mman.h>
#include <linux/mount.h>
#include <linux/namei.h>
#include <linux/ptrace.h>
#include <linux/ctype.h>
#include <linux/sysctl.h>
#include <linux/audit.h>
#include <linux/user_namespace.h>
#include <linux/netfilter_ipv4.h>
#include <linux/netfilter_ipv6.h>
#include <linux/zstd.h>
#include <net/sock.h>
#include <uapi/linux/mount.h>
#include <uapi/linux/lsm.h>

#include "include/apparmor.h"
#include "include/apparmorfs.h"
#include "include/audit.h"
#include "include/capability.h"
#include "include/cred.h"
#include "include/file.h"
#include "include/ipc.h"
#include "include/net.h"
#include "include/path.h"
#include "include/label.h"
#include "include/policy.h"
#include "include/policy_ns.h"
#include "include/procattr.h"
#include "include/mount.h"
#include "include/secid.h"

/* Flag indicating whether initialization completed */
int apparmor_initialized;

union aa_buffer {
	struct list_head list;
	DECLARE_FLEX_ARRAY(char, buffer);
};

struct aa_local_cache {
	unsigned int hold;
	unsigned int count;
	struct list_head head;
};

#define RESERVE_COUNT 2
static int reserve_count = RESERVE_COUNT;
static int buffer_count;

static LIST_HEAD(aa_global_buffers);
static DEFINE_SPINLOCK(aa_buffers_lock);
static DEFINE_PER_CPU(struct aa_local_cache, aa_local_buffers);

/*
 * LSM hook functions
 */

/*
 * put the associated labels
 */
static void apparmor_cred_free(struct cred *cred)
{
	aa_put_label(cred_label(cred));
	set_cred_label(cred, NULL);
}

/*
 * allocate the apparmor part of blank credentials
 */
static int apparmor_cred_alloc_blank(struct cred *cred, gfp_t gfp)
{
	set_cred_label(cred, NULL);
	return 0;
}

/*
 * prepare new cred label for modification by prepare_cred block
 */
static int apparmor_cred_prepare(struct cred *new, const struct cred *old,
				 gfp_t gfp)
{
	set_cred_label(new, aa_get_newest_label(cred_label(old)));
	return 0;
}

/*
 * transfer the apparmor data to a blank set of creds
 */
static void apparmor_cred_transfer(struct cred *new, const struct cred *old)
{
	set_cred_label(new, aa_get_newest_label(cred_label(old)));
}

static void apparmor_task_free(struct task_struct *task)
{

	aa_free_task_ctx(task_ctx(task));
}

static int apparmor_task_alloc(struct task_struct *task,
			       unsigned long clone_flags)
{
	struct aa_task_ctx *new = task_ctx(task);

	aa_dup_task_ctx(new, task_ctx(current));

	return 0;
}

static int apparmor_ptrace_access_check(struct task_struct *child,
					unsigned int mode)
{
	struct aa_label *tracer, *tracee;
	const struct cred *cred;
	int error;

	cred = get_task_cred(child);
	tracee = cred_label(cred);	/* ref count on cred */
	tracer = __begin_current_label_crit_section();
	error = aa_may_ptrace(current_cred(), tracer, cred, tracee,
			(mode & PTRACE_MODE_READ) ? AA_PTRACE_READ
						  : AA_PTRACE_TRACE);
	__end_current_label_crit_section(tracer);
	put_cred(cred);

	return error;
}

static int apparmor_ptrace_traceme(struct task_struct *parent)
{
	struct aa_label *tracer, *tracee;
	const struct cred *cred;
	int error;

	tracee = __begin_current_label_crit_section();
	cred = get_task_cred(parent);
	tracer = cred_label(cred);	/* ref count on cred */
	error = aa_may_ptrace(cred, tracer, current_cred(), tracee,
			      AA_PTRACE_TRACE);
	put_cred(cred);
	__end_current_label_crit_section(tracee);

	return error;
}

/* Derived from security/commoncap.c:cap_capget */
static int apparmor_capget(const struct task_struct *target, kernel_cap_t *effective,
			   kernel_cap_t *inheritable, kernel_cap_t *permitted)
{
	struct aa_label *label;
	const struct cred *cred;

	rcu_read_lock();
	cred = __task_cred(target);
	label = aa_get_newest_cred_label(cred);

	/*
	 * cap_capget is stacked ahead of this and will
	 * initialize effective and permitted.
	 */
	if (!unconfined(label)) {
		struct aa_profile *profile;
		struct label_it i;

		label_for_each_confined(i, label, profile) {
			struct aa_ruleset *rules;
			if (COMPLAIN_MODE(profile))
				continue;
			rules = list_first_entry(&profile->rules,
						 typeof(*rules), list);
			*effective = cap_intersect(*effective,
						   rules->caps.allow);
			*permitted = cap_intersect(*permitted,
						   rules->caps.allow);
		}
	}
	rcu_read_unlock();
	aa_put_label(label);

	return 0;
}

static int apparmor_capable(const struct cred *cred, struct user_namespace *ns,
			    int cap, unsigned int opts)
{
	struct aa_label *label;
	int error = 0;

	label = aa_get_newest_cred_label(cred);
	if (!unconfined(label))
		error = aa_capable(cred, label, cap, opts);
	aa_put_label(label);

	return error;
}

/**
 * common_perm - basic common permission check wrapper fn for paths
 * @op: operation being checked
 * @path: path to check permission of  (NOT NULL)
 * @mask: requested permissions mask
 * @cond: conditional info for the permission request  (NOT NULL)
 *
 * Returns: %0 else error code if error or permission denied
 */
static int common_perm(const char *op, const struct path *path, u32 mask,
		       struct path_cond *cond)
{
	struct aa_label *label;
	int error = 0;

	label = __begin_current_label_crit_section();
	if (!unconfined(label))
		error = aa_path_perm(op, current_cred(), label, path, 0, mask,
				     cond);
	__end_current_label_crit_section(label);

	return error;
}

/**
 * common_perm_cond - common permission wrapper around inode cond
 * @op: operation being checked
 * @path: location to check (NOT NULL)
 * @mask: requested permissions mask
 *
 * Returns: %0 else error code if error or permission denied
 */
static int common_perm_cond(const char *op, const struct path *path, u32 mask)
{
	vfsuid_t vfsuid = i_uid_into_vfsuid(mnt_idmap(path->mnt),
					    d_backing_inode(path->dentry));
	struct path_cond cond = {
		vfsuid_into_kuid(vfsuid),
		d_backing_inode(path->dentry)->i_mode
	};

	if (!path_mediated_fs(path->dentry))
		return 0;

	return common_perm(op, path, mask, &cond);
}

/**
 * common_perm_dir_dentry - common permission wrapper when path is dir, dentry
 * @op: operation being checked
 * @dir: directory of the dentry  (NOT NULL)
 * @dentry: dentry to check  (NOT NULL)
 * @mask: requested permissions mask
 * @cond: conditional info for the permission request  (NOT NULL)
 *
 * Returns: %0 else error code if error or permission denied
 */
static int common_perm_dir_dentry(const char *op, const struct path *dir,
				  struct dentry *dentry, u32 mask,
				  struct path_cond *cond)
{
	struct path path = { .mnt = dir->mnt, .dentry = dentry };

	return common_perm(op, &path, mask, cond);
}

/**
 * common_perm_rm - common permission wrapper for operations doing rm
 * @op: operation being checked
 * @dir: directory that the dentry is in  (NOT NULL)
 * @dentry: dentry being rm'd  (NOT NULL)
 * @mask: requested permission mask
 *
 * Returns: %0 else error code if error or permission denied
 */
static int common_perm_rm(const char *op, const struct path *dir,
			  struct dentry *dentry, u32 mask)
{
	struct inode *inode = d_backing_inode(dentry);
	struct path_cond cond = { };
	vfsuid_t vfsuid;

	if (!inode || !path_mediated_fs(dentry))
		return 0;

	vfsuid = i_uid_into_vfsuid(mnt_idmap(dir->mnt), inode);
	cond.uid = vfsuid_into_kuid(vfsuid);
	cond.mode = inode->i_mode;

	return common_perm_dir_dentry(op, dir, dentry, mask, &cond);
}

/**
 * common_perm_create - common permission wrapper for operations doing create
 * @op: operation being checked
 * @dir: directory that dentry will be created in  (NOT NULL)
 * @dentry: dentry to create   (NOT NULL)
 * @mask: request permission mask
 * @mode: created file mode
 *
 * Returns: %0 else error code if error or permission denied
 */
static int common_perm_create(const char *op, const struct path *dir,
			      struct dentry *dentry, u32 mask, umode_t mode)
{
	struct path_cond cond = { current_fsuid(), mode };

	if (!path_mediated_fs(dir->dentry))
		return 0;

	return common_perm_dir_dentry(op, dir, dentry, mask, &cond);
}

static int apparmor_path_unlink(const struct path *dir, struct dentry *dentry)
{
	return common_perm_rm(OP_UNLINK, dir, dentry, AA_MAY_DELETE);
}

static int apparmor_path_mkdir(const struct path *dir, struct dentry *dentry,
			       umode_t mode)
{
	return common_perm_create(OP_MKDIR, dir, dentry, AA_MAY_CREATE,
				  S_IFDIR);
}

static int apparmor_path_rmdir(const struct path *dir, struct dentry *dentry)
{
	return common_perm_rm(OP_RMDIR, dir, dentry, AA_MAY_DELETE);
}

static int apparmor_path_mknod(const struct path *dir, struct dentry *dentry,
			       umode_t mode, unsigned int dev)
{
	return common_perm_create(OP_MKNOD, dir, dentry, AA_MAY_CREATE, mode);
}

static int apparmor_path_truncate(const struct path *path)
{
	return common_perm_cond(OP_TRUNC, path, MAY_WRITE | AA_MAY_SETATTR);
}

static int apparmor_file_truncate(struct file *file)
{
	return apparmor_path_truncate(&file->f_path);
}

static int apparmor_path_symlink(const struct path *dir, struct dentry *dentry,
				 const char *old_name)
{
	return common_perm_create(OP_SYMLINK, dir, dentry, AA_MAY_CREATE,
				  S_IFLNK);
}

static int apparmor_path_link(struct dentry *old_dentry, const struct path *new_dir,
			      struct dentry *new_dentry)
{
	struct aa_label *label;
	int error = 0;

	if (!path_mediated_fs(old_dentry))
		return 0;

	label = begin_current_label_crit_section();
	if (!unconfined(label))
		error = aa_path_link(current_cred(), label, old_dentry, new_dir,
				     new_dentry);
	end_current_label_crit_section(label);

	return error;
}

static int apparmor_path_rename(const struct path *old_dir, struct dentry *old_dentry,
				const struct path *new_dir, struct dentry *new_dentry,
				const unsigned int flags)
{
	struct aa_label *label;
	int error = 0;

	if (!path_mediated_fs(old_dentry))
		return 0;
	if ((flags & RENAME_EXCHANGE) && !path_mediated_fs(new_dentry))
		return 0;

	label = begin_current_label_crit_section();
	if (!unconfined(label)) {
		struct mnt_idmap *idmap = mnt_idmap(old_dir->mnt);
		vfsuid_t vfsuid;
		struct path old_path = { .mnt = old_dir->mnt,
					 .dentry = old_dentry };
		struct path new_path = { .mnt = new_dir->mnt,
					 .dentry = new_dentry };
		struct path_cond cond = {
			.mode = d_backing_inode(old_dentry)->i_mode
		};
		vfsuid = i_uid_into_vfsuid(idmap, d_backing_inode(old_dentry));
		cond.uid = vfsuid_into_kuid(vfsuid);

		if (flags & RENAME_EXCHANGE) {
			struct path_cond cond_exchange = {
				.mode = d_backing_inode(new_dentry)->i_mode,
			};
			vfsuid = i_uid_into_vfsuid(idmap, d_backing_inode(old_dentry));
			cond_exchange.uid = vfsuid_into_kuid(vfsuid);

			error = aa_path_perm(OP_RENAME_SRC, current_cred(),
					     label, &new_path, 0,
					     MAY_READ | AA_MAY_GETATTR | MAY_WRITE |
					     AA_MAY_SETATTR | AA_MAY_DELETE,
					     &cond_exchange);
			if (!error)
				error = aa_path_perm(OP_RENAME_DEST, current_cred(),
						     label, &old_path,
						     0, MAY_WRITE | AA_MAY_SETATTR |
						     AA_MAY_CREATE, &cond_exchange);
		}

		if (!error)
			error = aa_path_perm(OP_RENAME_SRC, current_cred(),
					     label, &old_path, 0,
					     MAY_READ | AA_MAY_GETATTR | MAY_WRITE |
					     AA_MAY_SETATTR | AA_MAY_DELETE,
					     &cond);
		if (!error)
			error = aa_path_perm(OP_RENAME_DEST, current_cred(),
					     label, &new_path,
					     0, MAY_WRITE | AA_MAY_SETATTR |
					     AA_MAY_CREATE, &cond);

	}
	end_current_label_crit_section(label);

	return error;
}

static int apparmor_path_chmod(const struct path *path, umode_t mode)
{
	return common_perm_cond(OP_CHMOD, path, AA_MAY_CHMOD);
}

static int apparmor_path_chown(const struct path *path, kuid_t uid, kgid_t gid)
{
	return common_perm_cond(OP_CHOWN, path, AA_MAY_CHOWN);
}

static int apparmor_inode_getattr(const struct path *path)
{
	return common_perm_cond(OP_GETATTR, path, AA_MAY_GETATTR);
}

static int apparmor_file_open(struct file *file)
{
	struct aa_file_ctx *fctx = file_ctx(file);
	struct aa_label *label;
	int error = 0;

	if (!path_mediated_fs(file->f_path.dentry))
		return 0;

	/* If in exec, permission is handled by bprm hooks.
	 * Cache permissions granted by the previous exec check, with
	 * implicit read and executable mmap which are required to
	 * actually execute the image.
	 *
	 * Illogically, FMODE_EXEC is in f_flags, not f_mode.
	 */
	if (file->f_flags & __FMODE_EXEC) {
		fctx->allow = MAY_EXEC | MAY_READ | AA_EXEC_MMAP;
		return 0;
	}

	label = aa_get_newest_cred_label(file->f_cred);
	if (!unconfined(label)) {
		struct mnt_idmap *idmap = file_mnt_idmap(file);
		struct inode *inode = file_inode(file);
		vfsuid_t vfsuid;
		struct path_cond cond = {
			.mode = inode->i_mode,
		};
		vfsuid = i_uid_into_vfsuid(idmap, inode);
		cond.uid = vfsuid_into_kuid(vfsuid);

		error = aa_path_perm(OP_OPEN, file->f_cred,
				     label, &file->f_path, 0,
				     aa_map_file_to_perms(file), &cond);
		/* todo cache full allowed permissions set and state */
		fctx->allow = aa_map_file_to_perms(file);
	}
	aa_put_label(label);

	return error;
}

static int apparmor_file_alloc_security(struct file *file)
{
	struct aa_file_ctx *ctx = file_ctx(file);
	struct aa_label *label = begin_current_label_crit_section();

	spin_lock_init(&ctx->lock);
	rcu_assign_pointer(ctx->label, aa_get_label(label));
	end_current_label_crit_section(label);
	return 0;
}

static void apparmor_file_free_security(struct file *file)
{
	struct aa_file_ctx *ctx = file_ctx(file);

	if (ctx)
		aa_put_label(rcu_access_pointer(ctx->label));
}

static int common_file_perm(const char *op, struct file *file, u32 mask,
			    bool in_atomic)
{
	struct aa_label *label;
	int error = 0;

	/* don't reaudit files closed during inheritance */
	if (file->f_path.dentry == aa_null.dentry)
		return -EACCES;

	label = __begin_current_label_crit_section();
	error = aa_file_perm(op, current_cred(), label, file, mask, in_atomic);
	__end_current_label_crit_section(label);

	return error;
}

static int apparmor_file_receive(struct file *file)
{
	return common_file_perm(OP_FRECEIVE, file, aa_map_file_to_perms(file),
				false);
}

static int apparmor_file_permission(struct file *file, int mask)
{
	return common_file_perm(OP_FPERM, file, mask, false);
}

static int apparmor_file_lock(struct file *file, unsigned int cmd)
{
	u32 mask = AA_MAY_LOCK;

	if (cmd == F_WRLCK)
		mask |= MAY_WRITE;

	return common_file_perm(OP_FLOCK, file, mask, false);
}

static int common_mmap(const char *op, struct file *file, unsigned long prot,
		       unsigned long flags, bool in_atomic)
{
	int mask = 0;

	if (!file || !file_ctx(file))
		return 0;

	if (prot & PROT_READ)
		mask |= MAY_READ;
	/*
	 * Private mappings don't require write perms since they don't
	 * write back to the files
	 */
	if ((prot & PROT_WRITE) && !(flags & MAP_PRIVATE))
		mask |= MAY_WRITE;
	if (prot & PROT_EXEC)
		mask |= AA_EXEC_MMAP;

	return common_file_perm(op, file, mask, in_atomic);
}

static int apparmor_mmap_file(struct file *file, unsigned long reqprot,
			      unsigned long prot, unsigned long flags)
{
	return common_mmap(OP_FMMAP, file, prot, flags, GFP_ATOMIC);
}

static int apparmor_file_mprotect(struct vm_area_struct *vma,
				  unsigned long reqprot, unsigned long prot)
{
	return common_mmap(OP_FMPROT, vma->vm_file, prot,
			   !(vma->vm_flags & VM_SHARED) ? MAP_PRIVATE : 0,
			   false);
}

#ifdef CONFIG_IO_URING
static const char *audit_uring_mask(u32 mask)
{
	if (mask & AA_MAY_CREATE_SQPOLL)
		return "sqpoll";
	if (mask & AA_MAY_OVERRIDE_CRED)
		return "override_creds";
	return "";
}

static void audit_uring_cb(struct audit_buffer *ab, void *va)
{
	struct apparmor_audit_data *ad = aad_of_va(va);

	if (ad->request & AA_URING_PERM_MASK) {
		audit_log_format(ab, " requested=\"%s\"",
				 audit_uring_mask(ad->request));
		if (ad->denied & AA_URING_PERM_MASK) {
			audit_log_format(ab, " denied=\"%s\"",
					 audit_uring_mask(ad->denied));
		}
	}
	if (ad->uring.target) {
		audit_log_format(ab, " tcontext=");
		aa_label_xaudit(ab, labels_ns(ad->subj_label),
				ad->uring.target,
				FLAGS_NONE, GFP_ATOMIC);
	}
}

static int profile_uring(struct aa_profile *profile, u32 request,
			 struct aa_label *new, int cap,
			 struct apparmor_audit_data *ad)
{
	unsigned int state;
	struct aa_ruleset *rules;
	int error = 0;

	AA_BUG(!profile);

	rules = list_first_entry(&profile->rules, typeof(*rules), list);
	state = RULE_MEDIATES(rules, AA_CLASS_IO_URING);
	if (state) {
		struct aa_perms perms = { };

		if (new) {
			aa_label_match(profile, rules, new, state,
				       false, request, &perms);
		} else {
			perms = *aa_lookup_perms(rules->policy, state);
		}
		aa_apply_modes_to_perms(profile, &perms);
		error = aa_check_perms(profile, &perms, request, ad,
				       audit_uring_cb);
	}

	return error;
}

/**
 * apparmor_uring_override_creds - check the requested cred override
 * @new: the target creds
 *
 * Check to see if the current task is allowed to override it's credentials
 * to service an io_uring operation.
 */
static int apparmor_uring_override_creds(const struct cred *new)
{
	struct aa_profile *profile;
	struct aa_label *label;
	int error;
	DEFINE_AUDIT_DATA(ad, LSM_AUDIT_DATA_NONE, AA_CLASS_IO_URING,
			  OP_URING_OVERRIDE);

	ad.uring.target = cred_label(new);
	label = __begin_current_label_crit_section();
	error = fn_for_each(label, profile,
			profile_uring(profile, AA_MAY_OVERRIDE_CRED,
				      cred_label(new), CAP_SYS_ADMIN, &ad));
	__end_current_label_crit_section(label);

	return error;
}

/**
 * apparmor_uring_sqpoll - check if a io_uring polling thread can be created
 *
 * Check to see if the current task is allowed to create a new io_uring
 * kernel polling thread.
 */
static int apparmor_uring_sqpoll(void)
{
	struct aa_profile *profile;
	struct aa_label *label;
	int error;
	DEFINE_AUDIT_DATA(ad, LSM_AUDIT_DATA_NONE, AA_CLASS_IO_URING,
			  OP_URING_SQPOLL);

	label = __begin_current_label_crit_section();
	error = fn_for_each(label, profile,
			profile_uring(profile, AA_MAY_CREATE_SQPOLL,
				      NULL, CAP_SYS_ADMIN, &ad));
	__end_current_label_crit_section(label);

	return error;
}
#endif /* CONFIG_IO_URING */

static int apparmor_sb_mount(const char *dev_name, const struct path *path,
			     const char *type, unsigned long flags, void *data)
{
	struct aa_label *label;
	int error = 0;

	/* Discard magic */
	if ((flags & MS_MGC_MSK) == MS_MGC_VAL)
		flags &= ~MS_MGC_MSK;

	flags &= ~AA_MS_IGNORE_MASK;

	label = __begin_current_label_crit_section();
	if (!unconfined(label)) {
		if (flags & MS_REMOUNT)
			error = aa_remount(current_cred(), label, path, flags,
					   data);
		else if (flags & MS_BIND)
			error = aa_bind_mount(current_cred(), label, path,
					      dev_name, flags);
		else if (flags & (MS_SHARED | MS_PRIVATE | MS_SLAVE |
				  MS_UNBINDABLE))
			error = aa_mount_change_type(current_cred(), label,
						     path, flags);
		else if (flags & MS_MOVE)
			error = aa_move_mount_old(current_cred(), label, path,
						  dev_name);
		else
			error = aa_new_mount(current_cred(), label, dev_name,
					     path, type, flags, data);
	}
	__end_current_label_crit_section(label);

	return error;
}

static int apparmor_move_mount(const struct path *from_path,
			       const struct path *to_path)
{
	struct aa_label *label;
	int error = 0;

	label = __begin_current_label_crit_section();
	if (!unconfined(label))
		error = aa_move_mount(current_cred(), label, from_path,
				      to_path);
	__end_current_label_crit_section(label);

	return error;
}

static int apparmor_sb_umount(struct vfsmount *mnt, int flags)
{
	struct aa_label *label;
	int error = 0;

	label = __begin_current_label_crit_section();
	if (!unconfined(label))
		error = aa_umount(current_cred(), label, mnt, flags);
	__end_current_label_crit_section(label);

	return error;
}

static int apparmor_sb_pivotroot(const struct path *old_path,
				 const struct path *new_path)
{
	struct aa_label *label;
	int error = 0;

	label = aa_get_current_label();
	if (!unconfined(label))
		error = aa_pivotroot(current_cred(), label, old_path, new_path);
	aa_put_label(label);

	return error;
}

static int apparmor_getselfattr(unsigned int attr, struct lsm_ctx __user *lx,
				u32 *size, u32 flags)
{
	int error = -ENOENT;
	struct aa_task_ctx *ctx = task_ctx(current);
	struct aa_label *label = NULL;
	char *value = NULL;

	switch (attr) {
	case LSM_ATTR_CURRENT:
		label = aa_get_newest_label(cred_label(current_cred()));
		break;
	case LSM_ATTR_PREV:
		if (ctx->previous)
			label = aa_get_newest_label(ctx->previous);
		break;
	case LSM_ATTR_EXEC:
		if (ctx->onexec)
			label = aa_get_newest_label(ctx->onexec);
		break;
	default:
		error = -EOPNOTSUPP;
		break;
	}

	if (label) {
		error = aa_getprocattr(label, &value, false);
		if (error > 0)
			error = lsm_fill_user_ctx(lx, size, value, error,
						  LSM_ID_APPARMOR, 0);
		kfree(value);
	}

	aa_put_label(label);

	if (error < 0)
		return error;
	return 1;
}

static int apparmor_getprocattr(struct task_struct *task, const char *name,
				char **value)
{
	int error = -ENOENT;
	/* released below */
	const struct cred *cred = get_task_cred(task);
	struct aa_task_ctx *ctx = task_ctx(current);
	struct aa_label *label = NULL;

	if (strcmp(name, "current") == 0)
		label = aa_get_newest_label(cred_label(cred));
	else if (strcmp(name, "prev") == 0  && ctx->previous)
		label = aa_get_newest_label(ctx->previous);
	else if (strcmp(name, "exec") == 0 && ctx->onexec)
		label = aa_get_newest_label(ctx->onexec);
	else
		error = -EINVAL;

	if (label)
		error = aa_getprocattr(label, value, true);

	aa_put_label(label);
	put_cred(cred);

	return error;
}

static int do_setattr(u64 attr, void *value, size_t size)
{
	char *command, *largs = NULL, *args = value;
	size_t arg_size;
	int error;
	DEFINE_AUDIT_DATA(ad, LSM_AUDIT_DATA_NONE, AA_CLASS_NONE,
			  OP_SETPROCATTR);

	if (size == 0)
		return -EINVAL;

	/* AppArmor requires that the buffer must be null terminated atm */
	if (args[size - 1] != '\0') {
		/* null terminate */
		largs = args = kmalloc(size + 1, GFP_KERNEL);
		if (!args)
			return -ENOMEM;
		memcpy(args, value, size);
		args[size] = '\0';
	}

	error = -EINVAL;
	args = strim(args);
	command = strsep(&args, " ");
	if (!args)
		goto out;
	args = skip_spaces(args);
	if (!*args)
		goto out;

	arg_size = size - (args - (largs ? largs : (char *) value));
	if (attr == LSM_ATTR_CURRENT) {
		if (strcmp(command, "changehat") == 0) {
			error = aa_setprocattr_changehat(args, arg_size,
							 AA_CHANGE_NOFLAGS);
		} else if (strcmp(command, "permhat") == 0) {
			error = aa_setprocattr_changehat(args, arg_size,
							 AA_CHANGE_TEST);
		} else if (strcmp(command, "changeprofile") == 0) {
			error = aa_change_profile(args, AA_CHANGE_NOFLAGS);
		} else if (strcmp(command, "permprofile") == 0) {
			error = aa_change_profile(args, AA_CHANGE_TEST);
		} else if (strcmp(command, "stack") == 0) {
			error = aa_change_profile(args, AA_CHANGE_STACK);
		} else
			goto fail;
	} else if (attr == LSM_ATTR_EXEC) {
		if (strcmp(command, "exec") == 0)
			error = aa_change_profile(args, AA_CHANGE_ONEXEC);
		else if (strcmp(command, "stack") == 0)
			error = aa_change_profile(args, (AA_CHANGE_ONEXEC |
							 AA_CHANGE_STACK));
		else
			goto fail;
	} else
		/* only support the "current" and "exec" process attributes */
		goto fail;

	if (!error)
		error = size;
out:
	kfree(largs);
	return error;

fail:
	ad.subj_label = begin_current_label_crit_section();
	if (attr == LSM_ATTR_CURRENT)
		ad.info = "current";
	else if (attr == LSM_ATTR_EXEC)
		ad.info = "exec";
	else
		ad.info = "invalid";
	ad.error = error = -EINVAL;
	aa_audit_msg(AUDIT_APPARMOR_DENIED, &ad, NULL);
	end_current_label_crit_section(ad.subj_label);
	goto out;
}

static int apparmor_setselfattr(unsigned int attr, struct lsm_ctx *ctx,
				u32 size, u32 flags)
{
	int rc;

	if (attr != LSM_ATTR_CURRENT && attr != LSM_ATTR_EXEC)
		return -EOPNOTSUPP;

	rc = do_setattr(attr, ctx->ctx, ctx->ctx_len);
	if (rc > 0)
		return 0;
	return rc;
}

static int apparmor_setprocattr(const char *name, void *value,
				size_t size)
{
	int attr = lsm_name_to_attr(name);

	if (attr)
		return do_setattr(attr, value, size);
	return -EINVAL;
}

/**
 * apparmor_bprm_committing_creds - do task cleanup on committing new creds
 * @bprm: binprm for the exec  (NOT NULL)
 */
static void apparmor_bprm_committing_creds(const struct linux_binprm *bprm)
{
	struct aa_label *label = aa_current_raw_label();
	struct aa_label *new_label = cred_label(bprm->cred);

	/* bail out if unconfined or not changing profile */
	if ((new_label->proxy == label->proxy) ||
	    (unconfined(new_label)))
		return;

	aa_inherit_files(bprm->cred, current->files);

	current->pdeath_signal = 0;

	/* reset soft limits and set hard limits for the new label */
	__aa_transition_rlimits(label, new_label);
}

/**
 * apparmor_bprm_committed_creds() - do cleanup after new creds committed
 * @bprm: binprm for the exec  (NOT NULL)
 */
static void apparmor_bprm_committed_creds(const struct linux_binprm *bprm)
{
	/* clear out temporary/transitional state from the context */
	aa_clear_task_ctx_trans(task_ctx(current));

	return;
}

static void apparmor_current_getsecid_subj(u32 *secid)
{
	struct aa_label *label = __begin_current_label_crit_section();
	*secid = label->secid;
	__end_current_label_crit_section(label);
}

static void apparmor_task_getsecid_obj(struct task_struct *p, u32 *secid)
{
	struct aa_label *label = aa_get_task_label(p);
	*secid = label->secid;
	aa_put_label(label);
}

static int apparmor_task_setrlimit(struct task_struct *task,
		unsigned int resource, struct rlimit *new_rlim)
{
	struct aa_label *label = __begin_current_label_crit_section();
	int error = 0;

	if (!unconfined(label))
		error = aa_task_setrlimit(current_cred(), label, task,
					  resource, new_rlim);
	__end_current_label_crit_section(label);

	return error;
}

static int apparmor_task_kill(struct task_struct *target, struct kernel_siginfo *info,
			      int sig, const struct cred *cred)
{
	const struct cred *tc;
	struct aa_label *cl, *tl;
	int error;

	tc = get_task_cred(target);
	tl = aa_get_newest_cred_label(tc);
	if (cred) {
		/*
		 * Dealing with USB IO specific behavior
		 */
		cl = aa_get_newest_cred_label(cred);
		error = aa_may_signal(cred, cl, tc, tl, sig);
		aa_put_label(cl);
	} else {
		cl = __begin_current_label_crit_section();
		error = aa_may_signal(current_cred(), cl, tc, tl, sig);
		__end_current_label_crit_section(cl);
	}
	aa_put_label(tl);
	put_cred(tc);

	return error;
}

static int apparmor_userns_create(const struct cred *cred)
{
	struct aa_label *label;
	struct aa_profile *profile;
	int error = 0;
	DEFINE_AUDIT_DATA(ad, LSM_AUDIT_DATA_TASK, AA_CLASS_NS,
			  OP_USERNS_CREATE);

	ad.subj_cred = current_cred();

	label = begin_current_label_crit_section();
	if (!unconfined(label)) {
		error = fn_for_each(label, profile,
				    aa_profile_ns_perm(profile, &ad,
						       AA_USERNS_CREATE));
	}
	end_current_label_crit_section(label);

	return error;
}

static int apparmor_sk_alloc_security(struct sock *sk, int family, gfp_t flags)
{
	struct aa_sk_ctx *ctx;

	ctx = kzalloc(sizeof(*ctx), flags);
	if (!ctx)
		return -ENOMEM;

	sk->sk_security = ctx;

	return 0;
}

static void apparmor_sk_free_security(struct sock *sk)
{
	struct aa_sk_ctx *ctx = aa_sock(sk);

	sk->sk_security = NULL;
	aa_put_label(ctx->label);
	aa_put_label(ctx->peer);
	kfree(ctx);
}

/**
 * apparmor_sk_clone_security - clone the sk_security field
 * @sk: sock to have security cloned
 * @newsk: sock getting clone
 */
static void apparmor_sk_clone_security(const struct sock *sk,
				       struct sock *newsk)
{
	struct aa_sk_ctx *ctx = aa_sock(sk);
	struct aa_sk_ctx *new = aa_sock(newsk);

	if (new->label)
		aa_put_label(new->label);
	new->label = aa_get_label(ctx->label);

	if (new->peer)
		aa_put_label(new->peer);
	new->peer = aa_get_label(ctx->peer);
}

static int apparmor_socket_create(int family, int type, int protocol, int kern)
{
	struct aa_label *label;
	int error = 0;

	AA_BUG(in_interrupt());

	label = begin_current_label_crit_section();
	if (!(kern || unconfined(label)))
		error = af_select(family,
				  create_perm(label, family, type, protocol),
				  aa_af_perm(current_cred(), label,
					     OP_CREATE, AA_MAY_CREATE,
					     family, type, protocol));
	end_current_label_crit_section(label);

	return error;
}

/**
 * apparmor_socket_post_create - setup the per-socket security struct
 * @sock: socket that is being setup
 * @family: family of socket being created
 * @type: type of the socket
 * @ptotocol: protocol of the socket
 * @kern: socket is a special kernel socket
 *
 * Note:
 * -   kernel sockets labeled kernel_t used to use unconfined
 * -   socket may not have sk here if created with sock_create_lite or
 *     sock_alloc. These should be accept cases which will be handled in
 *     sock_graft.
 */
static int apparmor_socket_post_create(struct socket *sock, int family,
				       int type, int protocol, int kern)
{
	struct aa_label *label;

	if (kern) {
		label = aa_get_label(kernel_t);
	} else
		label = aa_get_current_label();

	if (sock->sk) {
		struct aa_sk_ctx *ctx = aa_sock(sock->sk);

		aa_put_label(ctx->label);
		ctx->label = aa_get_label(label);
	}
	aa_put_label(label);

	return 0;
}

static int apparmor_socket_bind(struct socket *sock,
				struct sockaddr *address, int addrlen)
{
	AA_BUG(!sock);
	AA_BUG(!sock->sk);
	AA_BUG(!address);
	AA_BUG(in_interrupt());

	return af_select(sock->sk->sk_family,
			 bind_perm(sock, address, addrlen),
			 aa_sk_perm(OP_BIND, AA_MAY_BIND, sock->sk));
}

static int apparmor_socket_connect(struct socket *sock,
				   struct sockaddr *address, int addrlen)
{
	AA_BUG(!sock);
	AA_BUG(!sock->sk);
	AA_BUG(!address);
	AA_BUG(in_interrupt());

	return af_select(sock->sk->sk_family,
			 connect_perm(sock, address, addrlen),
			 aa_sk_perm(OP_CONNECT, AA_MAY_CONNECT, sock->sk));
}

static int apparmor_socket_listen(struct socket *sock, int backlog)
{
	AA_BUG(!sock);
	AA_BUG(!sock->sk);
	AA_BUG(in_interrupt());

	return af_select(sock->sk->sk_family,
			 listen_perm(sock, backlog),
			 aa_sk_perm(OP_LISTEN, AA_MAY_LISTEN, sock->sk));
}

/*
 * Note: while @newsock is created and has some information, the accept
 *       has not been done.
 */
static int apparmor_socket_accept(struct socket *sock, struct socket *newsock)
{
	AA_BUG(!sock);
	AA_BUG(!sock->sk);
	AA_BUG(!newsock);
	AA_BUG(in_interrupt());

	return af_select(sock->sk->sk_family,
			 accept_perm(sock, newsock),
			 aa_sk_perm(OP_ACCEPT, AA_MAY_ACCEPT, sock->sk));
}

static int aa_sock_msg_perm(const char *op, u32 request, struct socket *sock,
			    struct msghdr *msg, int size)
{
	AA_BUG(!sock);
	AA_BUG(!sock->sk);
	AA_BUG(!msg);
	AA_BUG(in_interrupt());

	return af_select(sock->sk->sk_family,
			 msg_perm(op, request, sock, msg, size),
			 aa_sk_perm(op, request, sock->sk));
}

static int apparmor_socket_sendmsg(struct socket *sock,
				   struct msghdr *msg, int size)
{
	return aa_sock_msg_perm(OP_SENDMSG, AA_MAY_SEND, sock, msg, size);
}

static int apparmor_socket_recvmsg(struct socket *sock,
				   struct msghdr *msg, int size, int flags)
{
	return aa_sock_msg_perm(OP_RECVMSG, AA_MAY_RECEIVE, sock, msg, size);
}

/* revaliation, get/set attr, shutdown */
static int aa_sock_perm(const char *op, u32 request, struct socket *sock)
{
	AA_BUG(!sock);
	AA_BUG(!sock->sk);
	AA_BUG(in_interrupt());

	return af_select(sock->sk->sk_family,
			 sock_perm(op, request, sock),
			 aa_sk_perm(op, request, sock->sk));
}

static int apparmor_socket_getsockname(struct socket *sock)
{
	return aa_sock_perm(OP_GETSOCKNAME, AA_MAY_GETATTR, sock);
}

static int apparmor_socket_getpeername(struct socket *sock)
{
	return aa_sock_perm(OP_GETPEERNAME, AA_MAY_GETATTR, sock);
}

/* revaliation, get/set attr, opt */
static int aa_sock_opt_perm(const char *op, u32 request, struct socket *sock,
			    int level, int optname)
{
	AA_BUG(!sock);
	AA_BUG(!sock->sk);
	AA_BUG(in_interrupt());

	return af_select(sock->sk->sk_family,
			 opt_perm(op, request, sock, level, optname),
			 aa_sk_perm(op, request, sock->sk));
}

static int apparmor_socket_getsockopt(struct socket *sock, int level,
				      int optname)
{
	return aa_sock_opt_perm(OP_GETSOCKOPT, AA_MAY_GETOPT, sock,
				level, optname);
}

static int apparmor_socket_setsockopt(struct socket *sock, int level,
				      int optname)
{
	return aa_sock_opt_perm(OP_SETSOCKOPT, AA_MAY_SETOPT, sock,
				level, optname);
}

static int apparmor_socket_shutdown(struct socket *sock, int how)
{
	return aa_sock_perm(OP_SHUTDOWN, AA_MAY_SHUTDOWN, sock);
}

#ifdef CONFIG_NETWORK_SECMARK
/**
 * apparmor_socket_sock_rcv_skb - check perms before associating skb to sk
 * @sk: sk to associate @skb with
 * @skb: skb to check for perms
 *
 * Note: can not sleep may be called with locks held
 *
 * dont want protocol specific in __skb_recv_datagram()
 * to deny an incoming connection  socket_sock_rcv_skb()
 */
static int apparmor_socket_sock_rcv_skb(struct sock *sk, struct sk_buff *skb)
{
	struct aa_sk_ctx *ctx = aa_sock(sk);

	if (!skb->secmark)
		return 0;

	return apparmor_secmark_check(ctx->label, OP_RECVMSG, AA_MAY_RECEIVE,
				      skb->secmark, sk);
}
#endif


static struct aa_label *sk_peer_label(struct sock *sk)
{
	struct aa_sk_ctx *ctx = aa_sock(sk);

	if (ctx->peer)
		return ctx->peer;

	return ERR_PTR(-ENOPROTOOPT);
}

/**
 * apparmor_socket_getpeersec_stream - get security context of peer
 * @sock: socket that we are trying to get the peer context of
 * @optval: output - buffer to copy peer name to
 * @optlen: output - size of copied name in @optval
 * @len: size of @optval buffer
 * Returns: 0 on success, -errno of failure
 *
 * Note: for tcp only valid if using ipsec or cipso on lan
 */
static int apparmor_socket_getpeersec_stream(struct socket *sock,
					     sockptr_t optval, sockptr_t optlen,
					     unsigned int len)
{
	char *name = NULL;
	int slen, error = 0;
	struct aa_label *label;
	struct aa_label *peer;

	label = begin_current_label_crit_section();
	peer = sk_peer_label(sock->sk);
	if (IS_ERR(peer)) {
		error = PTR_ERR(peer);
		goto done;
	}
	slen = aa_label_asxprint(&name, labels_ns(label), peer,
				 FLAG_SHOW_MODE | FLAG_VIEW_SUBNS |
				 FLAG_HIDDEN_UNCONFINED, GFP_KERNEL);
	/* don't include terminating \0 in slen, it breaks some apps */
	if (slen < 0) {
		error = -ENOMEM;
		goto done;
	}
	if (slen > len) {
		error = -ERANGE;
		goto done_len;
	}

	if (copy_to_sockptr(optval, name, slen))
		error = -EFAULT;
done_len:
	if (copy_to_sockptr(optlen, &slen, sizeof(slen)))
		error = -EFAULT;
done:
	end_current_label_crit_section(label);
	kfree(name);
	return error;
}

/**
 * apparmor_socket_getpeersec_dgram - get security label of packet
 * @sock: the peer socket
 * @skb: packet data
 * @secid: pointer to where to put the secid of the packet
 *
 * Sets the netlabel socket state on sk from parent
 */
static int apparmor_socket_getpeersec_dgram(struct socket *sock,
					    struct sk_buff *skb, u32 *secid)

{
	/* TODO: requires secid support */
	return -ENOPROTOOPT;
}

/**
 * apparmor_sock_graft - Initialize newly created socket
 * @sk: child sock
 * @parent: parent socket
 *
 * Note: could set off of SOCK_CTX(parent) but need to track inode and we can
 *       just set sk security information off of current creating process label
 *       Labeling of sk for accept case - probably should be sock based
 *       instead of task, because of the case where an implicitly labeled
 *       socket is shared by different tasks.
 */
static void apparmor_sock_graft(struct sock *sk, struct socket *parent)
{
	struct aa_sk_ctx *ctx = aa_sock(sk);

	if (!ctx->label)
		ctx->label = aa_get_current_label();
}

#ifdef CONFIG_NETWORK_SECMARK
static int apparmor_inet_conn_request(const struct sock *sk, struct sk_buff *skb,
				      struct request_sock *req)
{
	struct aa_sk_ctx *ctx = aa_sock(sk);

	if (!skb->secmark)
		return 0;

	return apparmor_secmark_check(ctx->label, OP_CONNECT, AA_MAY_CONNECT,
				      skb->secmark, sk);
}
#endif

/*
 * The cred blob is a pointer to, not an instance of, an aa_label.
 */
struct lsm_blob_sizes apparmor_blob_sizes __ro_after_init = {
	.lbs_cred = sizeof(struct aa_label *),
	.lbs_file = sizeof(struct aa_file_ctx),
	.lbs_task = sizeof(struct aa_task_ctx),
};

static const struct lsm_id apparmor_lsmid = {
	.name = "apparmor",
	.id = LSM_ID_APPARMOR,
};

static struct security_hook_list apparmor_hooks[] __ro_after_init = {
	LSM_HOOK_INIT(ptrace_access_check, apparmor_ptrace_access_check),
	LSM_HOOK_INIT(ptrace_traceme, apparmor_ptrace_traceme),
	LSM_HOOK_INIT(capget, apparmor_capget),
	LSM_HOOK_INIT(capable, apparmor_capable),

	LSM_HOOK_INIT(move_mount, apparmor_move_mount),
	LSM_HOOK_INIT(sb_mount, apparmor_sb_mount),
	LSM_HOOK_INIT(sb_umount, apparmor_sb_umount),
	LSM_HOOK_INIT(sb_pivotroot, apparmor_sb_pivotroot),

	LSM_HOOK_INIT(path_link, apparmor_path_link),
	LSM_HOOK_INIT(path_unlink, apparmor_path_unlink),
	LSM_HOOK_INIT(path_symlink, apparmor_path_symlink),
	LSM_HOOK_INIT(path_mkdir, apparmor_path_mkdir),
	LSM_HOOK_INIT(path_rmdir, apparmor_path_rmdir),
	LSM_HOOK_INIT(path_mknod, apparmor_path_mknod),
	LSM_HOOK_INIT(path_rename, apparmor_path_rename),
	LSM_HOOK_INIT(path_chmod, apparmor_path_chmod),
	LSM_HOOK_INIT(path_chown, apparmor_path_chown),
	LSM_HOOK_INIT(path_truncate, apparmor_path_truncate),
	LSM_HOOK_INIT(inode_getattr, apparmor_inode_getattr),

	LSM_HOOK_INIT(file_open, apparmor_file_open),
	LSM_HOOK_INIT(file_receive, apparmor_file_receive),
	LSM_HOOK_INIT(file_permission, apparmor_file_permission),
	LSM_HOOK_INIT(file_alloc_security, apparmor_file_alloc_security),
	LSM_HOOK_INIT(file_free_security, apparmor_file_free_security),
	LSM_HOOK_INIT(mmap_file, apparmor_mmap_file),
	LSM_HOOK_INIT(file_mprotect, apparmor_file_mprotect),
	LSM_HOOK_INIT(file_lock, apparmor_file_lock),
	LSM_HOOK_INIT(file_truncate, apparmor_file_truncate),

	LSM_HOOK_INIT(getselfattr, apparmor_getselfattr),
	LSM_HOOK_INIT(setselfattr, apparmor_setselfattr),
	LSM_HOOK_INIT(getprocattr, apparmor_getprocattr),
	LSM_HOOK_INIT(setprocattr, apparmor_setprocattr),

	LSM_HOOK_INIT(sk_alloc_security, apparmor_sk_alloc_security),
	LSM_HOOK_INIT(sk_free_security, apparmor_sk_free_security),
	LSM_HOOK_INIT(sk_clone_security, apparmor_sk_clone_security),

	LSM_HOOK_INIT(socket_create, apparmor_socket_create),
	LSM_HOOK_INIT(socket_post_create, apparmor_socket_post_create),
	LSM_HOOK_INIT(socket_bind, apparmor_socket_bind),
	LSM_HOOK_INIT(socket_connect, apparmor_socket_connect),
	LSM_HOOK_INIT(socket_listen, apparmor_socket_listen),
	LSM_HOOK_INIT(socket_accept, apparmor_socket_accept),
	LSM_HOOK_INIT(socket_sendmsg, apparmor_socket_sendmsg),
	LSM_HOOK_INIT(socket_recvmsg, apparmor_socket_recvmsg),
	LSM_HOOK_INIT(socket_getsockname, apparmor_socket_getsockname),
	LSM_HOOK_INIT(socket_getpeername, apparmor_socket_getpeername),
	LSM_HOOK_INIT(socket_getsockopt, apparmor_socket_getsockopt),
	LSM_HOOK_INIT(socket_setsockopt, apparmor_socket_setsockopt),
	LSM_HOOK_INIT(socket_shutdown, apparmor_socket_shutdown),
#ifdef CONFIG_NETWORK_SECMARK
	LSM_HOOK_INIT(socket_sock_rcv_skb, apparmor_socket_sock_rcv_skb),
#endif
	LSM_HOOK_INIT(socket_getpeersec_stream,
		      apparmor_socket_getpeersec_stream),
	LSM_HOOK_INIT(socket_getpeersec_dgram,
		      apparmor_socket_getpeersec_dgram),
	LSM_HOOK_INIT(sock_graft, apparmor_sock_graft),
#ifdef CONFIG_NETWORK_SECMARK
	LSM_HOOK_INIT(inet_conn_request, apparmor_inet_conn_request),
#endif

	LSM_HOOK_INIT(cred_alloc_blank, apparmor_cred_alloc_blank),
	LSM_HOOK_INIT(cred_free, apparmor_cred_free),
	LSM_HOOK_INIT(cred_prepare, apparmor_cred_prepare),
	LSM_HOOK_INIT(cred_transfer, apparmor_cred_transfer),

	LSM_HOOK_INIT(bprm_creds_for_exec, apparmor_bprm_creds_for_exec),
	LSM_HOOK_INIT(bprm_committing_creds, apparmor_bprm_committing_creds),
	LSM_HOOK_INIT(bprm_committed_creds, apparmor_bprm_committed_creds),

	LSM_HOOK_INIT(task_free, apparmor_task_free),
	LSM_HOOK_INIT(task_alloc, apparmor_task_alloc),
	LSM_HOOK_INIT(current_getsecid_subj, apparmor_current_getsecid_subj),
	LSM_HOOK_INIT(task_getsecid_obj, apparmor_task_getsecid_obj),
	LSM_HOOK_INIT(task_setrlimit, apparmor_task_setrlimit),
	LSM_HOOK_INIT(task_kill, apparmor_task_kill),
	LSM_HOOK_INIT(userns_create, apparmor_userns_create),

#ifdef CONFIG_AUDIT
	LSM_HOOK_INIT(audit_rule_init, aa_audit_rule_init),
	LSM_HOOK_INIT(audit_rule_known, aa_audit_rule_known),
	LSM_HOOK_INIT(audit_rule_match, aa_audit_rule_match),
	LSM_HOOK_INIT(audit_rule_free, aa_audit_rule_free),
#endif

	LSM_HOOK_INIT(secid_to_secctx, apparmor_secid_to_secctx),
	LSM_HOOK_INIT(secctx_to_secid, apparmor_secctx_to_secid),
	LSM_HOOK_INIT(release_secctx, apparmor_release_secctx),

#ifdef CONFIG_IO_URING
	LSM_HOOK_INIT(uring_override_creds, apparmor_uring_override_creds),
	LSM_HOOK_INIT(uring_sqpoll, apparmor_uring_sqpoll),
#endif
};

/*
 * AppArmor sysfs module parameters
 */

static int param_set_aabool(const char *val, const struct kernel_param *kp);
static int param_get_aabool(char *buffer, const struct kernel_param *kp);
#define param_check_aabool param_check_bool
static const struct kernel_param_ops param_ops_aabool = {
	.flags = KERNEL_PARAM_OPS_FL_NOARG,
	.set = param_set_aabool,
	.get = param_get_aabool
};

static int param_set_aauint(const char *val, const struct kernel_param *kp);
static int param_get_aauint(char *buffer, const struct kernel_param *kp);
#define param_check_aauint param_check_uint
static const struct kernel_param_ops param_ops_aauint = {
	.set = param_set_aauint,
	.get = param_get_aauint
};

static int param_set_aacompressionlevel(const char *val,
					const struct kernel_param *kp);
static int param_get_aacompressionlevel(char *buffer,
					const struct kernel_param *kp);
#define param_check_aacompressionlevel param_check_int
static const struct kernel_param_ops param_ops_aacompressionlevel = {
	.set = param_set_aacompressionlevel,
	.get = param_get_aacompressionlevel
};

static int param_set_aalockpolicy(const char *val, const struct kernel_param *kp);
static int param_get_aalockpolicy(char *buffer, const struct kernel_param *kp);
#define param_check_aalockpolicy param_check_bool
static const struct kernel_param_ops param_ops_aalockpolicy = {
	.flags = KERNEL_PARAM_OPS_FL_NOARG,
	.set = param_set_aalockpolicy,
	.get = param_get_aalockpolicy
};

static int param_set_audit(const char *val, const struct kernel_param *kp);
static int param_get_audit(char *buffer, const struct kernel_param *kp);

static int param_set_mode(const char *val, const struct kernel_param *kp);
static int param_get_mode(char *buffer, const struct kernel_param *kp);

/* Flag values, also controllable via /sys/module/apparmor/parameters
 * We define special types as we want to do additional mediation.
 */

/* AppArmor global enforcement switch - complain, enforce, kill */
enum profile_mode aa_g_profile_mode = APPARMOR_ENFORCE;
module_param_call(mode, param_set_mode, param_get_mode,
		  &aa_g_profile_mode, S_IRUSR | S_IWUSR);

/* whether policy verification hashing is enabled */
bool aa_g_hash_policy = IS_ENABLED(CONFIG_SECURITY_APPARMOR_HASH_DEFAULT);
#ifdef CONFIG_SECURITY_APPARMOR_HASH
module_param_named(hash_policy, aa_g_hash_policy, aabool, S_IRUSR | S_IWUSR);
#endif

/* whether policy exactly as loaded is retained for debug and checkpointing */
bool aa_g_export_binary = IS_ENABLED(CONFIG_SECURITY_APPARMOR_EXPORT_BINARY);
#ifdef CONFIG_SECURITY_APPARMOR_EXPORT_BINARY
module_param_named(export_binary, aa_g_export_binary, aabool, 0600);
#endif

/* policy loaddata compression level */
int aa_g_rawdata_compression_level = AA_DEFAULT_CLEVEL;
module_param_named(rawdata_compression_level, aa_g_rawdata_compression_level,
		   aacompressionlevel, 0400);

/* Debug mode */
bool aa_g_debug = IS_ENABLED(CONFIG_SECURITY_APPARMOR_DEBUG_MESSAGES);
module_param_named(debug, aa_g_debug, aabool, S_IRUSR | S_IWUSR);

/* Audit mode */
enum audit_mode aa_g_audit;
module_param_call(audit, param_set_audit, param_get_audit,
		  &aa_g_audit, S_IRUSR | S_IWUSR);

/* Determines if audit header is included in audited messages.  This
 * provides more context if the audit daemon is not running
 */
bool aa_g_audit_header = true;
module_param_named(audit_header, aa_g_audit_header, aabool,
		   S_IRUSR | S_IWUSR);

/* lock out loading/removal of policy
 * TODO: add in at boot loading of policy, which is the only way to
 *       load policy, if lock_policy is set
 */
bool aa_g_lock_policy;
module_param_named(lock_policy, aa_g_lock_policy, aalockpolicy,
		   S_IRUSR | S_IWUSR);

/* Syscall logging mode */
bool aa_g_logsyscall;
module_param_named(logsyscall, aa_g_logsyscall, aabool, S_IRUSR | S_IWUSR);

/* Maximum pathname length before accesses will start getting rejected */
unsigned int aa_g_path_max = 2 * PATH_MAX;
module_param_named(path_max, aa_g_path_max, aauint, S_IRUSR);

/* Determines how paranoid loading of policy is and how much verification
 * on the loaded policy is done.
 * DEPRECATED: read only as strict checking of load is always done now
 * that none root users (user namespaces) can load policy.
 */
bool aa_g_paranoid_load = IS_ENABLED(CONFIG_SECURITY_APPARMOR_PARANOID_LOAD);
module_param_named(paranoid_load, aa_g_paranoid_load, aabool, S_IRUGO);

static int param_get_aaintbool(char *buffer, const struct kernel_param *kp);
static int param_set_aaintbool(const char *val, const struct kernel_param *kp);
#define param_check_aaintbool param_check_int
static const struct kernel_param_ops param_ops_aaintbool = {
	.set = param_set_aaintbool,
	.get = param_get_aaintbool
};
/* Boot time disable flag */
static int apparmor_enabled __ro_after_init = 1;
module_param_named(enabled, apparmor_enabled, aaintbool, 0444);

static int __init apparmor_enabled_setup(char *str)
{
	unsigned long enabled;
	int error = kstrtoul(str, 0, &enabled);
	if (!error)
		apparmor_enabled = enabled ? 1 : 0;
	return 1;
}

__setup("apparmor=", apparmor_enabled_setup);

/* set global flag turning off the ability to load policy */
static int param_set_aalockpolicy(const char *val, const struct kernel_param *kp)
{
	if (!apparmor_enabled)
		return -EINVAL;
	if (apparmor_initialized && !aa_current_policy_admin_capable(NULL))
		return -EPERM;
	return param_set_bool(val, kp);
}

static int param_get_aalockpolicy(char *buffer, const struct kernel_param *kp)
{
	if (!apparmor_enabled)
		return -EINVAL;
	if (apparmor_initialized && !aa_current_policy_view_capable(NULL))
		return -EPERM;
	return param_get_bool(buffer, kp);
}

static int param_set_aabool(const char *val, const struct kernel_param *kp)
{
	if (!apparmor_enabled)
		return -EINVAL;
	if (apparmor_initialized && !aa_current_policy_admin_capable(NULL))
		return -EPERM;
	return param_set_bool(val, kp);
}

static int param_get_aabool(char *buffer, const struct kernel_param *kp)
{
	if (!apparmor_enabled)
		return -EINVAL;
	if (apparmor_initialized && !aa_current_policy_view_capable(NULL))
		return -EPERM;
	return param_get_bool(buffer, kp);
}

static int param_set_aauint(const char *val, const struct kernel_param *kp)
{
	int error;

	if (!apparmor_enabled)
		return -EINVAL;
	/* file is ro but enforce 2nd line check */
	if (apparmor_initialized)
		return -EPERM;

	error = param_set_uint(val, kp);
	aa_g_path_max = max_t(uint32_t, aa_g_path_max, sizeof(union aa_buffer));
	pr_info("AppArmor: buffer size set to %d bytes\n", aa_g_path_max);

	return error;
}

static int param_get_aauint(char *buffer, const struct kernel_param *kp)
{
	if (!apparmor_enabled)
		return -EINVAL;
	if (apparmor_initialized && !aa_current_policy_view_capable(NULL))
		return -EPERM;
	return param_get_uint(buffer, kp);
}

/* Can only be set before AppArmor is initialized (i.e. on boot cmdline). */
static int param_set_aaintbool(const char *val, const struct kernel_param *kp)
{
	struct kernel_param kp_local;
	bool value;
	int error;

	if (apparmor_initialized)
		return -EPERM;

	/* Create local copy, with arg pointing to bool type. */
	value = !!*((int *)kp->arg);
	memcpy(&kp_local, kp, sizeof(kp_local));
	kp_local.arg = &value;

	error = param_set_bool(val, &kp_local);
	if (!error)
		*((int *)kp->arg) = *((bool *)kp_local.arg);
	return error;
}

/*
 * To avoid changing /sys/module/apparmor/parameters/enabled from Y/N to
 * 1/0, this converts the "int that is actually bool" back to bool for
 * display in the /sys filesystem, while keeping it "int" for the LSM
 * infrastructure.
 */
static int param_get_aaintbool(char *buffer, const struct kernel_param *kp)
{
	struct kernel_param kp_local;
	bool value;

	/* Create local copy, with arg pointing to bool type. */
	value = !!*((int *)kp->arg);
	memcpy(&kp_local, kp, sizeof(kp_local));
	kp_local.arg = &value;

	return param_get_bool(buffer, &kp_local);
}

static int param_set_aacompressionlevel(const char *val,
					const struct kernel_param *kp)
{
	int error;

	if (!apparmor_enabled)
		return -EINVAL;
	if (apparmor_initialized)
		return -EPERM;

	error = param_set_int(val, kp);

	aa_g_rawdata_compression_level = clamp(aa_g_rawdata_compression_level,
					       AA_MIN_CLEVEL, AA_MAX_CLEVEL);
	pr_info("AppArmor: policy rawdata compression level set to %d\n",
		aa_g_rawdata_compression_level);

	return error;
}

static int param_get_aacompressionlevel(char *buffer,
					const struct kernel_param *kp)
{
	if (!apparmor_enabled)
		return -EINVAL;
	if (apparmor_initialized && !aa_current_policy_view_capable(NULL))
		return -EPERM;
	return param_get_int(buffer, kp);
}

static int param_get_audit(char *buffer, const struct kernel_param *kp)
{
	if (!apparmor_enabled)
		return -EINVAL;
	if (apparmor_initialized && !aa_current_policy_view_capable(NULL))
		return -EPERM;
	return sprintf(buffer, "%s", audit_mode_names[aa_g_audit]);
}

static int param_set_audit(const char *val, const struct kernel_param *kp)
{
	int i;

	if (!apparmor_enabled)
		return -EINVAL;
	if (!val)
		return -EINVAL;
	if (apparmor_initialized && !aa_current_policy_admin_capable(NULL))
		return -EPERM;

	i = match_string(audit_mode_names, AUDIT_MAX_INDEX, val);
	if (i < 0)
		return -EINVAL;

	aa_g_audit = i;
	return 0;
}

static int param_get_mode(char *buffer, const struct kernel_param *kp)
{
	if (!apparmor_enabled)
		return -EINVAL;
	if (apparmor_initialized && !aa_current_policy_view_capable(NULL))
		return -EPERM;

	return sprintf(buffer, "%s", aa_profile_mode_names[aa_g_profile_mode]);
}

static int param_set_mode(const char *val, const struct kernel_param *kp)
{
	int i;

	if (!apparmor_enabled)
		return -EINVAL;
	if (!val)
		return -EINVAL;
	if (apparmor_initialized && !aa_current_policy_admin_capable(NULL))
		return -EPERM;

	i = match_string(aa_profile_mode_names, APPARMOR_MODE_NAMES_MAX_INDEX,
			 val);
	if (i < 0)
		return -EINVAL;

	aa_g_profile_mode = i;
	return 0;
}

char *aa_get_buffer(bool in_atomic)
{
	union aa_buffer *aa_buf;
	struct aa_local_cache *cache;
	bool try_again = true;
	gfp_t flags = (GFP_KERNEL | __GFP_RETRY_MAYFAIL | __GFP_NOWARN);

	/* use per cpu cached buffers first */
	cache = get_cpu_ptr(&aa_local_buffers);
	if (!list_empty(&cache->head)) {
		aa_buf = list_first_entry(&cache->head, union aa_buffer, list);
		list_del(&aa_buf->list);
		cache->hold--;
		cache->count--;
		put_cpu_ptr(&aa_local_buffers);
		return &aa_buf->buffer[0];
	}
	put_cpu_ptr(&aa_local_buffers);

	if (!spin_trylock(&aa_buffers_lock)) {
		cache = get_cpu_ptr(&aa_local_buffers);
		cache->hold += 1;
		put_cpu_ptr(&aa_local_buffers);
		spin_lock(&aa_buffers_lock);
	} else {
		cache = get_cpu_ptr(&aa_local_buffers);
		put_cpu_ptr(&aa_local_buffers);
	}
retry:
	if (buffer_count > reserve_count ||
	    (in_atomic && !list_empty(&aa_global_buffers))) {
		aa_buf = list_first_entry(&aa_global_buffers, union aa_buffer,
					  list);
		list_del(&aa_buf->list);
		buffer_count--;
		spin_unlock(&aa_buffers_lock);
		return aa_buf->buffer;
	}
	if (in_atomic) {
		/*
		 * out of reserve buffers and in atomic context so increase
		 * how many buffers to keep in reserve
		 */
		reserve_count++;
		flags = GFP_ATOMIC;
	}
	spin_unlock(&aa_buffers_lock);

	if (!in_atomic)
		might_sleep();
	aa_buf = kmalloc(aa_g_path_max, flags);
	if (!aa_buf) {
		if (try_again) {
			try_again = false;
			spin_lock(&aa_buffers_lock);
			goto retry;
		}
		pr_warn_once("AppArmor: Failed to allocate a memory buffer.\n");
		return NULL;
	}
	return aa_buf->buffer;
}

void aa_put_buffer(char *buf)
{
	union aa_buffer *aa_buf;
	struct aa_local_cache *cache;

	if (!buf)
		return;
	aa_buf = container_of(buf, union aa_buffer, buffer[0]);

	cache = get_cpu_ptr(&aa_local_buffers);
	if (!cache->hold) {
		put_cpu_ptr(&aa_local_buffers);

		if (spin_trylock(&aa_buffers_lock)) {
			/* put back on global list */
			list_add(&aa_buf->list, &aa_global_buffers);
			buffer_count++;
			spin_unlock(&aa_buffers_lock);
			cache = get_cpu_ptr(&aa_local_buffers);
			put_cpu_ptr(&aa_local_buffers);
			return;
		}
		/* contention on global list, fallback to percpu */
		cache = get_cpu_ptr(&aa_local_buffers);
		cache->hold += 1;
	}

	/* cache in percpu list */
	list_add(&aa_buf->list, &cache->head);
	cache->count++;
	put_cpu_ptr(&aa_local_buffers);
}

/*
 * AppArmor init functions
 */

/**
 * set_init_ctx - set a task context and profile on the first task.
 *
 * TODO: allow setting an alternate profile than unconfined
 */
static int __init set_init_ctx(void)
{
	struct cred *cred = (__force struct cred *)current->real_cred;

	set_cred_label(cred, aa_get_label(ns_unconfined(root_ns)));

	return 0;
}

static void destroy_buffers(void)
{
	union aa_buffer *aa_buf;

	spin_lock(&aa_buffers_lock);
	while (!list_empty(&aa_global_buffers)) {
		aa_buf = list_first_entry(&aa_global_buffers, union aa_buffer,
					 list);
		list_del(&aa_buf->list);
		spin_unlock(&aa_buffers_lock);
		kfree(aa_buf);
		spin_lock(&aa_buffers_lock);
	}
	spin_unlock(&aa_buffers_lock);
}

static int __init alloc_buffers(void)
{
	union aa_buffer *aa_buf;
	int i, num;

	/*
	 * per cpu set of cached allocated buffers used to help reduce
	 * lock contention
	 */
	for_each_possible_cpu(i) {
		per_cpu(aa_local_buffers, i).hold = 0;
		per_cpu(aa_local_buffers, i).count = 0;
		INIT_LIST_HEAD(&per_cpu(aa_local_buffers, i).head);
	}
	/*
	 * A function may require two buffers at once. Usually the buffers are
	 * used for a short period of time and are shared. On UP kernel buffers
	 * two should be enough, with more CPUs it is possible that more
	 * buffers will be used simultaneously. The preallocated pool may grow.
	 * This preallocation has also the side-effect that AppArmor will be
	 * disabled early at boot if aa_g_path_max is extremly high.
	 */
	if (num_online_cpus() > 1)
		num = 4 + RESERVE_COUNT;
	else
		num = 2 + RESERVE_COUNT;

	for (i = 0; i < num; i++) {

		aa_buf = kmalloc(aa_g_path_max, GFP_KERNEL |
				 __GFP_RETRY_MAYFAIL | __GFP_NOWARN);
		if (!aa_buf) {
			destroy_buffers();
			return -ENOMEM;
		}
		aa_put_buffer(aa_buf->buffer);
	}
	return 0;
}

#ifdef CONFIG_SYSCTL
static int apparmor_dointvec(struct ctl_table *table, int write,
			     void *buffer, size_t *lenp, loff_t *ppos)
{
	if (!aa_current_policy_admin_capable(NULL))
		return -EPERM;
	if (!apparmor_enabled)
		return -EINVAL;

	return proc_dointvec(table, write, buffer, lenp, ppos);
}

static struct ctl_table apparmor_sysctl_table[] = {
#ifdef CONFIG_USER_NS
	{
		.procname       = "unprivileged_userns_apparmor_policy",
		.data           = &unprivileged_userns_apparmor_policy,
		.maxlen         = sizeof(int),
		.mode           = 0600,
		.proc_handler   = apparmor_dointvec,
	},
#endif /* CONFIG_USER_NS */
	{
		.procname       = "apparmor_display_secid_mode",
		.data           = &apparmor_display_secid_mode,
		.maxlen         = sizeof(int),
		.mode           = 0600,
		.proc_handler   = apparmor_dointvec,
	},
	{
		.procname       = "apparmor_restrict_unprivileged_unconfined",
		.data           = &aa_unprivileged_unconfined_restricted,
		.maxlen         = sizeof(int),
		.mode           = 0600,
		.proc_handler   = apparmor_dointvec,
	},
<<<<<<< HEAD
	{ }
=======
>>>>>>> 0c383648
};

static int __init apparmor_init_sysctl(void)
{
	return register_sysctl("kernel", apparmor_sysctl_table) ? 0 : -ENOMEM;
}
#else
static inline int apparmor_init_sysctl(void)
{
	return 0;
}
#endif /* CONFIG_SYSCTL */

#if defined(CONFIG_NETFILTER) && defined(CONFIG_NETWORK_SECMARK)
static unsigned int apparmor_ip_postroute(void *priv,
					  struct sk_buff *skb,
					  const struct nf_hook_state *state)
{
	struct aa_sk_ctx *ctx;
	struct sock *sk;

	if (!skb->secmark)
		return NF_ACCEPT;

	sk = skb_to_full_sk(skb);
	if (sk == NULL)
		return NF_ACCEPT;

	ctx = aa_sock(sk);
	if (!apparmor_secmark_check(ctx->label, OP_SENDMSG, AA_MAY_SEND,
				    skb->secmark, sk))
		return NF_ACCEPT;

	return NF_DROP_ERR(-ECONNREFUSED);

}

static const struct nf_hook_ops apparmor_nf_ops[] = {
	{
		.hook =         apparmor_ip_postroute,
		.pf =           NFPROTO_IPV4,
		.hooknum =      NF_INET_POST_ROUTING,
		.priority =     NF_IP_PRI_SELINUX_FIRST,
	},
#if IS_ENABLED(CONFIG_IPV6)
	{
		.hook =         apparmor_ip_postroute,
		.pf =           NFPROTO_IPV6,
		.hooknum =      NF_INET_POST_ROUTING,
		.priority =     NF_IP6_PRI_SELINUX_FIRST,
	},
#endif
};

static int __net_init apparmor_nf_register(struct net *net)
{
	return nf_register_net_hooks(net, apparmor_nf_ops,
				    ARRAY_SIZE(apparmor_nf_ops));
}

static void __net_exit apparmor_nf_unregister(struct net *net)
{
	nf_unregister_net_hooks(net, apparmor_nf_ops,
				ARRAY_SIZE(apparmor_nf_ops));
}

static struct pernet_operations apparmor_net_ops = {
	.init = apparmor_nf_register,
	.exit = apparmor_nf_unregister,
};

static int __init apparmor_nf_ip_init(void)
{
	int err;

	if (!apparmor_enabled)
		return 0;

	err = register_pernet_subsys(&apparmor_net_ops);
	if (err)
		panic("Apparmor: register_pernet_subsys: error %d\n", err);

	return 0;
}
__initcall(apparmor_nf_ip_init);
#endif

static char nulldfa_src[] = {
	#include "nulldfa.in"
};
static struct aa_dfa *nulldfa;

static char stacksplitdfa_src[] = {
	#include "stacksplitdfa.in"
};
struct aa_dfa *stacksplitdfa;
struct aa_policydb *nullpdb;

static int __init aa_setup_dfa_engine(void)
{
	int error = -ENOMEM;

	nullpdb = aa_alloc_pdb(GFP_KERNEL);
	if (!nullpdb)
		return -ENOMEM;

	nulldfa = aa_dfa_unpack(nulldfa_src, sizeof(nulldfa_src),
			    TO_ACCEPT1_FLAG(YYTD_DATA32) |
			    TO_ACCEPT2_FLAG(YYTD_DATA32));
	if (IS_ERR(nulldfa)) {
		error = PTR_ERR(nulldfa);
		goto fail;
	}
	nullpdb->dfa = aa_get_dfa(nulldfa);
	nullpdb->perms = kcalloc(2, sizeof(struct aa_perms), GFP_KERNEL);
	if (!nullpdb->perms)
		goto fail;
	nullpdb->size = 2;

	stacksplitdfa = aa_dfa_unpack(stacksplitdfa_src,
				      sizeof(stacksplitdfa_src),
				      TO_ACCEPT1_FLAG(YYTD_DATA32) |
				      TO_ACCEPT2_FLAG(YYTD_DATA32));
	if (IS_ERR(stacksplitdfa)) {
		error = PTR_ERR(stacksplitdfa);
		goto fail;
	}

	return 0;

fail:
	aa_put_pdb(nullpdb);
	aa_put_dfa(nulldfa);
	nullpdb = NULL;
	nulldfa = NULL;
	stacksplitdfa = NULL;

	return error;
}

static void __init aa_teardown_dfa_engine(void)
{
	aa_put_dfa(stacksplitdfa);
	aa_put_dfa(nulldfa);
	aa_put_pdb(nullpdb);
	nullpdb = NULL;
	stacksplitdfa = NULL;
	nulldfa = NULL;
}

static int __init apparmor_init(void)
{
	int error;

	error = aa_setup_dfa_engine();
	if (error) {
		AA_ERROR("Unable to setup dfa engine\n");
		goto alloc_out;
	}

	error = aa_alloc_root_ns();
	if (error) {
		AA_ERROR("Unable to allocate default profile namespace\n");
		goto alloc_out;
	}

	error = apparmor_init_sysctl();
	if (error) {
		AA_ERROR("Unable to register sysctls\n");
		goto alloc_out;

	}

	error = alloc_buffers();
	if (error) {
		AA_ERROR("Unable to allocate work buffers\n");
		goto alloc_out;
	}

	error = set_init_ctx();
	if (error) {
		AA_ERROR("Failed to set context on init task\n");
		aa_free_root_ns();
		goto buffers_out;
	}
	security_add_hooks(apparmor_hooks, ARRAY_SIZE(apparmor_hooks),
				&apparmor_lsmid);

	/* Report that AppArmor successfully initialized */
	apparmor_initialized = 1;
	if (aa_g_profile_mode == APPARMOR_COMPLAIN)
		aa_info_message("AppArmor initialized: complain mode enabled");
	else if (aa_g_profile_mode == APPARMOR_KILL)
		aa_info_message("AppArmor initialized: kill mode enabled");
	else
		aa_info_message("AppArmor initialized");

	return error;

buffers_out:
	destroy_buffers();
alloc_out:
	aa_destroy_aafs();
	aa_teardown_dfa_engine();

	apparmor_enabled = false;
	return error;
}

DEFINE_LSM(apparmor) = {
	.name = "apparmor",
	.flags = LSM_FLAG_LEGACY_MAJOR | LSM_FLAG_EXCLUSIVE,
	.enabled = &apparmor_enabled,
	.blobs = &apparmor_blob_sizes,
	.init = apparmor_init,
};<|MERGE_RESOLUTION|>--- conflicted
+++ resolved
@@ -2064,10 +2064,6 @@
 		.mode           = 0600,
 		.proc_handler   = apparmor_dointvec,
 	},
-<<<<<<< HEAD
-	{ }
-=======
->>>>>>> 0c383648
 };
 
 static int __init apparmor_init_sysctl(void)
