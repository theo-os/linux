--- conflicted
+++ resolved
@@ -127,13 +127,8 @@
 
 static int tegra_fuse_add_lookups(struct tegra_fuse *fuse)
 {
-<<<<<<< HEAD
-	fuse->lookups = kmemdup_array(fuse->soc->lookups, sizeof(*fuse->lookups),
-				      fuse->soc->num_lookups, GFP_KERNEL);
-=======
 	fuse->lookups = kmemdup_array(fuse->soc->lookups, fuse->soc->num_lookups,
 				      sizeof(*fuse->lookups), GFP_KERNEL);
->>>>>>> 0c383648
 	if (!fuse->lookups)
 		return -ENOMEM;
 
