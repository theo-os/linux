--- conflicted
+++ resolved
@@ -536,15 +536,10 @@
 
 		hwdev->groups = devm_kcalloc(dev, ngroups, sizeof(*groups),
 					     GFP_KERNEL);
-<<<<<<< HEAD
-		if (!hwdev->groups)
-			return ERR_PTR(-ENOMEM);
-=======
 		if (!hwdev->groups) {
 			err = -ENOMEM;
 			goto free_hwmon;
 		}
->>>>>>> d06e622d
 
 		attrs = __hwmon_create_attrs(dev, drvdata, chip);
 		if (IS_ERR(attrs)) {
