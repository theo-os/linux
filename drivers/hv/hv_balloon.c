--- conflicted
+++ resolved
@@ -718,28 +718,12 @@
 		start_pfn = start + (i * ha_pages_in_chunk);
 
 		scoped_guard(spinlock_irqsave, &dm_device.ha_lock) {
-<<<<<<< HEAD
-			has->ha_end_pfn +=  HA_CHUNK;
-
-			if (total_pfn > HA_CHUNK) {
-				processed_pfn = HA_CHUNK;
-				total_pfn -= HA_CHUNK;
-			} else {
-				processed_pfn = total_pfn;
-				total_pfn = 0;
-			}
-
-			has->covered_end_pfn +=  processed_pfn;
-		}
-
-=======
 			has->ha_end_pfn += ha_pages_in_chunk;
 			processed_pfn = umin(total_pfn, ha_pages_in_chunk);
 			total_pfn -= processed_pfn;
 			has->covered_end_pfn += processed_pfn;
 		}
 
->>>>>>> 0c383648
 		reinit_completion(&dm_device.ol_waitevent);
 
 		nid = memory_add_physaddr_to_nid(PFN_PHYS(start_pfn));
@@ -759,11 +743,7 @@
 				do_hot_add = false;
 			}
 			scoped_guard(spinlock_irqsave, &dm_device.ha_lock) {
-<<<<<<< HEAD
-				has->ha_end_pfn -= HA_CHUNK;
-=======
 				has->ha_end_pfn -= ha_pages_in_chunk;
->>>>>>> 0c383648
 				has->covered_end_pfn -=  processed_pfn;
 			}
 			break;
