/*******************************************************************
 * This file is part of the Emulex Linux Device Driver for         *
 * Fibre Channel Host Bus Adapters.                                *
 * Copyright (C) 2017-2022 Broadcom. All Rights Reserved. The term *
 * “Broadcom” refers to Broadcom Inc. and/or its subsidiaries.     *
 * Copyright (C) 2004-2016 Emulex.  All rights reserved.           *
 * EMULEX and SLI are trademarks of Emulex.                        *
 * www.broadcom.com                                                *
 * Portions Copyright (C) 2004-2005 Christoph Hellwig              *
 *                                                                 *
 * This program is free software; you can redistribute it and/or   *
 * modify it under the terms of version 2 of the GNU General       *
 * Public License as published by the Free Software Foundation.    *
 * This program is distributed in the hope that it will be useful. *
 * ALL EXPRESS OR IMPLIED CONDITIONS, REPRESENTATIONS AND          *
 * WARRANTIES, INCLUDING ANY IMPLIED WARRANTY OF MERCHANTABILITY,  *
 * FITNESS FOR A PARTICULAR PURPOSE, OR NON-INFRINGEMENT, ARE      *
 * DISCLAIMED, EXCEPT TO THE EXTENT THAT SUCH DISCLAIMERS ARE HELD *
 * TO BE LEGALLY INVALID.  See the GNU General Public License for  *
 * more details, a copy of which can be found in the file COPYING  *
 * included with this package.                                     *
 *******************************************************************/

#include <linux/blkdev.h>
#include <linux/delay.h>
#include <linux/slab.h>
#include <linux/pci.h>
#include <linux/kthread.h>
#include <linux/interrupt.h>
#include <linux/lockdep.h>
#include <linux/utsname.h>

#include <scsi/scsi.h>
#include <scsi/scsi_device.h>
#include <scsi/scsi_host.h>
#include <scsi/scsi_transport_fc.h>
#include <scsi/fc/fc_fs.h>

#include "lpfc_hw4.h"
#include "lpfc_hw.h"
#include "lpfc_nl.h"
#include "lpfc_disc.h"
#include "lpfc_sli.h"
#include "lpfc_sli4.h"
#include "lpfc.h"
#include "lpfc_scsi.h"
#include "lpfc_nvme.h"
#include "lpfc_logmsg.h"
#include "lpfc_crtn.h"
#include "lpfc_vport.h"
#include "lpfc_debugfs.h"

/* AlpaArray for assignment of scsid for scan-down and bind_method */
static uint8_t lpfcAlpaArray[] = {
	0xEF, 0xE8, 0xE4, 0xE2, 0xE1, 0xE0, 0xDC, 0xDA, 0xD9, 0xD6,
	0xD5, 0xD4, 0xD3, 0xD2, 0xD1, 0xCE, 0xCD, 0xCC, 0xCB, 0xCA,
	0xC9, 0xC7, 0xC6, 0xC5, 0xC3, 0xBC, 0xBA, 0xB9, 0xB6, 0xB5,
	0xB4, 0xB3, 0xB2, 0xB1, 0xAE, 0xAD, 0xAC, 0xAB, 0xAA, 0xA9,
	0xA7, 0xA6, 0xA5, 0xA3, 0x9F, 0x9E, 0x9D, 0x9B, 0x98, 0x97,
	0x90, 0x8F, 0x88, 0x84, 0x82, 0x81, 0x80, 0x7C, 0x7A, 0x79,
	0x76, 0x75, 0x74, 0x73, 0x72, 0x71, 0x6E, 0x6D, 0x6C, 0x6B,
	0x6A, 0x69, 0x67, 0x66, 0x65, 0x63, 0x5C, 0x5A, 0x59, 0x56,
	0x55, 0x54, 0x53, 0x52, 0x51, 0x4E, 0x4D, 0x4C, 0x4B, 0x4A,
	0x49, 0x47, 0x46, 0x45, 0x43, 0x3C, 0x3A, 0x39, 0x36, 0x35,
	0x34, 0x33, 0x32, 0x31, 0x2E, 0x2D, 0x2C, 0x2B, 0x2A, 0x29,
	0x27, 0x26, 0x25, 0x23, 0x1F, 0x1E, 0x1D, 0x1B, 0x18, 0x17,
	0x10, 0x0F, 0x08, 0x04, 0x02, 0x01
};

static void lpfc_disc_timeout_handler(struct lpfc_vport *);
static void lpfc_disc_flush_list(struct lpfc_vport *vport);
static void lpfc_unregister_fcfi_cmpl(struct lpfc_hba *, LPFC_MBOXQ_t *);
static int lpfc_fcf_inuse(struct lpfc_hba *);
static void lpfc_mbx_cmpl_read_sparam(struct lpfc_hba *, LPFC_MBOXQ_t *);
static void lpfc_check_inactive_vmid(struct lpfc_hba *phba);
static void lpfc_check_vmid_qfpa_issue(struct lpfc_hba *phba);

static int
lpfc_valid_xpt_node(struct lpfc_nodelist *ndlp)
{
	if (ndlp->nlp_fc4_type ||
	    ndlp->nlp_type & NLP_FABRIC)
		return 1;
	return 0;
}
/* The source of a terminate rport I/O is either a dev_loss_tmo
 * event or a call to fc_remove_host.  While the rport should be
 * valid during these downcalls, the transport can call twice
 * in a single event.  This routine provides somoe protection
 * as the NDLP isn't really free, just released to the pool.
 */
static int
lpfc_rport_invalid(struct fc_rport *rport)
{
	struct lpfc_rport_data *rdata;
	struct lpfc_nodelist *ndlp;

	if (!rport) {
		pr_err("**** %s: NULL rport, exit.\n", __func__);
		return -EINVAL;
	}

	rdata = rport->dd_data;
	if (!rdata) {
		pr_err("**** %s: NULL dd_data on rport x%px SID x%x\n",
		       __func__, rport, rport->scsi_target_id);
		return -EINVAL;
	}

	ndlp = rdata->pnode;
	if (!rdata->pnode) {
		pr_info("**** %s: NULL ndlp on rport x%px SID x%x\n",
			__func__, rport, rport->scsi_target_id);
		return -EINVAL;
	}

	if (!ndlp->vport) {
		pr_err("**** %s: Null vport on ndlp x%px, DID x%x rport x%px "
		       "SID x%x\n", __func__, ndlp, ndlp->nlp_DID, rport,
		       rport->scsi_target_id);
		return -EINVAL;
	}
	return 0;
}

void
lpfc_terminate_rport_io(struct fc_rport *rport)
{
	struct lpfc_rport_data *rdata;
	struct lpfc_nodelist *ndlp;
	struct lpfc_vport *vport;

	if (lpfc_rport_invalid(rport))
		return;

	rdata = rport->dd_data;
	ndlp = rdata->pnode;
	vport = ndlp->vport;
	lpfc_debugfs_disc_trc(vport, LPFC_DISC_TRC_RPORT,
			      "rport terminate: sid:x%x did:x%x flg:x%x",
			      ndlp->nlp_sid, ndlp->nlp_DID, ndlp->nlp_flag);

	if (ndlp->nlp_sid != NLP_NO_SID)
		lpfc_sli_abort_iocb(vport, ndlp->nlp_sid, 0, LPFC_CTX_TGT);
}

/*
 * This function will be called when dev_loss_tmo fire.
 */
void
lpfc_dev_loss_tmo_callbk(struct fc_rport *rport)
{
	struct lpfc_nodelist *ndlp;
	struct lpfc_vport *vport;
	struct lpfc_hba   *phba;
	struct lpfc_work_evt *evtp;
	unsigned long iflags;

	ndlp = ((struct lpfc_rport_data *)rport->dd_data)->pnode;
	if (!ndlp)
		return;

	vport = ndlp->vport;
	phba  = vport->phba;

	lpfc_debugfs_disc_trc(vport, LPFC_DISC_TRC_RPORT,
		"rport devlosscb: sid:x%x did:x%x flg:x%x",
		ndlp->nlp_sid, ndlp->nlp_DID, ndlp->nlp_flag);

	lpfc_printf_vlog(ndlp->vport, KERN_INFO, LOG_NODE,
			 "3181 dev_loss_callbk x%06x, rport x%px flg x%x "
			 "load_flag x%x refcnt %d state %d xpt x%x\n",
			 ndlp->nlp_DID, ndlp->rport, ndlp->nlp_flag,
			 vport->load_flag, kref_read(&ndlp->kref),
			 ndlp->nlp_state, ndlp->fc4_xpt_flags);

	/* Don't schedule a worker thread event if the vport is going down.
	 * The teardown process cleans up the node via lpfc_drop_node.
	 */
	if (vport->load_flag & FC_UNLOADING) {
		((struct lpfc_rport_data *)rport->dd_data)->pnode = NULL;
		ndlp->rport = NULL;

		ndlp->fc4_xpt_flags &= ~SCSI_XPT_REGD;
		/* clear the NLP_XPT_REGD if the node is not registered
		 * with nvme-fc
		 */
		if (ndlp->fc4_xpt_flags == NLP_XPT_REGD)
			ndlp->fc4_xpt_flags &= ~NLP_XPT_REGD;

		/* Remove the node reference from remote_port_add now.
		 * The driver will not call remote_port_delete.
		 */
		lpfc_nlp_put(ndlp);
		return;
	}

	if (ndlp->nlp_state == NLP_STE_MAPPED_NODE)
		return;

	if (rport->port_name != wwn_to_u64(ndlp->nlp_portname.u.wwn))
		lpfc_printf_vlog(vport, KERN_ERR, LOG_TRACE_EVENT,
				 "6789 rport name %llx != node port name %llx",
				 rport->port_name,
				 wwn_to_u64(ndlp->nlp_portname.u.wwn));

	evtp = &ndlp->dev_loss_evt;

	if (!list_empty(&evtp->evt_listp)) {
		lpfc_printf_vlog(vport, KERN_ERR, LOG_TRACE_EVENT,
				 "6790 rport name %llx dev_loss_evt pending\n",
				 rport->port_name);
		return;
	}

	spin_lock_irqsave(&ndlp->lock, iflags);
	ndlp->nlp_flag |= NLP_IN_DEV_LOSS;

	/* If there is a PLOGI in progress, and we are in a
	 * NLP_NPR_2B_DISC state, don't turn off the flag.
	 */
	if (ndlp->nlp_state != NLP_STE_PLOGI_ISSUE)
		ndlp->nlp_flag &= ~NLP_NPR_2B_DISC;

	/*
	 * The backend does not expect any more calls associated with this
	 * rport. Remove the association between rport and ndlp.
	 */
	ndlp->fc4_xpt_flags &= ~SCSI_XPT_REGD;
	((struct lpfc_rport_data *)rport->dd_data)->pnode = NULL;
	ndlp->rport = NULL;
	spin_unlock_irqrestore(&ndlp->lock, iflags);

	if (phba->worker_thread) {
		/* We need to hold the node by incrementing the reference
		 * count until this queued work is done
		 */
		evtp->evt_arg1 = lpfc_nlp_get(ndlp);

		spin_lock_irqsave(&phba->hbalock, iflags);
		if (evtp->evt_arg1) {
			evtp->evt = LPFC_EVT_DEV_LOSS;
			list_add_tail(&evtp->evt_listp, &phba->work_list);
			lpfc_worker_wake_up(phba);
		}
		spin_unlock_irqrestore(&phba->hbalock, iflags);
	} else {
		lpfc_printf_vlog(ndlp->vport, KERN_INFO, LOG_NODE,
				 "3188 worker thread is stopped %s x%06x, "
				 " rport x%px flg x%x load_flag x%x refcnt "
				 "%d\n", __func__, ndlp->nlp_DID,
				 ndlp->rport, ndlp->nlp_flag,
				 vport->load_flag, kref_read(&ndlp->kref));
		if (!(ndlp->fc4_xpt_flags & NVME_XPT_REGD)) {
			spin_lock_irqsave(&ndlp->lock, iflags);
			/* Node is in dev loss.  No further transaction. */
			ndlp->nlp_flag &= ~NLP_IN_DEV_LOSS;
			spin_unlock_irqrestore(&ndlp->lock, iflags);
			lpfc_disc_state_machine(vport, ndlp, NULL,
						NLP_EVT_DEVICE_RM);
		}

	}

	return;
}

/**
 * lpfc_check_inactive_vmid_one - VMID inactivity checker for a vport
 * @vport: Pointer to vport context object.
 *
 * This function checks for idle VMID entries related to a particular vport. If
 * found unused/idle, free them accordingly.
 **/
static void lpfc_check_inactive_vmid_one(struct lpfc_vport *vport)
{
	u16 keep;
	u32 difftime = 0, r, bucket;
	u64 *lta;
	int cpu;
	struct lpfc_vmid *vmp;

	write_lock(&vport->vmid_lock);

	if (!vport->cur_vmid_cnt)
		goto out;

	/* iterate through the table */
	hash_for_each(vport->hash_table, bucket, vmp, hnode) {
		keep = 0;
		if (vmp->flag & LPFC_VMID_REGISTERED) {
			/* check if the particular VMID is in use */
			/* for all available per cpu variable */
			for_each_possible_cpu(cpu) {
				/* if last access time is less than timeout */
				lta = per_cpu_ptr(vmp->last_io_time, cpu);
				if (!lta)
					continue;
				difftime = (jiffies) - (*lta);
				if ((vport->vmid_inactivity_timeout *
				     JIFFIES_PER_HR) > difftime) {
					keep = 1;
					break;
				}
			}

			/* if none of the cpus have been used by the vm, */
			/*  remove the entry if already registered */
			if (!keep) {
				/* mark the entry for deregistration */
				vmp->flag = LPFC_VMID_DE_REGISTER;
				write_unlock(&vport->vmid_lock);
				if (vport->vmid_priority_tagging)
					r = lpfc_vmid_uvem(vport, vmp, false);
				else
					r = lpfc_vmid_cmd(vport,
							  SLI_CTAS_DAPP_IDENT,
							  vmp);

				/* decrement number of active vms and mark */
				/* entry in slot as free */
				write_lock(&vport->vmid_lock);
				if (!r) {
					struct lpfc_vmid *ht = vmp;

					vport->cur_vmid_cnt--;
					ht->flag = LPFC_VMID_SLOT_FREE;
					free_percpu(ht->last_io_time);
					ht->last_io_time = NULL;
					hash_del(&ht->hnode);
				}
			}
		}
	}
 out:
	write_unlock(&vport->vmid_lock);
}

/**
 * lpfc_check_inactive_vmid - VMID inactivity checker
 * @phba: Pointer to hba context object.
 *
 * This function is called from the worker thread to determine if an entry in
 * the VMID table can be released since there was no I/O activity seen from that
 * particular VM for the specified time. When this happens, the entry in the
 * table is released and also the resources on the switch cleared.
 **/

static void lpfc_check_inactive_vmid(struct lpfc_hba *phba)
{
	struct lpfc_vport *vport;
	struct lpfc_vport **vports;
	int i;

	vports = lpfc_create_vport_work_array(phba);
	if (!vports)
		return;

	for (i = 0; i <= phba->max_vports; i++) {
		if ((!vports[i]) && (i == 0))
			vport = phba->pport;
		else
			vport = vports[i];
		if (!vport)
			break;

		lpfc_check_inactive_vmid_one(vport);
	}
	lpfc_destroy_vport_work_array(phba, vports);
}

/**
 * lpfc_check_nlp_post_devloss - Check to restore ndlp refcnt after devloss
 * @vport: Pointer to vport object.
 * @ndlp: Pointer to remote node object.
 *
 * If NLP_IN_RECOV_POST_DEV_LOSS flag was set due to outstanding recovery of
 * node during dev_loss_tmo processing, then this function restores the nlp_put
 * kref decrement from lpfc_dev_loss_tmo_handler.
 **/
void
lpfc_check_nlp_post_devloss(struct lpfc_vport *vport,
			    struct lpfc_nodelist *ndlp)
{
	unsigned long iflags;

	spin_lock_irqsave(&ndlp->lock, iflags);
	if (ndlp->save_flags & NLP_IN_RECOV_POST_DEV_LOSS) {
		ndlp->save_flags &= ~NLP_IN_RECOV_POST_DEV_LOSS;
		spin_unlock_irqrestore(&ndlp->lock, iflags);
		lpfc_nlp_get(ndlp);
		lpfc_printf_vlog(vport, KERN_INFO, LOG_DISCOVERY | LOG_NODE,
				 "8438 Devloss timeout reversed on DID x%x "
				 "refcnt %d ndlp %p flag x%x "
				 "port_state = x%x\n",
				 ndlp->nlp_DID, kref_read(&ndlp->kref), ndlp,
				 ndlp->nlp_flag, vport->port_state);
		spin_lock_irqsave(&ndlp->lock, iflags);
	}
	spin_unlock_irqrestore(&ndlp->lock, iflags);
}

/**
 * lpfc_dev_loss_tmo_handler - Remote node devloss timeout handler
 * @ndlp: Pointer to remote node object.
 *
 * This function is called from the worker thread when devloss timeout timer
 * expires. For SLI4 host, this routine shall return 1 when at lease one
 * remote node, including this @ndlp, is still in use of FCF; otherwise, this
 * routine shall return 0 when there is no remote node is still in use of FCF
 * when devloss timeout happened to this @ndlp.
 **/
static int
lpfc_dev_loss_tmo_handler(struct lpfc_nodelist *ndlp)
{
	struct lpfc_vport *vport;
	struct lpfc_hba   *phba;
	uint8_t *name;
	int warn_on = 0;
	int fcf_inuse = 0;
	bool recovering = false;
	struct fc_vport *fc_vport = NULL;
	unsigned long iflags;

	vport = ndlp->vport;
	name = (uint8_t *)&ndlp->nlp_portname;
	phba = vport->phba;

	spin_lock_irqsave(&ndlp->lock, iflags);
	ndlp->nlp_flag &= ~NLP_IN_DEV_LOSS;
	spin_unlock_irqrestore(&ndlp->lock, iflags);

	if (phba->sli_rev == LPFC_SLI_REV4)
		fcf_inuse = lpfc_fcf_inuse(phba);

	lpfc_debugfs_disc_trc(vport, LPFC_DISC_TRC_RPORT,
			      "rport devlosstmo:did:x%x type:x%x id:x%x",
			      ndlp->nlp_DID, ndlp->nlp_type, ndlp->nlp_sid);

	lpfc_printf_vlog(ndlp->vport, KERN_INFO, LOG_NODE,
			 "3182 %s x%06x, nflag x%x xflags x%x refcnt %d\n",
			 __func__, ndlp->nlp_DID, ndlp->nlp_flag,
			 ndlp->fc4_xpt_flags, kref_read(&ndlp->kref));

	/* If the driver is recovering the rport, ignore devloss. */
	if (ndlp->nlp_state == NLP_STE_MAPPED_NODE) {
		lpfc_printf_vlog(vport, KERN_INFO, LOG_DISCOVERY,
				 "0284 Devloss timeout Ignored on "
				 "WWPN %x:%x:%x:%x:%x:%x:%x:%x "
				 "NPort x%x\n",
				 *name, *(name+1), *(name+2), *(name+3),
				 *(name+4), *(name+5), *(name+6), *(name+7),
				 ndlp->nlp_DID);
		return fcf_inuse;
	}

	/* Fabric nodes are done. */
	if (ndlp->nlp_type & NLP_FABRIC) {
		spin_lock_irqsave(&ndlp->lock, iflags);
		/* In massive vport configuration settings, it's possible
		 * dev_loss_tmo fired during node recovery.  So, check if
		 * fabric nodes are in discovery states outstanding.
		 */
		switch (ndlp->nlp_DID) {
		case Fabric_DID:
			fc_vport = vport->fc_vport;
			if (fc_vport &&
			    fc_vport->vport_state == FC_VPORT_INITIALIZING)
				recovering = true;
			break;
		case Fabric_Cntl_DID:
			if (ndlp->nlp_flag & NLP_REG_LOGIN_SEND)
				recovering = true;
			break;
		case FDMI_DID:
			fallthrough;
		case NameServer_DID:
			if (ndlp->nlp_state >= NLP_STE_PLOGI_ISSUE &&
			    ndlp->nlp_state <= NLP_STE_REG_LOGIN_ISSUE)
				recovering = true;
			break;
		}
		spin_unlock_irqrestore(&ndlp->lock, iflags);

		/* Mark an NLP_IN_RECOV_POST_DEV_LOSS flag to know if reversing
		 * the following lpfc_nlp_put is necessary after fabric node is
		 * recovered.
		 */
		if (recovering) {
			lpfc_printf_vlog(vport, KERN_INFO,
					 LOG_DISCOVERY | LOG_NODE,
					 "8436 Devloss timeout marked on "
					 "DID x%x refcnt %d ndlp %p "
					 "flag x%x port_state = x%x\n",
					 ndlp->nlp_DID, kref_read(&ndlp->kref),
					 ndlp, ndlp->nlp_flag,
					 vport->port_state);
			spin_lock_irqsave(&ndlp->lock, iflags);
			ndlp->save_flags |= NLP_IN_RECOV_POST_DEV_LOSS;
			spin_unlock_irqrestore(&ndlp->lock, iflags);
		} else if (ndlp->nlp_state == NLP_STE_UNMAPPED_NODE) {
			/* Fabric node fully recovered before this dev_loss_tmo
			 * queue work is processed.  Thus, ignore the
			 * dev_loss_tmo event.
			 */
			lpfc_printf_vlog(vport, KERN_INFO,
					 LOG_DISCOVERY | LOG_NODE,
					 "8437 Devloss timeout ignored on "
					 "DID x%x refcnt %d ndlp %p "
					 "flag x%x port_state = x%x\n",
					 ndlp->nlp_DID, kref_read(&ndlp->kref),
					 ndlp, ndlp->nlp_flag,
					 vport->port_state);
			return fcf_inuse;
		}

		lpfc_nlp_put(ndlp);
		return fcf_inuse;
	}

	if (ndlp->nlp_sid != NLP_NO_SID) {
		warn_on = 1;
		lpfc_sli_abort_iocb(vport, ndlp->nlp_sid, 0, LPFC_CTX_TGT);
	}

	if (warn_on) {
		lpfc_printf_vlog(vport, KERN_ERR, LOG_TRACE_EVENT,
				 "0203 Devloss timeout on "
				 "WWPN %02x:%02x:%02x:%02x:%02x:%02x:%02x:%02x "
				 "NPort x%06x Data: x%x x%x x%x refcnt %d\n",
				 *name, *(name+1), *(name+2), *(name+3),
				 *(name+4), *(name+5), *(name+6), *(name+7),
				 ndlp->nlp_DID, ndlp->nlp_flag,
				 ndlp->nlp_state, ndlp->nlp_rpi,
				 kref_read(&ndlp->kref));
	} else {
		lpfc_printf_vlog(vport, KERN_INFO, LOG_TRACE_EVENT,
				 "0204 Devloss timeout on "
				 "WWPN %02x:%02x:%02x:%02x:%02x:%02x:%02x:%02x "
				 "NPort x%06x Data: x%x x%x x%x\n",
				 *name, *(name+1), *(name+2), *(name+3),
				 *(name+4), *(name+5), *(name+6), *(name+7),
				 ndlp->nlp_DID, ndlp->nlp_flag,
				 ndlp->nlp_state, ndlp->nlp_rpi);
	}

	/* If we are devloss, but we are in the process of rediscovering the
	 * ndlp, don't issue a NLP_EVT_DEVICE_RM event.
	 */
	if (ndlp->nlp_state >= NLP_STE_PLOGI_ISSUE &&
	    ndlp->nlp_state <= NLP_STE_PRLI_ISSUE) {
		return fcf_inuse;
	}

	if (!(ndlp->fc4_xpt_flags & NVME_XPT_REGD))
		lpfc_disc_state_machine(vport, ndlp, NULL, NLP_EVT_DEVICE_RM);

	return fcf_inuse;
}

static void lpfc_check_vmid_qfpa_issue(struct lpfc_hba *phba)
{
	struct lpfc_vport *vport;
	struct lpfc_vport **vports;
	int i;

	vports = lpfc_create_vport_work_array(phba);
	if (!vports)
		return;

	for (i = 0; i <= phba->max_vports; i++) {
		if ((!vports[i]) && (i == 0))
			vport = phba->pport;
		else
			vport = vports[i];
		if (!vport)
			break;

		if (vport->vmid_flag & LPFC_VMID_ISSUE_QFPA) {
			if (!lpfc_issue_els_qfpa(vport))
				vport->vmid_flag &= ~LPFC_VMID_ISSUE_QFPA;
		}
	}
	lpfc_destroy_vport_work_array(phba, vports);
}

/**
 * lpfc_sli4_post_dev_loss_tmo_handler - SLI4 post devloss timeout handler
 * @phba: Pointer to hba context object.
 * @fcf_inuse: SLI4 FCF in-use state reported from devloss timeout handler.
 * @nlp_did: remote node identifer with devloss timeout.
 *
 * This function is called from the worker thread after invoking devloss
 * timeout handler and releasing the reference count for the ndlp with
 * which the devloss timeout was handled for SLI4 host. For the devloss
 * timeout of the last remote node which had been in use of FCF, when this
 * routine is invoked, it shall be guaranteed that none of the remote are
 * in-use of FCF. When devloss timeout to the last remote using the FCF,
 * if the FIP engine is neither in FCF table scan process nor roundrobin
 * failover process, the in-use FCF shall be unregistered. If the FIP
 * engine is in FCF discovery process, the devloss timeout state shall
 * be set for either the FCF table scan process or roundrobin failover
 * process to unregister the in-use FCF.
 **/
static void
lpfc_sli4_post_dev_loss_tmo_handler(struct lpfc_hba *phba, int fcf_inuse,
				    uint32_t nlp_did)
{
	/* If devloss timeout happened to a remote node when FCF had no
	 * longer been in-use, do nothing.
	 */
	if (!fcf_inuse)
		return;

	if ((phba->hba_flag & HBA_FIP_SUPPORT) && !lpfc_fcf_inuse(phba)) {
		spin_lock_irq(&phba->hbalock);
		if (phba->fcf.fcf_flag & FCF_DISCOVERY) {
			if (phba->hba_flag & HBA_DEVLOSS_TMO) {
				spin_unlock_irq(&phba->hbalock);
				return;
			}
			phba->hba_flag |= HBA_DEVLOSS_TMO;
			lpfc_printf_log(phba, KERN_INFO, LOG_FIP,
					"2847 Last remote node (x%x) using "
					"FCF devloss tmo\n", nlp_did);
		}
		if (phba->fcf.fcf_flag & FCF_REDISC_PROG) {
			spin_unlock_irq(&phba->hbalock);
			lpfc_printf_log(phba, KERN_INFO, LOG_FIP,
					"2868 Devloss tmo to FCF rediscovery "
					"in progress\n");
			return;
		}
		if (!(phba->hba_flag & (FCF_TS_INPROG | FCF_RR_INPROG))) {
			spin_unlock_irq(&phba->hbalock);
			lpfc_printf_log(phba, KERN_INFO, LOG_FIP,
					"2869 Devloss tmo to idle FIP engine, "
					"unreg in-use FCF and rescan.\n");
			/* Unregister in-use FCF and rescan */
			lpfc_unregister_fcf_rescan(phba);
			return;
		}
		spin_unlock_irq(&phba->hbalock);
		if (phba->hba_flag & FCF_TS_INPROG)
			lpfc_printf_log(phba, KERN_INFO, LOG_FIP,
					"2870 FCF table scan in progress\n");
		if (phba->hba_flag & FCF_RR_INPROG)
			lpfc_printf_log(phba, KERN_INFO, LOG_FIP,
					"2871 FLOGI roundrobin FCF failover "
					"in progress\n");
	}
	lpfc_unregister_unused_fcf(phba);
}

/**
 * lpfc_alloc_fast_evt - Allocates data structure for posting event
 * @phba: Pointer to hba context object.
 *
 * This function is called from the functions which need to post
 * events from interrupt context. This function allocates data
 * structure required for posting event. It also keeps track of
 * number of events pending and prevent event storm when there are
 * too many events.
 **/
struct lpfc_fast_path_event *
lpfc_alloc_fast_evt(struct lpfc_hba *phba) {
	struct lpfc_fast_path_event *ret;

	/* If there are lot of fast event do not exhaust memory due to this */
	if (atomic_read(&phba->fast_event_count) > LPFC_MAX_EVT_COUNT)
		return NULL;

	ret = kzalloc(sizeof(struct lpfc_fast_path_event),
			GFP_ATOMIC);
	if (ret) {
		atomic_inc(&phba->fast_event_count);
		INIT_LIST_HEAD(&ret->work_evt.evt_listp);
		ret->work_evt.evt = LPFC_EVT_FASTPATH_MGMT_EVT;
	}
	return ret;
}

/**
 * lpfc_free_fast_evt - Frees event data structure
 * @phba: Pointer to hba context object.
 * @evt:  Event object which need to be freed.
 *
 * This function frees the data structure required for posting
 * events.
 **/
void
lpfc_free_fast_evt(struct lpfc_hba *phba,
		struct lpfc_fast_path_event *evt) {

	atomic_dec(&phba->fast_event_count);
	kfree(evt);
}

/**
 * lpfc_send_fastpath_evt - Posts events generated from fast path
 * @phba: Pointer to hba context object.
 * @evtp: Event data structure.
 *
 * This function is called from worker thread, when the interrupt
 * context need to post an event. This function posts the event
 * to fc transport netlink interface.
 **/
static void
lpfc_send_fastpath_evt(struct lpfc_hba *phba,
		struct lpfc_work_evt *evtp)
{
	unsigned long evt_category, evt_sub_category;
	struct lpfc_fast_path_event *fast_evt_data;
	char *evt_data;
	uint32_t evt_data_size;
	struct Scsi_Host *shost;

	fast_evt_data = container_of(evtp, struct lpfc_fast_path_event,
		work_evt);

	evt_category = (unsigned long) fast_evt_data->un.fabric_evt.event_type;
	evt_sub_category = (unsigned long) fast_evt_data->un.
			fabric_evt.subcategory;
	shost = lpfc_shost_from_vport(fast_evt_data->vport);
	if (evt_category == FC_REG_FABRIC_EVENT) {
		if (evt_sub_category == LPFC_EVENT_FCPRDCHKERR) {
			evt_data = (char *) &fast_evt_data->un.read_check_error;
			evt_data_size = sizeof(fast_evt_data->un.
				read_check_error);
		} else if ((evt_sub_category == LPFC_EVENT_FABRIC_BUSY) ||
			(evt_sub_category == LPFC_EVENT_PORT_BUSY)) {
			evt_data = (char *) &fast_evt_data->un.fabric_evt;
			evt_data_size = sizeof(fast_evt_data->un.fabric_evt);
		} else {
			lpfc_free_fast_evt(phba, fast_evt_data);
			return;
		}
	} else if (evt_category == FC_REG_SCSI_EVENT) {
		switch (evt_sub_category) {
		case LPFC_EVENT_QFULL:
		case LPFC_EVENT_DEVBSY:
			evt_data = (char *) &fast_evt_data->un.scsi_evt;
			evt_data_size = sizeof(fast_evt_data->un.scsi_evt);
			break;
		case LPFC_EVENT_CHECK_COND:
			evt_data = (char *) &fast_evt_data->un.check_cond_evt;
			evt_data_size =  sizeof(fast_evt_data->un.
				check_cond_evt);
			break;
		case LPFC_EVENT_VARQUEDEPTH:
			evt_data = (char *) &fast_evt_data->un.queue_depth_evt;
			evt_data_size = sizeof(fast_evt_data->un.
				queue_depth_evt);
			break;
		default:
			lpfc_free_fast_evt(phba, fast_evt_data);
			return;
		}
	} else {
		lpfc_free_fast_evt(phba, fast_evt_data);
		return;
	}

	if (phba->cfg_enable_fc4_type != LPFC_ENABLE_NVME)
		fc_host_post_vendor_event(shost,
			fc_get_event_number(),
			evt_data_size,
			evt_data,
			LPFC_NL_VENDOR_ID);

	lpfc_free_fast_evt(phba, fast_evt_data);
	return;
}

static void
lpfc_work_list_done(struct lpfc_hba *phba)
{
	struct lpfc_work_evt  *evtp = NULL;
	struct lpfc_nodelist  *ndlp;
	int free_evt;
	int fcf_inuse;
	uint32_t nlp_did;
	bool hba_pci_err;

	spin_lock_irq(&phba->hbalock);
	while (!list_empty(&phba->work_list)) {
		list_remove_head((&phba->work_list), evtp, typeof(*evtp),
				 evt_listp);
		spin_unlock_irq(&phba->hbalock);
		hba_pci_err = test_bit(HBA_PCI_ERR, &phba->bit_flags);
		free_evt = 1;
		switch (evtp->evt) {
		case LPFC_EVT_ELS_RETRY:
			ndlp = (struct lpfc_nodelist *) (evtp->evt_arg1);
			if (!hba_pci_err) {
				lpfc_els_retry_delay_handler(ndlp);
				free_evt = 0; /* evt is part of ndlp */
			}
			/* decrement the node reference count held
			 * for this queued work
			 */
			lpfc_nlp_put(ndlp);
			break;
		case LPFC_EVT_DEV_LOSS:
			ndlp = (struct lpfc_nodelist *)(evtp->evt_arg1);
			fcf_inuse = lpfc_dev_loss_tmo_handler(ndlp);
			free_evt = 0;
			/* decrement the node reference count held for
			 * this queued work
			 */
			nlp_did = ndlp->nlp_DID;
			lpfc_nlp_put(ndlp);
			if (phba->sli_rev == LPFC_SLI_REV4)
				lpfc_sli4_post_dev_loss_tmo_handler(phba,
								    fcf_inuse,
								    nlp_did);
			break;
		case LPFC_EVT_RECOVER_PORT:
			ndlp = (struct lpfc_nodelist *)(evtp->evt_arg1);
			if (!hba_pci_err) {
				lpfc_sli_abts_recover_port(ndlp->vport, ndlp);
				free_evt = 0;
			}
			/* decrement the node reference count held for
			 * this queued work
			 */
			lpfc_nlp_put(ndlp);
			break;
		case LPFC_EVT_ONLINE:
			if (phba->link_state < LPFC_LINK_DOWN)
				*(int *) (evtp->evt_arg1) = lpfc_online(phba);
			else
				*(int *) (evtp->evt_arg1) = 0;
			complete((struct completion *)(evtp->evt_arg2));
			break;
		case LPFC_EVT_OFFLINE_PREP:
			if (phba->link_state >= LPFC_LINK_DOWN)
				lpfc_offline_prep(phba, LPFC_MBX_WAIT);
			*(int *)(evtp->evt_arg1) = 0;
			complete((struct completion *)(evtp->evt_arg2));
			break;
		case LPFC_EVT_OFFLINE:
			lpfc_offline(phba);
			lpfc_sli_brdrestart(phba);
			*(int *)(evtp->evt_arg1) =
				lpfc_sli_brdready(phba, HS_FFRDY | HS_MBRDY);
			lpfc_unblock_mgmt_io(phba);
			complete((struct completion *)(evtp->evt_arg2));
			break;
		case LPFC_EVT_WARM_START:
			lpfc_offline(phba);
			lpfc_reset_barrier(phba);
			lpfc_sli_brdreset(phba);
			lpfc_hba_down_post(phba);
			*(int *)(evtp->evt_arg1) =
				lpfc_sli_brdready(phba, HS_MBRDY);
			lpfc_unblock_mgmt_io(phba);
			complete((struct completion *)(evtp->evt_arg2));
			break;
		case LPFC_EVT_KILL:
			lpfc_offline(phba);
			*(int *)(evtp->evt_arg1)
				= (phba->pport->stopped)
				        ? 0 : lpfc_sli_brdkill(phba);
			lpfc_unblock_mgmt_io(phba);
			complete((struct completion *)(evtp->evt_arg2));
			break;
		case LPFC_EVT_FASTPATH_MGMT_EVT:
			lpfc_send_fastpath_evt(phba, evtp);
			free_evt = 0;
			break;
		case LPFC_EVT_RESET_HBA:
			if (!(phba->pport->load_flag & FC_UNLOADING))
				lpfc_reset_hba(phba);
			break;
		}
		if (free_evt)
			kfree(evtp);
		spin_lock_irq(&phba->hbalock);
	}
	spin_unlock_irq(&phba->hbalock);

}

static void
lpfc_work_done(struct lpfc_hba *phba)
{
	struct lpfc_sli_ring *pring;
	uint32_t ha_copy, status, control, work_port_events;
	struct lpfc_vport **vports;
	struct lpfc_vport *vport;
	int i;
	bool hba_pci_err;

	hba_pci_err = test_bit(HBA_PCI_ERR, &phba->bit_flags);
	spin_lock_irq(&phba->hbalock);
	ha_copy = phba->work_ha;
	phba->work_ha = 0;
	spin_unlock_irq(&phba->hbalock);
	if (hba_pci_err)
		ha_copy = 0;

	/* First, try to post the next mailbox command to SLI4 device */
	if (phba->pci_dev_grp == LPFC_PCI_DEV_OC && !hba_pci_err)
		lpfc_sli4_post_async_mbox(phba);

	if (ha_copy & HA_ERATT) {
		/* Handle the error attention event */
		lpfc_handle_eratt(phba);

		if (phba->fw_dump_cmpl) {
			complete(phba->fw_dump_cmpl);
			phba->fw_dump_cmpl = NULL;
		}
	}

	if (ha_copy & HA_MBATT)
		lpfc_sli_handle_mb_event(phba);

	if (ha_copy & HA_LATT)
		lpfc_handle_latt(phba);

	/* Handle VMID Events */
	if (lpfc_is_vmid_enabled(phba) && !hba_pci_err) {
		if (phba->pport->work_port_events &
		    WORKER_CHECK_VMID_ISSUE_QFPA) {
			lpfc_check_vmid_qfpa_issue(phba);
			phba->pport->work_port_events &=
				~WORKER_CHECK_VMID_ISSUE_QFPA;
		}
		if (phba->pport->work_port_events &
		    WORKER_CHECK_INACTIVE_VMID) {
			lpfc_check_inactive_vmid(phba);
			phba->pport->work_port_events &=
			    ~WORKER_CHECK_INACTIVE_VMID;
		}
	}

	/* Process SLI4 events */
	if (phba->pci_dev_grp == LPFC_PCI_DEV_OC) {
		if (phba->hba_flag & HBA_RRQ_ACTIVE)
			lpfc_handle_rrq_active(phba);
		if (phba->hba_flag & ELS_XRI_ABORT_EVENT)
			lpfc_sli4_els_xri_abort_event_proc(phba);
		if (phba->hba_flag & ASYNC_EVENT)
			lpfc_sli4_async_event_proc(phba);
		if (phba->hba_flag & HBA_POST_RECEIVE_BUFFER) {
			spin_lock_irq(&phba->hbalock);
			phba->hba_flag &= ~HBA_POST_RECEIVE_BUFFER;
			spin_unlock_irq(&phba->hbalock);
			lpfc_sli_hbqbuf_add_hbqs(phba, LPFC_ELS_HBQ);
		}
		if (phba->fcf.fcf_flag & FCF_REDISC_EVT)
			lpfc_sli4_fcf_redisc_event_proc(phba);
	}

	vports = lpfc_create_vport_work_array(phba);
	if (vports != NULL)
		for (i = 0; i <= phba->max_vports; i++) {
			/*
			 * We could have no vports in array if unloading, so if
			 * this happens then just use the pport
			 */
			if (vports[i] == NULL && i == 0)
				vport = phba->pport;
			else
				vport = vports[i];
			if (vport == NULL)
				break;
			spin_lock_irq(&vport->work_port_lock);
			work_port_events = vport->work_port_events;
			vport->work_port_events &= ~work_port_events;
			spin_unlock_irq(&vport->work_port_lock);
			if (hba_pci_err)
				continue;
			if (work_port_events & WORKER_DISC_TMO)
				lpfc_disc_timeout_handler(vport);
			if (work_port_events & WORKER_ELS_TMO)
				lpfc_els_timeout_handler(vport);
			if (work_port_events & WORKER_HB_TMO)
				lpfc_hb_timeout_handler(phba);
			if (work_port_events & WORKER_MBOX_TMO)
				lpfc_mbox_timeout_handler(phba);
			if (work_port_events & WORKER_FABRIC_BLOCK_TMO)
				lpfc_unblock_fabric_iocbs(phba);
			if (work_port_events & WORKER_RAMP_DOWN_QUEUE)
				lpfc_ramp_down_queue_handler(phba);
			if (work_port_events & WORKER_DELAYED_DISC_TMO)
				lpfc_delayed_disc_timeout_handler(vport);
		}
	lpfc_destroy_vport_work_array(phba, vports);

	pring = lpfc_phba_elsring(phba);
	status = (ha_copy & (HA_RXMASK  << (4*LPFC_ELS_RING)));
	status >>= (4*LPFC_ELS_RING);
	if (pring && (status & HA_RXMASK ||
		      pring->flag & LPFC_DEFERRED_RING_EVENT ||
		      phba->hba_flag & HBA_SP_QUEUE_EVT)) {
		if (pring->flag & LPFC_STOP_IOCB_EVENT) {
			pring->flag |= LPFC_DEFERRED_RING_EVENT;
			/* Preserve legacy behavior. */
			if (!(phba->hba_flag & HBA_SP_QUEUE_EVT))
				set_bit(LPFC_DATA_READY, &phba->data_flags);
		} else {
			/* Driver could have abort request completed in queue
			 * when link goes down.  Allow for this transition.
			 */
			if (phba->link_state >= LPFC_LINK_DOWN ||
			    phba->link_flag & LS_MDS_LOOPBACK) {
				pring->flag &= ~LPFC_DEFERRED_RING_EVENT;
				lpfc_sli_handle_slow_ring_event(phba, pring,
								(status &
								HA_RXMASK));
			}
		}
		if (phba->sli_rev == LPFC_SLI_REV4)
			lpfc_drain_txq(phba);
		/*
		 * Turn on Ring interrupts
		 */
		if (phba->sli_rev <= LPFC_SLI_REV3) {
			spin_lock_irq(&phba->hbalock);
			control = readl(phba->HCregaddr);
			if (!(control & (HC_R0INT_ENA << LPFC_ELS_RING))) {
				lpfc_debugfs_slow_ring_trc(phba,
					"WRK Enable ring: cntl:x%x hacopy:x%x",
					control, ha_copy, 0);

				control |= (HC_R0INT_ENA << LPFC_ELS_RING);
				writel(control, phba->HCregaddr);
				readl(phba->HCregaddr); /* flush */
			} else {
				lpfc_debugfs_slow_ring_trc(phba,
					"WRK Ring ok:     cntl:x%x hacopy:x%x",
					control, ha_copy, 0);
			}
			spin_unlock_irq(&phba->hbalock);
		}
	}
	lpfc_work_list_done(phba);
}

int
lpfc_do_work(void *p)
{
	struct lpfc_hba *phba = p;
	int rc;

	set_user_nice(current, MIN_NICE);
	current->flags |= PF_NOFREEZE;
	phba->data_flags = 0;

	while (!kthread_should_stop()) {
		/* wait and check worker queue activities */
		rc = wait_event_interruptible(phba->work_waitq,
					(test_and_clear_bit(LPFC_DATA_READY,
							    &phba->data_flags)
					 || kthread_should_stop()));
		/* Signal wakeup shall terminate the worker thread */
		if (rc) {
			lpfc_printf_log(phba, KERN_ERR, LOG_TRACE_EVENT,
					"0433 Wakeup on signal: rc=x%x\n", rc);
			break;
		}

		/* Attend pending lpfc data processing */
		lpfc_work_done(phba);
	}
	phba->worker_thread = NULL;
	lpfc_printf_log(phba, KERN_INFO, LOG_ELS,
			"0432 Worker thread stopped.\n");
	return 0;
}

/*
 * This is only called to handle FC worker events. Since this a rare
 * occurrence, we allocate a struct lpfc_work_evt structure here instead of
 * embedding it in the IOCB.
 */
int
lpfc_workq_post_event(struct lpfc_hba *phba, void *arg1, void *arg2,
		      uint32_t evt)
{
	struct lpfc_work_evt  *evtp;
	unsigned long flags;

	/*
	 * All Mailbox completions and LPFC_ELS_RING rcv ring IOCB events will
	 * be queued to worker thread for processing
	 */
	evtp = kmalloc(sizeof(struct lpfc_work_evt), GFP_ATOMIC);
	if (!evtp)
		return 0;

	evtp->evt_arg1  = arg1;
	evtp->evt_arg2  = arg2;
	evtp->evt       = evt;

	spin_lock_irqsave(&phba->hbalock, flags);
	list_add_tail(&evtp->evt_listp, &phba->work_list);
	spin_unlock_irqrestore(&phba->hbalock, flags);

	lpfc_worker_wake_up(phba);

	return 1;
}

void
lpfc_cleanup_rpis(struct lpfc_vport *vport, int remove)
{
	struct Scsi_Host *shost = lpfc_shost_from_vport(vport);
	struct lpfc_hba  *phba = vport->phba;
	struct lpfc_nodelist *ndlp, *next_ndlp;

	list_for_each_entry_safe(ndlp, next_ndlp, &vport->fc_nodes, nlp_listp) {
		if (ndlp->nlp_state == NLP_STE_UNUSED_NODE) {
			/* It's possible the FLOGI to the fabric node never
			 * successfully completed and never registered with the
			 * transport.  In this case there is no way to clean up
			 * the node.
			 */
			if (ndlp->nlp_DID == Fabric_DID) {
				if (ndlp->nlp_prev_state ==
				    NLP_STE_UNUSED_NODE &&
				    !ndlp->fc4_xpt_flags)
					lpfc_nlp_put(ndlp);
			}
			continue;
		}

		if ((phba->sli3_options & LPFC_SLI3_VPORT_TEARDOWN) ||
		    ((vport->port_type == LPFC_NPIV_PORT) &&
		     ((ndlp->nlp_DID == NameServer_DID) ||
		      (ndlp->nlp_DID == FDMI_DID) ||
		      (ndlp->nlp_DID == Fabric_Cntl_DID))))
			lpfc_unreg_rpi(vport, ndlp);

		/* Leave Fabric nodes alone on link down */
		if ((phba->sli_rev < LPFC_SLI_REV4) &&
		    (!remove && ndlp->nlp_type & NLP_FABRIC))
			continue;

		/* Notify transport of connectivity loss to trigger cleanup. */
		if (phba->nvmet_support &&
		    ndlp->nlp_state == NLP_STE_UNMAPPED_NODE)
			lpfc_nvmet_invalidate_host(phba, ndlp);

		lpfc_disc_state_machine(vport, ndlp, NULL,
					remove
					? NLP_EVT_DEVICE_RM
					: NLP_EVT_DEVICE_RECOVERY);
	}
	if (phba->sli3_options & LPFC_SLI3_VPORT_TEARDOWN) {
		if (phba->sli_rev == LPFC_SLI_REV4)
			lpfc_sli4_unreg_all_rpis(vport);
		lpfc_mbx_unreg_vpi(vport);
		spin_lock_irq(shost->host_lock);
		vport->fc_flag |= FC_VPORT_NEEDS_REG_VPI;
		spin_unlock_irq(shost->host_lock);
	}
}

void
lpfc_port_link_failure(struct lpfc_vport *vport)
{
	lpfc_vport_set_state(vport, FC_VPORT_LINKDOWN);

	/* Cleanup any outstanding received buffers */
	lpfc_cleanup_rcv_buffers(vport);

	/* Cleanup any outstanding RSCN activity */
	lpfc_els_flush_rscn(vport);

	/* Cleanup any outstanding ELS commands */
	lpfc_els_flush_cmd(vport);

	lpfc_cleanup_rpis(vport, 0);

	/* Turn off discovery timer if its running */
	lpfc_can_disctmo(vport);
}

void
lpfc_linkdown_port(struct lpfc_vport *vport)
{
	struct lpfc_hba *phba = vport->phba;
	struct Scsi_Host  *shost = lpfc_shost_from_vport(vport);

	if (vport->cfg_enable_fc4_type != LPFC_ENABLE_NVME)
		fc_host_post_event(shost, fc_get_event_number(),
				   FCH_EVT_LINKDOWN, 0);

	lpfc_debugfs_disc_trc(vport, LPFC_DISC_TRC_ELS_CMD,
		"Link Down:       state:x%x rtry:x%x flg:x%x",
		vport->port_state, vport->fc_ns_retry, vport->fc_flag);

	lpfc_port_link_failure(vport);

	/* Stop delayed Nport discovery */
	spin_lock_irq(shost->host_lock);
	vport->fc_flag &= ~FC_DISC_DELAYED;
	spin_unlock_irq(shost->host_lock);
	del_timer_sync(&vport->delayed_disc_tmo);

	if (phba->sli_rev == LPFC_SLI_REV4 &&
	    vport->port_type == LPFC_PHYSICAL_PORT &&
	    phba->sli4_hba.fawwpn_flag & LPFC_FAWWPN_CONFIG) {
		/* Assume success on link up */
		phba->sli4_hba.fawwpn_flag |= LPFC_FAWWPN_FABRIC;
	}
}

int
lpfc_linkdown(struct lpfc_hba *phba)
{
	struct lpfc_vport *vport = phba->pport;
	struct Scsi_Host  *shost = lpfc_shost_from_vport(vport);
	struct lpfc_vport **vports;
	LPFC_MBOXQ_t          *mb;
	int i;
	int offline;

	if (phba->link_state == LPFC_LINK_DOWN)
		return 0;

	/* Block all SCSI stack I/Os */
	lpfc_scsi_dev_block(phba);
	offline = pci_channel_offline(phba->pcidev);

	phba->defer_flogi_acc_flag = false;

	/* Clear external loopback plug detected flag */
	phba->link_flag &= ~LS_EXTERNAL_LOOPBACK;

	spin_lock_irq(&phba->hbalock);
	phba->fcf.fcf_flag &= ~(FCF_AVAILABLE | FCF_SCAN_DONE);
	spin_unlock_irq(&phba->hbalock);
	if (phba->link_state > LPFC_LINK_DOWN) {
		phba->link_state = LPFC_LINK_DOWN;
		if (phba->sli4_hba.conf_trunk) {
			phba->trunk_link.link0.state = 0;
			phba->trunk_link.link1.state = 0;
			phba->trunk_link.link2.state = 0;
			phba->trunk_link.link3.state = 0;
			phba->sli4_hba.link_state.logical_speed =
						LPFC_LINK_SPEED_UNKNOWN;
		}
		spin_lock_irq(shost->host_lock);
		phba->pport->fc_flag &= ~FC_LBIT;
		spin_unlock_irq(shost->host_lock);
	}
	vports = lpfc_create_vport_work_array(phba);
	if (vports != NULL) {
		for (i = 0; i <= phba->max_vports && vports[i] != NULL; i++) {
			/* Issue a LINK DOWN event to all nodes */
			lpfc_linkdown_port(vports[i]);

			vports[i]->fc_myDID = 0;

			if ((vport->cfg_enable_fc4_type == LPFC_ENABLE_BOTH) ||
			    (vport->cfg_enable_fc4_type == LPFC_ENABLE_NVME)) {
				if (phba->nvmet_support)
					lpfc_nvmet_update_targetport(phba);
				else
					lpfc_nvme_update_localport(vports[i]);
			}
		}
	}
	lpfc_destroy_vport_work_array(phba, vports);

	/* Clean up any SLI3 firmware default rpi's */
	if (phba->sli_rev > LPFC_SLI_REV3 || offline)
		goto skip_unreg_did;

	mb = mempool_alloc(phba->mbox_mem_pool, GFP_KERNEL);
	if (mb) {
		lpfc_unreg_did(phba, 0xffff, LPFC_UNREG_ALL_DFLT_RPIS, mb);
		mb->vport = vport;
		mb->mbox_cmpl = lpfc_sli_def_mbox_cmpl;
		if (lpfc_sli_issue_mbox(phba, mb, MBX_NOWAIT)
		    == MBX_NOT_FINISHED) {
			mempool_free(mb, phba->mbox_mem_pool);
		}
	}

 skip_unreg_did:
	/* Setup myDID for link up if we are in pt2pt mode */
	if (phba->pport->fc_flag & FC_PT2PT) {
		mb = mempool_alloc(phba->mbox_mem_pool, GFP_KERNEL);
		if (mb) {
			lpfc_config_link(phba, mb);
			mb->mbox_cmpl = lpfc_sli_def_mbox_cmpl;
			mb->vport = vport;
			if (lpfc_sli_issue_mbox(phba, mb, MBX_NOWAIT)
			    == MBX_NOT_FINISHED) {
				mempool_free(mb, phba->mbox_mem_pool);
			}
		}
		spin_lock_irq(shost->host_lock);
		phba->pport->fc_flag &= ~(FC_PT2PT | FC_PT2PT_PLOGI);
		phba->pport->rcv_flogi_cnt = 0;
		spin_unlock_irq(shost->host_lock);
	}
	return 0;
}

static void
lpfc_linkup_cleanup_nodes(struct lpfc_vport *vport)
{
	struct lpfc_nodelist *ndlp;

	list_for_each_entry(ndlp, &vport->fc_nodes, nlp_listp) {
		ndlp->nlp_fc4_type &= ~(NLP_FC4_FCP | NLP_FC4_NVME);

		if (ndlp->nlp_state == NLP_STE_UNUSED_NODE)
			continue;
		if (ndlp->nlp_type & NLP_FABRIC) {
			/* On Linkup its safe to clean up the ndlp
			 * from Fabric connections.
			 */
			if (ndlp->nlp_DID != Fabric_DID)
				lpfc_unreg_rpi(vport, ndlp);
			lpfc_nlp_set_state(vport, ndlp, NLP_STE_NPR_NODE);
		} else if (!(ndlp->nlp_flag & NLP_NPR_ADISC)) {
			/* Fail outstanding IO now since device is
			 * marked for PLOGI.
			 */
			lpfc_unreg_rpi(vport, ndlp);
		}
	}
}

static void
lpfc_linkup_port(struct lpfc_vport *vport)
{
	struct Scsi_Host *shost = lpfc_shost_from_vport(vport);
	struct lpfc_hba  *phba = vport->phba;

	if ((vport->load_flag & FC_UNLOADING) != 0)
		return;

	lpfc_debugfs_disc_trc(vport, LPFC_DISC_TRC_ELS_CMD,
		"Link Up:         top:x%x speed:x%x flg:x%x",
		phba->fc_topology, phba->fc_linkspeed, phba->link_flag);

	/* If NPIV is not enabled, only bring the physical port up */
	if (!(phba->sli3_options & LPFC_SLI3_NPIV_ENABLED) &&
		(vport != phba->pport))
		return;

	if (vport->cfg_enable_fc4_type != LPFC_ENABLE_NVME)
		fc_host_post_event(shost, fc_get_event_number(),
				   FCH_EVT_LINKUP, 0);

	spin_lock_irq(shost->host_lock);
	vport->fc_flag &= ~(FC_PT2PT | FC_PT2PT_PLOGI | FC_ABORT_DISCOVERY |
			    FC_RSCN_MEMENTO | FC_RSCN_MODE |
			    FC_NLP_MORE | FC_RSCN_DISCOVERY);
	vport->fc_flag |= FC_NDISC_ACTIVE;
	vport->fc_ns_retry = 0;
	spin_unlock_irq(shost->host_lock);
	lpfc_setup_fdmi_mask(vport);

	lpfc_linkup_cleanup_nodes(vport);
}

static int
lpfc_linkup(struct lpfc_hba *phba)
{
	struct lpfc_vport **vports;
	int i;
	struct Scsi_Host  *shost = lpfc_shost_from_vport(phba->pport);

	phba->link_state = LPFC_LINK_UP;

	/* Unblock fabric iocbs if they are blocked */
	clear_bit(FABRIC_COMANDS_BLOCKED, &phba->bit_flags);
	del_timer_sync(&phba->fabric_block_timer);

	vports = lpfc_create_vport_work_array(phba);
	if (vports != NULL)
		for (i = 0; i <= phba->max_vports && vports[i] != NULL; i++)
			lpfc_linkup_port(vports[i]);
	lpfc_destroy_vport_work_array(phba, vports);

	/* Clear the pport flogi counter in case the link down was
	 * absorbed without an ACQE. No lock here - in worker thread
	 * and discovery is synchronized.
	 */
	spin_lock_irq(shost->host_lock);
	phba->pport->rcv_flogi_cnt = 0;
	spin_unlock_irq(shost->host_lock);

	/* reinitialize initial HBA flag */
	phba->hba_flag &= ~(HBA_FLOGI_ISSUED | HBA_RHBA_CMPL);
	phba->defer_flogi_acc_flag = false;

	return 0;
}

/*
 * This routine handles processing a CLEAR_LA mailbox
 * command upon completion. It is setup in the LPFC_MBOXQ
 * as the completion routine when the command is
 * handed off to the SLI layer. SLI3 only.
 */
static void
lpfc_mbx_cmpl_clear_la(struct lpfc_hba *phba, LPFC_MBOXQ_t *pmb)
{
	struct lpfc_vport *vport = pmb->vport;
	struct Scsi_Host  *shost = lpfc_shost_from_vport(vport);
	struct lpfc_sli   *psli = &phba->sli;
	MAILBOX_t *mb = &pmb->u.mb;
	uint32_t control;

	/* Since we don't do discovery right now, turn these off here */
	psli->sli3_ring[LPFC_EXTRA_RING].flag &= ~LPFC_STOP_IOCB_EVENT;
	psli->sli3_ring[LPFC_FCP_RING].flag &= ~LPFC_STOP_IOCB_EVENT;

	/* Check for error */
	if ((mb->mbxStatus) && (mb->mbxStatus != 0x1601)) {
		/* CLEAR_LA mbox error <mbxStatus> state <hba_state> */
		lpfc_printf_vlog(vport, KERN_ERR, LOG_TRACE_EVENT,
				 "0320 CLEAR_LA mbxStatus error x%x hba "
				 "state x%x\n",
				 mb->mbxStatus, vport->port_state);
		phba->link_state = LPFC_HBA_ERROR;
		goto out;
	}

	if (vport->port_type == LPFC_PHYSICAL_PORT)
		phba->link_state = LPFC_HBA_READY;

	spin_lock_irq(&phba->hbalock);
	psli->sli_flag |= LPFC_PROCESS_LA;
	control = readl(phba->HCregaddr);
	control |= HC_LAINT_ENA;
	writel(control, phba->HCregaddr);
	readl(phba->HCregaddr); /* flush */
	spin_unlock_irq(&phba->hbalock);
	mempool_free(pmb, phba->mbox_mem_pool);
	return;

out:
	/* Device Discovery completes */
	lpfc_printf_vlog(vport, KERN_INFO, LOG_DISCOVERY,
			 "0225 Device Discovery completes\n");
	mempool_free(pmb, phba->mbox_mem_pool);

	spin_lock_irq(shost->host_lock);
	vport->fc_flag &= ~FC_ABORT_DISCOVERY;
	spin_unlock_irq(shost->host_lock);

	lpfc_can_disctmo(vport);

	/* turn on Link Attention interrupts */

	spin_lock_irq(&phba->hbalock);
	psli->sli_flag |= LPFC_PROCESS_LA;
	control = readl(phba->HCregaddr);
	control |= HC_LAINT_ENA;
	writel(control, phba->HCregaddr);
	readl(phba->HCregaddr); /* flush */
	spin_unlock_irq(&phba->hbalock);

	return;
}

void
lpfc_mbx_cmpl_local_config_link(struct lpfc_hba *phba, LPFC_MBOXQ_t *pmb)
{
	struct lpfc_vport *vport = pmb->vport;
	LPFC_MBOXQ_t *sparam_mb;
	u16 status = pmb->u.mb.mbxStatus;
	int rc;

	mempool_free(pmb, phba->mbox_mem_pool);

	if (status)
		goto out;

	/* don't perform discovery for SLI4 loopback diagnostic test */
	if ((phba->sli_rev == LPFC_SLI_REV4) &&
	    !(phba->hba_flag & HBA_FCOE_MODE) &&
	    (phba->link_flag & LS_LOOPBACK_MODE))
		return;

	if (phba->fc_topology == LPFC_TOPOLOGY_LOOP &&
	    vport->fc_flag & FC_PUBLIC_LOOP &&
	    !(vport->fc_flag & FC_LBIT)) {
			/* Need to wait for FAN - use discovery timer
			 * for timeout.  port_state is identically
			 * LPFC_LOCAL_CFG_LINK while waiting for FAN
			 */
			lpfc_set_disctmo(vport);
			return;
	}

	/* Start discovery by sending a FLOGI. port_state is identically
	 * LPFC_FLOGI while waiting for FLOGI cmpl.
	 */
	if (vport->port_state != LPFC_FLOGI) {
		/* Issue MBX_READ_SPARAM to update CSPs before FLOGI if
		 * bb-credit recovery is in place.
		 */
		if (phba->bbcredit_support && phba->cfg_enable_bbcr &&
		    !(phba->link_flag & LS_LOOPBACK_MODE)) {
			sparam_mb = mempool_alloc(phba->mbox_mem_pool,
						  GFP_KERNEL);
			if (!sparam_mb)
				goto sparam_out;

			rc = lpfc_read_sparam(phba, sparam_mb, 0);
			if (rc) {
				mempool_free(sparam_mb, phba->mbox_mem_pool);
				goto sparam_out;
			}
			sparam_mb->vport = vport;
			sparam_mb->mbox_cmpl = lpfc_mbx_cmpl_read_sparam;
			rc = lpfc_sli_issue_mbox(phba, sparam_mb, MBX_NOWAIT);
			if (rc == MBX_NOT_FINISHED) {
				lpfc_mbox_rsrc_cleanup(phba, sparam_mb,
						       MBOX_THD_UNLOCKED);
				goto sparam_out;
			}

			phba->hba_flag |= HBA_DEFER_FLOGI;
		}  else {
			lpfc_initial_flogi(vport);
		}
	} else {
		if (vport->fc_flag & FC_PT2PT)
			lpfc_disc_start(vport);
	}
	return;

out:
	lpfc_printf_vlog(vport, KERN_ERR, LOG_TRACE_EVENT,
			 "0306 CONFIG_LINK mbxStatus error x%x HBA state x%x\n",
			 status, vport->port_state);

sparam_out:
	lpfc_linkdown(phba);

	lpfc_printf_vlog(vport, KERN_ERR, LOG_TRACE_EVENT,
			 "0200 CONFIG_LINK bad hba state x%x\n",
			 vport->port_state);

	lpfc_issue_clear_la(phba, vport);
	return;
}

/**
 * lpfc_sli4_clear_fcf_rr_bmask
 * @phba: pointer to the struct lpfc_hba for this port.
 * This fucnction resets the round robin bit mask and clears the
 * fcf priority list. The list deletions are done while holding the
 * hbalock. The ON_LIST flag and the FLOGI_FAILED flags are cleared
 * from the lpfc_fcf_pri record.
 **/
void
lpfc_sli4_clear_fcf_rr_bmask(struct lpfc_hba *phba)
{
	struct lpfc_fcf_pri *fcf_pri;
	struct lpfc_fcf_pri *next_fcf_pri;
	memset(phba->fcf.fcf_rr_bmask, 0, sizeof(*phba->fcf.fcf_rr_bmask));
	spin_lock_irq(&phba->hbalock);
	list_for_each_entry_safe(fcf_pri, next_fcf_pri,
				&phba->fcf.fcf_pri_list, list) {
		list_del_init(&fcf_pri->list);
		fcf_pri->fcf_rec.flag = 0;
	}
	spin_unlock_irq(&phba->hbalock);
}
static void
lpfc_mbx_cmpl_reg_fcfi(struct lpfc_hba *phba, LPFC_MBOXQ_t *mboxq)
{
	struct lpfc_vport *vport = mboxq->vport;

	if (mboxq->u.mb.mbxStatus) {
		lpfc_printf_vlog(vport, KERN_ERR, LOG_TRACE_EVENT,
				 "2017 REG_FCFI mbxStatus error x%x "
				 "HBA state x%x\n", mboxq->u.mb.mbxStatus,
				 vport->port_state);
		goto fail_out;
	}

	/* Start FCoE discovery by sending a FLOGI. */
	phba->fcf.fcfi = bf_get(lpfc_reg_fcfi_fcfi, &mboxq->u.mqe.un.reg_fcfi);
	/* Set the FCFI registered flag */
	spin_lock_irq(&phba->hbalock);
	phba->fcf.fcf_flag |= FCF_REGISTERED;
	spin_unlock_irq(&phba->hbalock);

	/* If there is a pending FCoE event, restart FCF table scan. */
	if ((!(phba->hba_flag & FCF_RR_INPROG)) &&
		lpfc_check_pending_fcoe_event(phba, LPFC_UNREG_FCF))
		goto fail_out;

	/* Mark successful completion of FCF table scan */
	spin_lock_irq(&phba->hbalock);
	phba->fcf.fcf_flag |= (FCF_SCAN_DONE | FCF_IN_USE);
	phba->hba_flag &= ~FCF_TS_INPROG;
	if (vport->port_state != LPFC_FLOGI) {
		phba->hba_flag |= FCF_RR_INPROG;
		spin_unlock_irq(&phba->hbalock);
		lpfc_issue_init_vfi(vport);
		goto out;
	}
	spin_unlock_irq(&phba->hbalock);
	goto out;

fail_out:
	spin_lock_irq(&phba->hbalock);
	phba->hba_flag &= ~FCF_RR_INPROG;
	spin_unlock_irq(&phba->hbalock);
out:
	mempool_free(mboxq, phba->mbox_mem_pool);
}

/**
 * lpfc_fab_name_match - Check if the fcf fabric name match.
 * @fab_name: pointer to fabric name.
 * @new_fcf_record: pointer to fcf record.
 *
 * This routine compare the fcf record's fabric name with provided
 * fabric name. If the fabric name are identical this function
 * returns 1 else return 0.
 **/
static uint32_t
lpfc_fab_name_match(uint8_t *fab_name, struct fcf_record *new_fcf_record)
{
	if (fab_name[0] != bf_get(lpfc_fcf_record_fab_name_0, new_fcf_record))
		return 0;
	if (fab_name[1] != bf_get(lpfc_fcf_record_fab_name_1, new_fcf_record))
		return 0;
	if (fab_name[2] != bf_get(lpfc_fcf_record_fab_name_2, new_fcf_record))
		return 0;
	if (fab_name[3] != bf_get(lpfc_fcf_record_fab_name_3, new_fcf_record))
		return 0;
	if (fab_name[4] != bf_get(lpfc_fcf_record_fab_name_4, new_fcf_record))
		return 0;
	if (fab_name[5] != bf_get(lpfc_fcf_record_fab_name_5, new_fcf_record))
		return 0;
	if (fab_name[6] != bf_get(lpfc_fcf_record_fab_name_6, new_fcf_record))
		return 0;
	if (fab_name[7] != bf_get(lpfc_fcf_record_fab_name_7, new_fcf_record))
		return 0;
	return 1;
}

/**
 * lpfc_sw_name_match - Check if the fcf switch name match.
 * @sw_name: pointer to switch name.
 * @new_fcf_record: pointer to fcf record.
 *
 * This routine compare the fcf record's switch name with provided
 * switch name. If the switch name are identical this function
 * returns 1 else return 0.
 **/
static uint32_t
lpfc_sw_name_match(uint8_t *sw_name, struct fcf_record *new_fcf_record)
{
	if (sw_name[0] != bf_get(lpfc_fcf_record_switch_name_0, new_fcf_record))
		return 0;
	if (sw_name[1] != bf_get(lpfc_fcf_record_switch_name_1, new_fcf_record))
		return 0;
	if (sw_name[2] != bf_get(lpfc_fcf_record_switch_name_2, new_fcf_record))
		return 0;
	if (sw_name[3] != bf_get(lpfc_fcf_record_switch_name_3, new_fcf_record))
		return 0;
	if (sw_name[4] != bf_get(lpfc_fcf_record_switch_name_4, new_fcf_record))
		return 0;
	if (sw_name[5] != bf_get(lpfc_fcf_record_switch_name_5, new_fcf_record))
		return 0;
	if (sw_name[6] != bf_get(lpfc_fcf_record_switch_name_6, new_fcf_record))
		return 0;
	if (sw_name[7] != bf_get(lpfc_fcf_record_switch_name_7, new_fcf_record))
		return 0;
	return 1;
}

/**
 * lpfc_mac_addr_match - Check if the fcf mac address match.
 * @mac_addr: pointer to mac address.
 * @new_fcf_record: pointer to fcf record.
 *
 * This routine compare the fcf record's mac address with HBA's
 * FCF mac address. If the mac addresses are identical this function
 * returns 1 else return 0.
 **/
static uint32_t
lpfc_mac_addr_match(uint8_t *mac_addr, struct fcf_record *new_fcf_record)
{
	if (mac_addr[0] != bf_get(lpfc_fcf_record_mac_0, new_fcf_record))
		return 0;
	if (mac_addr[1] != bf_get(lpfc_fcf_record_mac_1, new_fcf_record))
		return 0;
	if (mac_addr[2] != bf_get(lpfc_fcf_record_mac_2, new_fcf_record))
		return 0;
	if (mac_addr[3] != bf_get(lpfc_fcf_record_mac_3, new_fcf_record))
		return 0;
	if (mac_addr[4] != bf_get(lpfc_fcf_record_mac_4, new_fcf_record))
		return 0;
	if (mac_addr[5] != bf_get(lpfc_fcf_record_mac_5, new_fcf_record))
		return 0;
	return 1;
}

static bool
lpfc_vlan_id_match(uint16_t curr_vlan_id, uint16_t new_vlan_id)
{
	return (curr_vlan_id == new_vlan_id);
}

/**
 * __lpfc_update_fcf_record_pri - update the lpfc_fcf_pri record.
 * @phba: pointer to lpfc hba data structure.
 * @fcf_index: Index for the lpfc_fcf_record.
 * @new_fcf_record: pointer to hba fcf record.
 *
 * This routine updates the driver FCF priority record from the new HBA FCF
 * record. The hbalock is asserted held in the code path calling this
 * routine.
 **/
static void
__lpfc_update_fcf_record_pri(struct lpfc_hba *phba, uint16_t fcf_index,
				 struct fcf_record *new_fcf_record
				 )
{
	struct lpfc_fcf_pri *fcf_pri;

	fcf_pri = &phba->fcf.fcf_pri[fcf_index];
	fcf_pri->fcf_rec.fcf_index = fcf_index;
	/* FCF record priority */
	fcf_pri->fcf_rec.priority = new_fcf_record->fip_priority;

}

/**
 * lpfc_copy_fcf_record - Copy fcf information to lpfc_hba.
 * @fcf_rec: pointer to driver fcf record.
 * @new_fcf_record: pointer to fcf record.
 *
 * This routine copies the FCF information from the FCF
 * record to lpfc_hba data structure.
 **/
static void
lpfc_copy_fcf_record(struct lpfc_fcf_rec *fcf_rec,
		     struct fcf_record *new_fcf_record)
{
	/* Fabric name */
	fcf_rec->fabric_name[0] =
		bf_get(lpfc_fcf_record_fab_name_0, new_fcf_record);
	fcf_rec->fabric_name[1] =
		bf_get(lpfc_fcf_record_fab_name_1, new_fcf_record);
	fcf_rec->fabric_name[2] =
		bf_get(lpfc_fcf_record_fab_name_2, new_fcf_record);
	fcf_rec->fabric_name[3] =
		bf_get(lpfc_fcf_record_fab_name_3, new_fcf_record);
	fcf_rec->fabric_name[4] =
		bf_get(lpfc_fcf_record_fab_name_4, new_fcf_record);
	fcf_rec->fabric_name[5] =
		bf_get(lpfc_fcf_record_fab_name_5, new_fcf_record);
	fcf_rec->fabric_name[6] =
		bf_get(lpfc_fcf_record_fab_name_6, new_fcf_record);
	fcf_rec->fabric_name[7] =
		bf_get(lpfc_fcf_record_fab_name_7, new_fcf_record);
	/* Mac address */
	fcf_rec->mac_addr[0] = bf_get(lpfc_fcf_record_mac_0, new_fcf_record);
	fcf_rec->mac_addr[1] = bf_get(lpfc_fcf_record_mac_1, new_fcf_record);
	fcf_rec->mac_addr[2] = bf_get(lpfc_fcf_record_mac_2, new_fcf_record);
	fcf_rec->mac_addr[3] = bf_get(lpfc_fcf_record_mac_3, new_fcf_record);
	fcf_rec->mac_addr[4] = bf_get(lpfc_fcf_record_mac_4, new_fcf_record);
	fcf_rec->mac_addr[5] = bf_get(lpfc_fcf_record_mac_5, new_fcf_record);
	/* FCF record index */
	fcf_rec->fcf_indx = bf_get(lpfc_fcf_record_fcf_index, new_fcf_record);
	/* FCF record priority */
	fcf_rec->priority = new_fcf_record->fip_priority;
	/* Switch name */
	fcf_rec->switch_name[0] =
		bf_get(lpfc_fcf_record_switch_name_0, new_fcf_record);
	fcf_rec->switch_name[1] =
		bf_get(lpfc_fcf_record_switch_name_1, new_fcf_record);
	fcf_rec->switch_name[2] =
		bf_get(lpfc_fcf_record_switch_name_2, new_fcf_record);
	fcf_rec->switch_name[3] =
		bf_get(lpfc_fcf_record_switch_name_3, new_fcf_record);
	fcf_rec->switch_name[4] =
		bf_get(lpfc_fcf_record_switch_name_4, new_fcf_record);
	fcf_rec->switch_name[5] =
		bf_get(lpfc_fcf_record_switch_name_5, new_fcf_record);
	fcf_rec->switch_name[6] =
		bf_get(lpfc_fcf_record_switch_name_6, new_fcf_record);
	fcf_rec->switch_name[7] =
		bf_get(lpfc_fcf_record_switch_name_7, new_fcf_record);
}

/**
 * __lpfc_update_fcf_record - Update driver fcf record
 * @phba: pointer to lpfc hba data structure.
 * @fcf_rec: pointer to driver fcf record.
 * @new_fcf_record: pointer to hba fcf record.
 * @addr_mode: address mode to be set to the driver fcf record.
 * @vlan_id: vlan tag to be set to the driver fcf record.
 * @flag: flag bits to be set to the driver fcf record.
 *
 * This routine updates the driver FCF record from the new HBA FCF record
 * together with the address mode, vlan_id, and other informations. This
 * routine is called with the hbalock held.
 **/
static void
__lpfc_update_fcf_record(struct lpfc_hba *phba, struct lpfc_fcf_rec *fcf_rec,
		       struct fcf_record *new_fcf_record, uint32_t addr_mode,
		       uint16_t vlan_id, uint32_t flag)
{
	lockdep_assert_held(&phba->hbalock);

	/* Copy the fields from the HBA's FCF record */
	lpfc_copy_fcf_record(fcf_rec, new_fcf_record);
	/* Update other fields of driver FCF record */
	fcf_rec->addr_mode = addr_mode;
	fcf_rec->vlan_id = vlan_id;
	fcf_rec->flag |= (flag | RECORD_VALID);
	__lpfc_update_fcf_record_pri(phba,
		bf_get(lpfc_fcf_record_fcf_index, new_fcf_record),
				 new_fcf_record);
}

/**
 * lpfc_register_fcf - Register the FCF with hba.
 * @phba: pointer to lpfc hba data structure.
 *
 * This routine issues a register fcfi mailbox command to register
 * the fcf with HBA.
 **/
static void
lpfc_register_fcf(struct lpfc_hba *phba)
{
	LPFC_MBOXQ_t *fcf_mbxq;
	int rc;

	spin_lock_irq(&phba->hbalock);
	/* If the FCF is not available do nothing. */
	if (!(phba->fcf.fcf_flag & FCF_AVAILABLE)) {
		phba->hba_flag &= ~(FCF_TS_INPROG | FCF_RR_INPROG);
		spin_unlock_irq(&phba->hbalock);
		return;
	}

	/* The FCF is already registered, start discovery */
	if (phba->fcf.fcf_flag & FCF_REGISTERED) {
		phba->fcf.fcf_flag |= (FCF_SCAN_DONE | FCF_IN_USE);
		phba->hba_flag &= ~FCF_TS_INPROG;
		if (phba->pport->port_state != LPFC_FLOGI &&
		    phba->pport->fc_flag & FC_FABRIC) {
			phba->hba_flag |= FCF_RR_INPROG;
			spin_unlock_irq(&phba->hbalock);
			lpfc_initial_flogi(phba->pport);
			return;
		}
		spin_unlock_irq(&phba->hbalock);
		return;
	}
	spin_unlock_irq(&phba->hbalock);

	fcf_mbxq = mempool_alloc(phba->mbox_mem_pool, GFP_KERNEL);
	if (!fcf_mbxq) {
		spin_lock_irq(&phba->hbalock);
		phba->hba_flag &= ~(FCF_TS_INPROG | FCF_RR_INPROG);
		spin_unlock_irq(&phba->hbalock);
		return;
	}

	lpfc_reg_fcfi(phba, fcf_mbxq);
	fcf_mbxq->vport = phba->pport;
	fcf_mbxq->mbox_cmpl = lpfc_mbx_cmpl_reg_fcfi;
	rc = lpfc_sli_issue_mbox(phba, fcf_mbxq, MBX_NOWAIT);
	if (rc == MBX_NOT_FINISHED) {
		spin_lock_irq(&phba->hbalock);
		phba->hba_flag &= ~(FCF_TS_INPROG | FCF_RR_INPROG);
		spin_unlock_irq(&phba->hbalock);
		mempool_free(fcf_mbxq, phba->mbox_mem_pool);
	}

	return;
}

/**
 * lpfc_match_fcf_conn_list - Check if the FCF record can be used for discovery.
 * @phba: pointer to lpfc hba data structure.
 * @new_fcf_record: pointer to fcf record.
 * @boot_flag: Indicates if this record used by boot bios.
 * @addr_mode: The address mode to be used by this FCF
 * @vlan_id: The vlan id to be used as vlan tagging by this FCF.
 *
 * This routine compare the fcf record with connect list obtained from the
 * config region to decide if this FCF can be used for SAN discovery. It returns
 * 1 if this record can be used for SAN discovery else return zero. If this FCF
 * record can be used for SAN discovery, the boot_flag will indicate if this FCF
 * is used by boot bios and addr_mode will indicate the addressing mode to be
 * used for this FCF when the function returns.
 * If the FCF record need to be used with a particular vlan id, the vlan is
 * set in the vlan_id on return of the function. If not VLAN tagging need to
 * be used with the FCF vlan_id will be set to LPFC_FCOE_NULL_VID;
 **/
static int
lpfc_match_fcf_conn_list(struct lpfc_hba *phba,
			struct fcf_record *new_fcf_record,
			uint32_t *boot_flag, uint32_t *addr_mode,
			uint16_t *vlan_id)
{
	struct lpfc_fcf_conn_entry *conn_entry;
	int i, j, fcf_vlan_id = 0;

	/* Find the lowest VLAN id in the FCF record */
	for (i = 0; i < 512; i++) {
		if (new_fcf_record->vlan_bitmap[i]) {
			fcf_vlan_id = i * 8;
			j = 0;
			while (!((new_fcf_record->vlan_bitmap[i] >> j) & 1)) {
				j++;
				fcf_vlan_id++;
			}
			break;
		}
	}

	/* FCF not valid/available or solicitation in progress */
	if (!bf_get(lpfc_fcf_record_fcf_avail, new_fcf_record) ||
	    !bf_get(lpfc_fcf_record_fcf_valid, new_fcf_record) ||
	    bf_get(lpfc_fcf_record_fcf_sol, new_fcf_record))
		return 0;

	if (!(phba->hba_flag & HBA_FIP_SUPPORT)) {
		*boot_flag = 0;
		*addr_mode = bf_get(lpfc_fcf_record_mac_addr_prov,
				new_fcf_record);
		if (phba->valid_vlan)
			*vlan_id = phba->vlan_id;
		else
			*vlan_id = LPFC_FCOE_NULL_VID;
		return 1;
	}

	/*
	 * If there are no FCF connection table entry, driver connect to all
	 * FCFs.
	 */
	if (list_empty(&phba->fcf_conn_rec_list)) {
		*boot_flag = 0;
		*addr_mode = bf_get(lpfc_fcf_record_mac_addr_prov,
			new_fcf_record);

		/*
		 * When there are no FCF connect entries, use driver's default
		 * addressing mode - FPMA.
		 */
		if (*addr_mode & LPFC_FCF_FPMA)
			*addr_mode = LPFC_FCF_FPMA;

		/* If FCF record report a vlan id use that vlan id */
		if (fcf_vlan_id)
			*vlan_id = fcf_vlan_id;
		else
			*vlan_id = LPFC_FCOE_NULL_VID;
		return 1;
	}

	list_for_each_entry(conn_entry,
			    &phba->fcf_conn_rec_list, list) {
		if (!(conn_entry->conn_rec.flags & FCFCNCT_VALID))
			continue;

		if ((conn_entry->conn_rec.flags & FCFCNCT_FBNM_VALID) &&
			!lpfc_fab_name_match(conn_entry->conn_rec.fabric_name,
					     new_fcf_record))
			continue;
		if ((conn_entry->conn_rec.flags & FCFCNCT_SWNM_VALID) &&
			!lpfc_sw_name_match(conn_entry->conn_rec.switch_name,
					    new_fcf_record))
			continue;
		if (conn_entry->conn_rec.flags & FCFCNCT_VLAN_VALID) {
			/*
			 * If the vlan bit map does not have the bit set for the
			 * vlan id to be used, then it is not a match.
			 */
			if (!(new_fcf_record->vlan_bitmap
				[conn_entry->conn_rec.vlan_tag / 8] &
				(1 << (conn_entry->conn_rec.vlan_tag % 8))))
				continue;
		}

		/*
		 * If connection record does not support any addressing mode,
		 * skip the FCF record.
		 */
		if (!(bf_get(lpfc_fcf_record_mac_addr_prov, new_fcf_record)
			& (LPFC_FCF_FPMA | LPFC_FCF_SPMA)))
			continue;

		/*
		 * Check if the connection record specifies a required
		 * addressing mode.
		 */
		if ((conn_entry->conn_rec.flags & FCFCNCT_AM_VALID) &&
			!(conn_entry->conn_rec.flags & FCFCNCT_AM_PREFERRED)) {

			/*
			 * If SPMA required but FCF not support this continue.
			 */
			if ((conn_entry->conn_rec.flags & FCFCNCT_AM_SPMA) &&
				!(bf_get(lpfc_fcf_record_mac_addr_prov,
					new_fcf_record) & LPFC_FCF_SPMA))
				continue;

			/*
			 * If FPMA required but FCF not support this continue.
			 */
			if (!(conn_entry->conn_rec.flags & FCFCNCT_AM_SPMA) &&
				!(bf_get(lpfc_fcf_record_mac_addr_prov,
				new_fcf_record) & LPFC_FCF_FPMA))
				continue;
		}

		/*
		 * This fcf record matches filtering criteria.
		 */
		if (conn_entry->conn_rec.flags & FCFCNCT_BOOT)
			*boot_flag = 1;
		else
			*boot_flag = 0;

		/*
		 * If user did not specify any addressing mode, or if the
		 * preferred addressing mode specified by user is not supported
		 * by FCF, allow fabric to pick the addressing mode.
		 */
		*addr_mode = bf_get(lpfc_fcf_record_mac_addr_prov,
				new_fcf_record);
		/*
		 * If the user specified a required address mode, assign that
		 * address mode
		 */
		if ((conn_entry->conn_rec.flags & FCFCNCT_AM_VALID) &&
			(!(conn_entry->conn_rec.flags & FCFCNCT_AM_PREFERRED)))
			*addr_mode = (conn_entry->conn_rec.flags &
				FCFCNCT_AM_SPMA) ?
				LPFC_FCF_SPMA : LPFC_FCF_FPMA;
		/*
		 * If the user specified a preferred address mode, use the
		 * addr mode only if FCF support the addr_mode.
		 */
		else if ((conn_entry->conn_rec.flags & FCFCNCT_AM_VALID) &&
			(conn_entry->conn_rec.flags & FCFCNCT_AM_PREFERRED) &&
			(conn_entry->conn_rec.flags & FCFCNCT_AM_SPMA) &&
			(*addr_mode & LPFC_FCF_SPMA))
				*addr_mode = LPFC_FCF_SPMA;
		else if ((conn_entry->conn_rec.flags & FCFCNCT_AM_VALID) &&
			(conn_entry->conn_rec.flags & FCFCNCT_AM_PREFERRED) &&
			!(conn_entry->conn_rec.flags & FCFCNCT_AM_SPMA) &&
			(*addr_mode & LPFC_FCF_FPMA))
				*addr_mode = LPFC_FCF_FPMA;

		/* If matching connect list has a vlan id, use it */
		if (conn_entry->conn_rec.flags & FCFCNCT_VLAN_VALID)
			*vlan_id = conn_entry->conn_rec.vlan_tag;
		/*
		 * If no vlan id is specified in connect list, use the vlan id
		 * in the FCF record
		 */
		else if (fcf_vlan_id)
			*vlan_id = fcf_vlan_id;
		else
			*vlan_id = LPFC_FCOE_NULL_VID;

		return 1;
	}

	return 0;
}

/**
 * lpfc_check_pending_fcoe_event - Check if there is pending fcoe event.
 * @phba: pointer to lpfc hba data structure.
 * @unreg_fcf: Unregister FCF if FCF table need to be re-scaned.
 *
 * This function check if there is any fcoe event pending while driver
 * scan FCF entries. If there is any pending event, it will restart the
 * FCF saning and return 1 else return 0.
 */
int
lpfc_check_pending_fcoe_event(struct lpfc_hba *phba, uint8_t unreg_fcf)
{
	/*
	 * If the Link is up and no FCoE events while in the
	 * FCF discovery, no need to restart FCF discovery.
	 */
	if ((phba->link_state  >= LPFC_LINK_UP) &&
	    (phba->fcoe_eventtag == phba->fcoe_eventtag_at_fcf_scan))
		return 0;

	lpfc_printf_log(phba, KERN_INFO, LOG_FIP,
			"2768 Pending link or FCF event during current "
			"handling of the previous event: link_state:x%x, "
			"evt_tag_at_scan:x%x, evt_tag_current:x%x\n",
			phba->link_state, phba->fcoe_eventtag_at_fcf_scan,
			phba->fcoe_eventtag);

	spin_lock_irq(&phba->hbalock);
	phba->fcf.fcf_flag &= ~FCF_AVAILABLE;
	spin_unlock_irq(&phba->hbalock);

	if (phba->link_state >= LPFC_LINK_UP) {
		lpfc_printf_log(phba, KERN_INFO, LOG_FIP | LOG_DISCOVERY,
				"2780 Restart FCF table scan due to "
				"pending FCF event:evt_tag_at_scan:x%x, "
				"evt_tag_current:x%x\n",
				phba->fcoe_eventtag_at_fcf_scan,
				phba->fcoe_eventtag);
		lpfc_sli4_fcf_scan_read_fcf_rec(phba, LPFC_FCOE_FCF_GET_FIRST);
	} else {
		/*
		 * Do not continue FCF discovery and clear FCF_TS_INPROG
		 * flag
		 */
		lpfc_printf_log(phba, KERN_INFO, LOG_FIP | LOG_DISCOVERY,
				"2833 Stop FCF discovery process due to link "
				"state change (x%x)\n", phba->link_state);
		spin_lock_irq(&phba->hbalock);
		phba->hba_flag &= ~(FCF_TS_INPROG | FCF_RR_INPROG);
		phba->fcf.fcf_flag &= ~(FCF_REDISC_FOV | FCF_DISCOVERY);
		spin_unlock_irq(&phba->hbalock);
	}

	/* Unregister the currently registered FCF if required */
	if (unreg_fcf) {
		spin_lock_irq(&phba->hbalock);
		phba->fcf.fcf_flag &= ~FCF_REGISTERED;
		spin_unlock_irq(&phba->hbalock);
		lpfc_sli4_unregister_fcf(phba);
	}
	return 1;
}

/**
 * lpfc_sli4_new_fcf_random_select - Randomly select an eligible new fcf record
 * @phba: pointer to lpfc hba data structure.
 * @fcf_cnt: number of eligible fcf record seen so far.
 *
 * This function makes an running random selection decision on FCF record to
 * use through a sequence of @fcf_cnt eligible FCF records with equal
 * probability. To perform integer manunipulation of random numbers with
 * size unit32_t, the lower 16 bits of the 32-bit random number returned
 * from prandom_u32() are taken as the random random number generated.
 *
 * Returns true when outcome is for the newly read FCF record should be
 * chosen; otherwise, return false when outcome is for keeping the previously
 * chosen FCF record.
 **/
static bool
lpfc_sli4_new_fcf_random_select(struct lpfc_hba *phba, uint32_t fcf_cnt)
{
	uint32_t rand_num;

	/* Get 16-bit uniform random number */
	rand_num = 0xFFFF & prandom_u32();

	/* Decision with probability 1/fcf_cnt */
	if ((fcf_cnt * rand_num) < 0xFFFF)
		return true;
	else
		return false;
}

/**
 * lpfc_sli4_fcf_rec_mbox_parse - Parse read_fcf mbox command.
 * @phba: pointer to lpfc hba data structure.
 * @mboxq: pointer to mailbox object.
 * @next_fcf_index: pointer to holder of next fcf index.
 *
 * This routine parses the non-embedded fcf mailbox command by performing the
 * necessarily error checking, non-embedded read FCF record mailbox command
 * SGE parsing, and endianness swapping.
 *
 * Returns the pointer to the new FCF record in the non-embedded mailbox
 * command DMA memory if successfully, other NULL.
 */
static struct fcf_record *
lpfc_sli4_fcf_rec_mbox_parse(struct lpfc_hba *phba, LPFC_MBOXQ_t *mboxq,
			     uint16_t *next_fcf_index)
{
	void *virt_addr;
	struct lpfc_mbx_sge sge;
	struct lpfc_mbx_read_fcf_tbl *read_fcf;
	uint32_t shdr_status, shdr_add_status, if_type;
	union lpfc_sli4_cfg_shdr *shdr;
	struct fcf_record *new_fcf_record;

	/* Get the first SGE entry from the non-embedded DMA memory. This
	 * routine only uses a single SGE.
	 */
	lpfc_sli4_mbx_sge_get(mboxq, 0, &sge);
	if (unlikely(!mboxq->sge_array)) {
		lpfc_printf_log(phba, KERN_ERR, LOG_TRACE_EVENT,
				"2524 Failed to get the non-embedded SGE "
				"virtual address\n");
		return NULL;
	}
	virt_addr = mboxq->sge_array->addr[0];

	shdr = (union lpfc_sli4_cfg_shdr *)virt_addr;
	lpfc_sli_pcimem_bcopy(shdr, shdr,
			      sizeof(union lpfc_sli4_cfg_shdr));
	shdr_status = bf_get(lpfc_mbox_hdr_status, &shdr->response);
	if_type = bf_get(lpfc_sli_intf_if_type, &phba->sli4_hba.sli_intf);
	shdr_add_status = bf_get(lpfc_mbox_hdr_add_status, &shdr->response);
	if (shdr_status || shdr_add_status) {
		if (shdr_status == STATUS_FCF_TABLE_EMPTY ||
					if_type == LPFC_SLI_INTF_IF_TYPE_2)
			lpfc_printf_log(phba, KERN_ERR,
					LOG_TRACE_EVENT,
					"2726 READ_FCF_RECORD Indicates empty "
					"FCF table.\n");
		else
			lpfc_printf_log(phba, KERN_ERR, LOG_TRACE_EVENT,
					"2521 READ_FCF_RECORD mailbox failed "
					"with status x%x add_status x%x, "
					"mbx\n", shdr_status, shdr_add_status);
		return NULL;
	}

	/* Interpreting the returned information of the FCF record */
	read_fcf = (struct lpfc_mbx_read_fcf_tbl *)virt_addr;
	lpfc_sli_pcimem_bcopy(read_fcf, read_fcf,
			      sizeof(struct lpfc_mbx_read_fcf_tbl));
	*next_fcf_index = bf_get(lpfc_mbx_read_fcf_tbl_nxt_vindx, read_fcf);
	new_fcf_record = (struct fcf_record *)(virt_addr +
			  sizeof(struct lpfc_mbx_read_fcf_tbl));
	lpfc_sli_pcimem_bcopy(new_fcf_record, new_fcf_record,
				offsetof(struct fcf_record, vlan_bitmap));
	new_fcf_record->word137 = le32_to_cpu(new_fcf_record->word137);
	new_fcf_record->word138 = le32_to_cpu(new_fcf_record->word138);

	return new_fcf_record;
}

/**
 * lpfc_sli4_log_fcf_record_info - Log the information of a fcf record
 * @phba: pointer to lpfc hba data structure.
 * @fcf_record: pointer to the fcf record.
 * @vlan_id: the lowest vlan identifier associated to this fcf record.
 * @next_fcf_index: the index to the next fcf record in hba's fcf table.
 *
 * This routine logs the detailed FCF record if the LOG_FIP loggin is
 * enabled.
 **/
static void
lpfc_sli4_log_fcf_record_info(struct lpfc_hba *phba,
			      struct fcf_record *fcf_record,
			      uint16_t vlan_id,
			      uint16_t next_fcf_index)
{
	lpfc_printf_log(phba, KERN_INFO, LOG_FIP,
			"2764 READ_FCF_RECORD:\n"
			"\tFCF_Index     : x%x\n"
			"\tFCF_Avail     : x%x\n"
			"\tFCF_Valid     : x%x\n"
			"\tFCF_SOL       : x%x\n"
			"\tFIP_Priority  : x%x\n"
			"\tMAC_Provider  : x%x\n"
			"\tLowest VLANID : x%x\n"
			"\tFCF_MAC Addr  : x%x:%x:%x:%x:%x:%x\n"
			"\tFabric_Name   : x%x:%x:%x:%x:%x:%x:%x:%x\n"
			"\tSwitch_Name   : x%x:%x:%x:%x:%x:%x:%x:%x\n"
			"\tNext_FCF_Index: x%x\n",
			bf_get(lpfc_fcf_record_fcf_index, fcf_record),
			bf_get(lpfc_fcf_record_fcf_avail, fcf_record),
			bf_get(lpfc_fcf_record_fcf_valid, fcf_record),
			bf_get(lpfc_fcf_record_fcf_sol, fcf_record),
			fcf_record->fip_priority,
			bf_get(lpfc_fcf_record_mac_addr_prov, fcf_record),
			vlan_id,
			bf_get(lpfc_fcf_record_mac_0, fcf_record),
			bf_get(lpfc_fcf_record_mac_1, fcf_record),
			bf_get(lpfc_fcf_record_mac_2, fcf_record),
			bf_get(lpfc_fcf_record_mac_3, fcf_record),
			bf_get(lpfc_fcf_record_mac_4, fcf_record),
			bf_get(lpfc_fcf_record_mac_5, fcf_record),
			bf_get(lpfc_fcf_record_fab_name_0, fcf_record),
			bf_get(lpfc_fcf_record_fab_name_1, fcf_record),
			bf_get(lpfc_fcf_record_fab_name_2, fcf_record),
			bf_get(lpfc_fcf_record_fab_name_3, fcf_record),
			bf_get(lpfc_fcf_record_fab_name_4, fcf_record),
			bf_get(lpfc_fcf_record_fab_name_5, fcf_record),
			bf_get(lpfc_fcf_record_fab_name_6, fcf_record),
			bf_get(lpfc_fcf_record_fab_name_7, fcf_record),
			bf_get(lpfc_fcf_record_switch_name_0, fcf_record),
			bf_get(lpfc_fcf_record_switch_name_1, fcf_record),
			bf_get(lpfc_fcf_record_switch_name_2, fcf_record),
			bf_get(lpfc_fcf_record_switch_name_3, fcf_record),
			bf_get(lpfc_fcf_record_switch_name_4, fcf_record),
			bf_get(lpfc_fcf_record_switch_name_5, fcf_record),
			bf_get(lpfc_fcf_record_switch_name_6, fcf_record),
			bf_get(lpfc_fcf_record_switch_name_7, fcf_record),
			next_fcf_index);
}

/**
 * lpfc_sli4_fcf_record_match - testing new FCF record for matching existing FCF
 * @phba: pointer to lpfc hba data structure.
 * @fcf_rec: pointer to an existing FCF record.
 * @new_fcf_record: pointer to a new FCF record.
 * @new_vlan_id: vlan id from the new FCF record.
 *
 * This function performs matching test of a new FCF record against an existing
 * FCF record. If the new_vlan_id passed in is LPFC_FCOE_IGNORE_VID, vlan id
 * will not be used as part of the FCF record matching criteria.
 *
 * Returns true if all the fields matching, otherwise returns false.
 */
static bool
lpfc_sli4_fcf_record_match(struct lpfc_hba *phba,
			   struct lpfc_fcf_rec *fcf_rec,
			   struct fcf_record *new_fcf_record,
			   uint16_t new_vlan_id)
{
	if (new_vlan_id != LPFC_FCOE_IGNORE_VID)
		if (!lpfc_vlan_id_match(fcf_rec->vlan_id, new_vlan_id))
			return false;
	if (!lpfc_mac_addr_match(fcf_rec->mac_addr, new_fcf_record))
		return false;
	if (!lpfc_sw_name_match(fcf_rec->switch_name, new_fcf_record))
		return false;
	if (!lpfc_fab_name_match(fcf_rec->fabric_name, new_fcf_record))
		return false;
	if (fcf_rec->priority != new_fcf_record->fip_priority)
		return false;
	return true;
}

/**
 * lpfc_sli4_fcf_rr_next_proc - processing next roundrobin fcf
 * @vport: Pointer to vport object.
 * @fcf_index: index to next fcf.
 *
 * This function processing the roundrobin fcf failover to next fcf index.
 * When this function is invoked, there will be a current fcf registered
 * for flogi.
 * Return: 0 for continue retrying flogi on currently registered fcf;
 *         1 for stop flogi on currently registered fcf;
 */
int lpfc_sli4_fcf_rr_next_proc(struct lpfc_vport *vport, uint16_t fcf_index)
{
	struct lpfc_hba *phba = vport->phba;
	int rc;

	if (fcf_index == LPFC_FCOE_FCF_NEXT_NONE) {
		spin_lock_irq(&phba->hbalock);
		if (phba->hba_flag & HBA_DEVLOSS_TMO) {
			spin_unlock_irq(&phba->hbalock);
			lpfc_printf_log(phba, KERN_INFO, LOG_FIP,
					"2872 Devloss tmo with no eligible "
					"FCF, unregister in-use FCF (x%x) "
					"and rescan FCF table\n",
					phba->fcf.current_rec.fcf_indx);
			lpfc_unregister_fcf_rescan(phba);
			goto stop_flogi_current_fcf;
		}
		/* Mark the end to FLOGI roundrobin failover */
		phba->hba_flag &= ~FCF_RR_INPROG;
		/* Allow action to new fcf asynchronous event */
		phba->fcf.fcf_flag &= ~(FCF_AVAILABLE | FCF_SCAN_DONE);
		spin_unlock_irq(&phba->hbalock);
		lpfc_printf_log(phba, KERN_INFO, LOG_FIP,
				"2865 No FCF available, stop roundrobin FCF "
				"failover and change port state:x%x/x%x\n",
				phba->pport->port_state, LPFC_VPORT_UNKNOWN);
		phba->pport->port_state = LPFC_VPORT_UNKNOWN;

		if (!phba->fcf.fcf_redisc_attempted) {
			lpfc_unregister_fcf(phba);

			rc = lpfc_sli4_redisc_fcf_table(phba);
			if (!rc) {
				lpfc_printf_log(phba, KERN_INFO, LOG_FIP,
						"3195 Rediscover FCF table\n");
				phba->fcf.fcf_redisc_attempted = 1;
				lpfc_sli4_clear_fcf_rr_bmask(phba);
			} else {
				lpfc_printf_log(phba, KERN_WARNING, LOG_FIP,
						"3196 Rediscover FCF table "
						"failed. Status:x%x\n", rc);
			}
		} else {
			lpfc_printf_log(phba, KERN_WARNING, LOG_FIP,
					"3197 Already rediscover FCF table "
					"attempted. No more retry\n");
		}
		goto stop_flogi_current_fcf;
	} else {
		lpfc_printf_log(phba, KERN_INFO, LOG_FIP | LOG_ELS,
				"2794 Try FLOGI roundrobin FCF failover to "
				"(x%x)\n", fcf_index);
		rc = lpfc_sli4_fcf_rr_read_fcf_rec(phba, fcf_index);
		if (rc)
			lpfc_printf_log(phba, KERN_WARNING, LOG_FIP | LOG_ELS,
					"2761 FLOGI roundrobin FCF failover "
					"failed (rc:x%x) to read FCF (x%x)\n",
					rc, phba->fcf.current_rec.fcf_indx);
		else
			goto stop_flogi_current_fcf;
	}
	return 0;

stop_flogi_current_fcf:
	lpfc_can_disctmo(vport);
	return 1;
}

/**
 * lpfc_sli4_fcf_pri_list_del
 * @phba: pointer to lpfc hba data structure.
 * @fcf_index: the index of the fcf record to delete
 * This routine checks the on list flag of the fcf_index to be deleted.
 * If it is one the list then it is removed from the list, and the flag
 * is cleared. This routine grab the hbalock before removing the fcf
 * record from the list.
 **/
static void lpfc_sli4_fcf_pri_list_del(struct lpfc_hba *phba,
			uint16_t fcf_index)
{
	struct lpfc_fcf_pri *new_fcf_pri;

	new_fcf_pri = &phba->fcf.fcf_pri[fcf_index];
	lpfc_printf_log(phba, KERN_INFO, LOG_FIP,
		"3058 deleting idx x%x pri x%x flg x%x\n",
		fcf_index, new_fcf_pri->fcf_rec.priority,
		 new_fcf_pri->fcf_rec.flag);
	spin_lock_irq(&phba->hbalock);
	if (new_fcf_pri->fcf_rec.flag & LPFC_FCF_ON_PRI_LIST) {
		if (phba->fcf.current_rec.priority ==
				new_fcf_pri->fcf_rec.priority)
			phba->fcf.eligible_fcf_cnt--;
		list_del_init(&new_fcf_pri->list);
		new_fcf_pri->fcf_rec.flag &= ~LPFC_FCF_ON_PRI_LIST;
	}
	spin_unlock_irq(&phba->hbalock);
}

/**
 * lpfc_sli4_set_fcf_flogi_fail
 * @phba: pointer to lpfc hba data structure.
 * @fcf_index: the index of the fcf record to update
 * This routine acquires the hbalock and then set the LPFC_FCF_FLOGI_FAILED
 * flag so the the round robin slection for the particular priority level
 * will try a different fcf record that does not have this bit set.
 * If the fcf record is re-read for any reason this flag is cleared brfore
 * adding it to the priority list.
 **/
void
lpfc_sli4_set_fcf_flogi_fail(struct lpfc_hba *phba, uint16_t fcf_index)
{
	struct lpfc_fcf_pri *new_fcf_pri;
	new_fcf_pri = &phba->fcf.fcf_pri[fcf_index];
	spin_lock_irq(&phba->hbalock);
	new_fcf_pri->fcf_rec.flag |= LPFC_FCF_FLOGI_FAILED;
	spin_unlock_irq(&phba->hbalock);
}

/**
 * lpfc_sli4_fcf_pri_list_add
 * @phba: pointer to lpfc hba data structure.
 * @fcf_index: the index of the fcf record to add
 * @new_fcf_record: pointer to a new FCF record.
 * This routine checks the priority of the fcf_index to be added.
 * If it is a lower priority than the current head of the fcf_pri list
 * then it is added to the list in the right order.
 * If it is the same priority as the current head of the list then it
 * is added to the head of the list and its bit in the rr_bmask is set.
 * If the fcf_index to be added is of a higher priority than the current
 * head of the list then the rr_bmask is cleared, its bit is set in the
 * rr_bmask and it is added to the head of the list.
 * returns:
 * 0=success 1=failure
 **/
static int lpfc_sli4_fcf_pri_list_add(struct lpfc_hba *phba,
	uint16_t fcf_index,
	struct fcf_record *new_fcf_record)
{
	uint16_t current_fcf_pri;
	uint16_t last_index;
	struct lpfc_fcf_pri *fcf_pri;
	struct lpfc_fcf_pri *next_fcf_pri;
	struct lpfc_fcf_pri *new_fcf_pri;
	int ret;

	new_fcf_pri = &phba->fcf.fcf_pri[fcf_index];
	lpfc_printf_log(phba, KERN_INFO, LOG_FIP,
		"3059 adding idx x%x pri x%x flg x%x\n",
		fcf_index, new_fcf_record->fip_priority,
		 new_fcf_pri->fcf_rec.flag);
	spin_lock_irq(&phba->hbalock);
	if (new_fcf_pri->fcf_rec.flag & LPFC_FCF_ON_PRI_LIST)
		list_del_init(&new_fcf_pri->list);
	new_fcf_pri->fcf_rec.fcf_index = fcf_index;
	new_fcf_pri->fcf_rec.priority = new_fcf_record->fip_priority;
	if (list_empty(&phba->fcf.fcf_pri_list)) {
		list_add(&new_fcf_pri->list, &phba->fcf.fcf_pri_list);
		ret = lpfc_sli4_fcf_rr_index_set(phba,
				new_fcf_pri->fcf_rec.fcf_index);
		goto out;
	}

	last_index = find_first_bit(phba->fcf.fcf_rr_bmask,
				LPFC_SLI4_FCF_TBL_INDX_MAX);
	if (last_index >= LPFC_SLI4_FCF_TBL_INDX_MAX) {
		ret = 0; /* Empty rr list */
		goto out;
	}
	current_fcf_pri = phba->fcf.fcf_pri[last_index].fcf_rec.priority;
	if (new_fcf_pri->fcf_rec.priority <=  current_fcf_pri) {
		list_add(&new_fcf_pri->list, &phba->fcf.fcf_pri_list);
		if (new_fcf_pri->fcf_rec.priority <  current_fcf_pri) {
			memset(phba->fcf.fcf_rr_bmask, 0,
				sizeof(*phba->fcf.fcf_rr_bmask));
			/* fcfs_at_this_priority_level = 1; */
			phba->fcf.eligible_fcf_cnt = 1;
		} else
			/* fcfs_at_this_priority_level++; */
			phba->fcf.eligible_fcf_cnt++;
		ret = lpfc_sli4_fcf_rr_index_set(phba,
				new_fcf_pri->fcf_rec.fcf_index);
		goto out;
	}

	list_for_each_entry_safe(fcf_pri, next_fcf_pri,
				&phba->fcf.fcf_pri_list, list) {
		if (new_fcf_pri->fcf_rec.priority <=
				fcf_pri->fcf_rec.priority) {
			if (fcf_pri->list.prev == &phba->fcf.fcf_pri_list)
				list_add(&new_fcf_pri->list,
						&phba->fcf.fcf_pri_list);
			else
				list_add(&new_fcf_pri->list,
					 &((struct lpfc_fcf_pri *)
					fcf_pri->list.prev)->list);
			ret = 0;
			goto out;
		} else if (fcf_pri->list.next == &phba->fcf.fcf_pri_list
			|| new_fcf_pri->fcf_rec.priority <
				next_fcf_pri->fcf_rec.priority) {
			list_add(&new_fcf_pri->list, &fcf_pri->list);
			ret = 0;
			goto out;
		}
		if (new_fcf_pri->fcf_rec.priority > fcf_pri->fcf_rec.priority)
			continue;

	}
	ret = 1;
out:
	/* we use = instead of |= to clear the FLOGI_FAILED flag. */
	new_fcf_pri->fcf_rec.flag = LPFC_FCF_ON_PRI_LIST;
	spin_unlock_irq(&phba->hbalock);
	return ret;
}

/**
 * lpfc_mbx_cmpl_fcf_scan_read_fcf_rec - fcf scan read_fcf mbox cmpl handler.
 * @phba: pointer to lpfc hba data structure.
 * @mboxq: pointer to mailbox object.
 *
 * This function iterates through all the fcf records available in
 * HBA and chooses the optimal FCF record for discovery. After finding
 * the FCF for discovery it registers the FCF record and kicks start
 * discovery.
 * If FCF_IN_USE flag is set in currently used FCF, the routine tries to
 * use an FCF record which matches fabric name and mac address of the
 * currently used FCF record.
 * If the driver supports only one FCF, it will try to use the FCF record
 * used by BOOT_BIOS.
 */
void
lpfc_mbx_cmpl_fcf_scan_read_fcf_rec(struct lpfc_hba *phba, LPFC_MBOXQ_t *mboxq)
{
	struct fcf_record *new_fcf_record;
	uint32_t boot_flag, addr_mode;
	uint16_t fcf_index, next_fcf_index;
	struct lpfc_fcf_rec *fcf_rec = NULL;
	uint16_t vlan_id = LPFC_FCOE_NULL_VID;
	bool select_new_fcf;
	int rc;

	/* If there is pending FCoE event restart FCF table scan */
	if (lpfc_check_pending_fcoe_event(phba, LPFC_SKIP_UNREG_FCF)) {
		lpfc_sli4_mbox_cmd_free(phba, mboxq);
		return;
	}

	/* Parse the FCF record from the non-embedded mailbox command */
	new_fcf_record = lpfc_sli4_fcf_rec_mbox_parse(phba, mboxq,
						      &next_fcf_index);
	if (!new_fcf_record) {
		lpfc_printf_log(phba, KERN_ERR, LOG_TRACE_EVENT,
				"2765 Mailbox command READ_FCF_RECORD "
				"failed to retrieve a FCF record.\n");
		/* Let next new FCF event trigger fast failover */
		spin_lock_irq(&phba->hbalock);
		phba->hba_flag &= ~FCF_TS_INPROG;
		spin_unlock_irq(&phba->hbalock);
		lpfc_sli4_mbox_cmd_free(phba, mboxq);
		return;
	}

	/* Check the FCF record against the connection list */
	rc = lpfc_match_fcf_conn_list(phba, new_fcf_record, &boot_flag,
				      &addr_mode, &vlan_id);

	/* Log the FCF record information if turned on */
	lpfc_sli4_log_fcf_record_info(phba, new_fcf_record, vlan_id,
				      next_fcf_index);

	/*
	 * If the fcf record does not match with connect list entries
	 * read the next entry; otherwise, this is an eligible FCF
	 * record for roundrobin FCF failover.
	 */
	if (!rc) {
		lpfc_sli4_fcf_pri_list_del(phba,
					bf_get(lpfc_fcf_record_fcf_index,
					       new_fcf_record));
		lpfc_printf_log(phba, KERN_WARNING, LOG_FIP,
				"2781 FCF (x%x) failed connection "
				"list check: (x%x/x%x/%x)\n",
				bf_get(lpfc_fcf_record_fcf_index,
				       new_fcf_record),
				bf_get(lpfc_fcf_record_fcf_avail,
				       new_fcf_record),
				bf_get(lpfc_fcf_record_fcf_valid,
				       new_fcf_record),
				bf_get(lpfc_fcf_record_fcf_sol,
				       new_fcf_record));
		if ((phba->fcf.fcf_flag & FCF_IN_USE) &&
		    lpfc_sli4_fcf_record_match(phba, &phba->fcf.current_rec,
		    new_fcf_record, LPFC_FCOE_IGNORE_VID)) {
			if (bf_get(lpfc_fcf_record_fcf_index, new_fcf_record) !=
			    phba->fcf.current_rec.fcf_indx) {
				lpfc_printf_log(phba, KERN_ERR,
						LOG_TRACE_EVENT,
					"2862 FCF (x%x) matches property "
					"of in-use FCF (x%x)\n",
					bf_get(lpfc_fcf_record_fcf_index,
					       new_fcf_record),
					phba->fcf.current_rec.fcf_indx);
				goto read_next_fcf;
			}
			/*
			 * In case the current in-use FCF record becomes
			 * invalid/unavailable during FCF discovery that
			 * was not triggered by fast FCF failover process,
			 * treat it as fast FCF failover.
			 */
			if (!(phba->fcf.fcf_flag & FCF_REDISC_PEND) &&
			    !(phba->fcf.fcf_flag & FCF_REDISC_FOV)) {
				lpfc_printf_log(phba, KERN_WARNING, LOG_FIP,
						"2835 Invalid in-use FCF "
						"(x%x), enter FCF failover "
						"table scan.\n",
						phba->fcf.current_rec.fcf_indx);
				spin_lock_irq(&phba->hbalock);
				phba->fcf.fcf_flag |= FCF_REDISC_FOV;
				spin_unlock_irq(&phba->hbalock);
				lpfc_sli4_mbox_cmd_free(phba, mboxq);
				lpfc_sli4_fcf_scan_read_fcf_rec(phba,
						LPFC_FCOE_FCF_GET_FIRST);
				return;
			}
		}
		goto read_next_fcf;
	} else {
		fcf_index = bf_get(lpfc_fcf_record_fcf_index, new_fcf_record);
		rc = lpfc_sli4_fcf_pri_list_add(phba, fcf_index,
							new_fcf_record);
		if (rc)
			goto read_next_fcf;
	}

	/*
	 * If this is not the first FCF discovery of the HBA, use last
	 * FCF record for the discovery. The condition that a rescan
	 * matches the in-use FCF record: fabric name, switch name, mac
	 * address, and vlan_id.
	 */
	spin_lock_irq(&phba->hbalock);
	if (phba->fcf.fcf_flag & FCF_IN_USE) {
		if (phba->cfg_fcf_failover_policy == LPFC_FCF_FOV &&
			lpfc_sli4_fcf_record_match(phba, &phba->fcf.current_rec,
		    new_fcf_record, vlan_id)) {
			if (bf_get(lpfc_fcf_record_fcf_index, new_fcf_record) ==
			    phba->fcf.current_rec.fcf_indx) {
				phba->fcf.fcf_flag |= FCF_AVAILABLE;
				if (phba->fcf.fcf_flag & FCF_REDISC_PEND)
					/* Stop FCF redisc wait timer */
					__lpfc_sli4_stop_fcf_redisc_wait_timer(
									phba);
				else if (phba->fcf.fcf_flag & FCF_REDISC_FOV)
					/* Fast failover, mark completed */
					phba->fcf.fcf_flag &= ~FCF_REDISC_FOV;
				spin_unlock_irq(&phba->hbalock);
				lpfc_printf_log(phba, KERN_INFO, LOG_FIP,
						"2836 New FCF matches in-use "
						"FCF (x%x), port_state:x%x, "
						"fc_flag:x%x\n",
						phba->fcf.current_rec.fcf_indx,
						phba->pport->port_state,
						phba->pport->fc_flag);
				goto out;
			} else
				lpfc_printf_log(phba, KERN_ERR, LOG_TRACE_EVENT,
					"2863 New FCF (x%x) matches "
					"property of in-use FCF (x%x)\n",
					bf_get(lpfc_fcf_record_fcf_index,
					       new_fcf_record),
					phba->fcf.current_rec.fcf_indx);
		}
		/*
		 * Read next FCF record from HBA searching for the matching
		 * with in-use record only if not during the fast failover
		 * period. In case of fast failover period, it shall try to
		 * determine whether the FCF record just read should be the
		 * next candidate.
		 */
		if (!(phba->fcf.fcf_flag & FCF_REDISC_FOV)) {
			spin_unlock_irq(&phba->hbalock);
			goto read_next_fcf;
		}
	}
	/*
	 * Update on failover FCF record only if it's in FCF fast-failover
	 * period; otherwise, update on current FCF record.
	 */
	if (phba->fcf.fcf_flag & FCF_REDISC_FOV)
		fcf_rec = &phba->fcf.failover_rec;
	else
		fcf_rec = &phba->fcf.current_rec;

	if (phba->fcf.fcf_flag & FCF_AVAILABLE) {
		/*
		 * If the driver FCF record does not have boot flag
		 * set and new hba fcf record has boot flag set, use
		 * the new hba fcf record.
		 */
		if (boot_flag && !(fcf_rec->flag & BOOT_ENABLE)) {
			/* Choose this FCF record */
			lpfc_printf_log(phba, KERN_INFO, LOG_FIP,
					"2837 Update current FCF record "
					"(x%x) with new FCF record (x%x)\n",
					fcf_rec->fcf_indx,
					bf_get(lpfc_fcf_record_fcf_index,
					new_fcf_record));
			__lpfc_update_fcf_record(phba, fcf_rec, new_fcf_record,
					addr_mode, vlan_id, BOOT_ENABLE);
			spin_unlock_irq(&phba->hbalock);
			goto read_next_fcf;
		}
		/*
		 * If the driver FCF record has boot flag set and the
		 * new hba FCF record does not have boot flag, read
		 * the next FCF record.
		 */
		if (!boot_flag && (fcf_rec->flag & BOOT_ENABLE)) {
			spin_unlock_irq(&phba->hbalock);
			goto read_next_fcf;
		}
		/*
		 * If the new hba FCF record has lower priority value
		 * than the driver FCF record, use the new record.
		 */
		if (new_fcf_record->fip_priority < fcf_rec->priority) {
			/* Choose the new FCF record with lower priority */
			lpfc_printf_log(phba, KERN_INFO, LOG_FIP,
					"2838 Update current FCF record "
					"(x%x) with new FCF record (x%x)\n",
					fcf_rec->fcf_indx,
					bf_get(lpfc_fcf_record_fcf_index,
					       new_fcf_record));
			__lpfc_update_fcf_record(phba, fcf_rec, new_fcf_record,
					addr_mode, vlan_id, 0);
			/* Reset running random FCF selection count */
			phba->fcf.eligible_fcf_cnt = 1;
		} else if (new_fcf_record->fip_priority == fcf_rec->priority) {
			/* Update running random FCF selection count */
			phba->fcf.eligible_fcf_cnt++;
			select_new_fcf = lpfc_sli4_new_fcf_random_select(phba,
						phba->fcf.eligible_fcf_cnt);
			if (select_new_fcf) {
				lpfc_printf_log(phba, KERN_INFO, LOG_FIP,
					"2839 Update current FCF record "
					"(x%x) with new FCF record (x%x)\n",
					fcf_rec->fcf_indx,
					bf_get(lpfc_fcf_record_fcf_index,
					       new_fcf_record));
				/* Choose the new FCF by random selection */
				__lpfc_update_fcf_record(phba, fcf_rec,
							 new_fcf_record,
							 addr_mode, vlan_id, 0);
			}
		}
		spin_unlock_irq(&phba->hbalock);
		goto read_next_fcf;
	}
	/*
	 * This is the first suitable FCF record, choose this record for
	 * initial best-fit FCF.
	 */
	if (fcf_rec) {
		lpfc_printf_log(phba, KERN_INFO, LOG_FIP,
				"2840 Update initial FCF candidate "
				"with FCF (x%x)\n",
				bf_get(lpfc_fcf_record_fcf_index,
				       new_fcf_record));
		__lpfc_update_fcf_record(phba, fcf_rec, new_fcf_record,
					 addr_mode, vlan_id, (boot_flag ?
					 BOOT_ENABLE : 0));
		phba->fcf.fcf_flag |= FCF_AVAILABLE;
		/* Setup initial running random FCF selection count */
		phba->fcf.eligible_fcf_cnt = 1;
	}
	spin_unlock_irq(&phba->hbalock);
	goto read_next_fcf;

read_next_fcf:
	lpfc_sli4_mbox_cmd_free(phba, mboxq);
	if (next_fcf_index == LPFC_FCOE_FCF_NEXT_NONE || next_fcf_index == 0) {
		if (phba->fcf.fcf_flag & FCF_REDISC_FOV) {
			/*
			 * Case of FCF fast failover scan
			 */

			/*
			 * It has not found any suitable FCF record, cancel
			 * FCF scan inprogress, and do nothing
			 */
			if (!(phba->fcf.failover_rec.flag & RECORD_VALID)) {
				lpfc_printf_log(phba, KERN_WARNING, LOG_FIP,
					       "2782 No suitable FCF found: "
					       "(x%x/x%x)\n",
					       phba->fcoe_eventtag_at_fcf_scan,
					       bf_get(lpfc_fcf_record_fcf_index,
						      new_fcf_record));
				spin_lock_irq(&phba->hbalock);
				if (phba->hba_flag & HBA_DEVLOSS_TMO) {
					phba->hba_flag &= ~FCF_TS_INPROG;
					spin_unlock_irq(&phba->hbalock);
					/* Unregister in-use FCF and rescan */
					lpfc_printf_log(phba, KERN_INFO,
							LOG_FIP,
							"2864 On devloss tmo "
							"unreg in-use FCF and "
							"rescan FCF table\n");
					lpfc_unregister_fcf_rescan(phba);
					return;
				}
				/*
				 * Let next new FCF event trigger fast failover
				 */
				phba->hba_flag &= ~FCF_TS_INPROG;
				spin_unlock_irq(&phba->hbalock);
				return;
			}
			/*
			 * It has found a suitable FCF record that is not
			 * the same as in-use FCF record, unregister the
			 * in-use FCF record, replace the in-use FCF record
			 * with the new FCF record, mark FCF fast failover
			 * completed, and then start register the new FCF
			 * record.
			 */

			/* Unregister the current in-use FCF record */
			lpfc_unregister_fcf(phba);

			/* Replace in-use record with the new record */
			lpfc_printf_log(phba, KERN_INFO, LOG_FIP,
					"2842 Replace in-use FCF (x%x) "
					"with failover FCF (x%x)\n",
					phba->fcf.current_rec.fcf_indx,
					phba->fcf.failover_rec.fcf_indx);
			memcpy(&phba->fcf.current_rec,
			       &phba->fcf.failover_rec,
			       sizeof(struct lpfc_fcf_rec));
			/*
			 * Mark the fast FCF failover rediscovery completed
			 * and the start of the first round of the roundrobin
			 * FCF failover.
			 */
			spin_lock_irq(&phba->hbalock);
			phba->fcf.fcf_flag &= ~FCF_REDISC_FOV;
			spin_unlock_irq(&phba->hbalock);
			/* Register to the new FCF record */
			lpfc_register_fcf(phba);
		} else {
			/*
			 * In case of transaction period to fast FCF failover,
			 * do nothing when search to the end of the FCF table.
			 */
			if ((phba->fcf.fcf_flag & FCF_REDISC_EVT) ||
			    (phba->fcf.fcf_flag & FCF_REDISC_PEND))
				return;

			if (phba->cfg_fcf_failover_policy == LPFC_FCF_FOV &&
				phba->fcf.fcf_flag & FCF_IN_USE) {
				/*
				 * In case the current in-use FCF record no
				 * longer existed during FCF discovery that
				 * was not triggered by fast FCF failover
				 * process, treat it as fast FCF failover.
				 */
				lpfc_printf_log(phba, KERN_INFO, LOG_FIP,
						"2841 In-use FCF record (x%x) "
						"not reported, entering fast "
						"FCF failover mode scanning.\n",
						phba->fcf.current_rec.fcf_indx);
				spin_lock_irq(&phba->hbalock);
				phba->fcf.fcf_flag |= FCF_REDISC_FOV;
				spin_unlock_irq(&phba->hbalock);
				lpfc_sli4_fcf_scan_read_fcf_rec(phba,
						LPFC_FCOE_FCF_GET_FIRST);
				return;
			}
			/* Register to the new FCF record */
			lpfc_register_fcf(phba);
		}
	} else
		lpfc_sli4_fcf_scan_read_fcf_rec(phba, next_fcf_index);
	return;

out:
	lpfc_sli4_mbox_cmd_free(phba, mboxq);
	lpfc_register_fcf(phba);

	return;
}

/**
 * lpfc_mbx_cmpl_fcf_rr_read_fcf_rec - fcf roundrobin read_fcf mbox cmpl hdler
 * @phba: pointer to lpfc hba data structure.
 * @mboxq: pointer to mailbox object.
 *
 * This is the callback function for FLOGI failure roundrobin FCF failover
 * read FCF record mailbox command from the eligible FCF record bmask for
 * performing the failover. If the FCF read back is not valid/available, it
 * fails through to retrying FLOGI to the currently registered FCF again.
 * Otherwise, if the FCF read back is valid and available, it will set the
 * newly read FCF record to the failover FCF record, unregister currently
 * registered FCF record, copy the failover FCF record to the current
 * FCF record, and then register the current FCF record before proceeding
 * to trying FLOGI on the new failover FCF.
 */
void
lpfc_mbx_cmpl_fcf_rr_read_fcf_rec(struct lpfc_hba *phba, LPFC_MBOXQ_t *mboxq)
{
	struct fcf_record *new_fcf_record;
	uint32_t boot_flag, addr_mode;
	uint16_t next_fcf_index, fcf_index;
	uint16_t current_fcf_index;
	uint16_t vlan_id;
	int rc;

	/* If link state is not up, stop the roundrobin failover process */
	if (phba->link_state < LPFC_LINK_UP) {
		spin_lock_irq(&phba->hbalock);
		phba->fcf.fcf_flag &= ~FCF_DISCOVERY;
		phba->hba_flag &= ~FCF_RR_INPROG;
		spin_unlock_irq(&phba->hbalock);
		goto out;
	}

	/* Parse the FCF record from the non-embedded mailbox command */
	new_fcf_record = lpfc_sli4_fcf_rec_mbox_parse(phba, mboxq,
						      &next_fcf_index);
	if (!new_fcf_record) {
		lpfc_printf_log(phba, KERN_WARNING, LOG_FIP,
				"2766 Mailbox command READ_FCF_RECORD "
				"failed to retrieve a FCF record. "
				"hba_flg x%x fcf_flg x%x\n", phba->hba_flag,
				phba->fcf.fcf_flag);
		lpfc_unregister_fcf_rescan(phba);
		goto out;
	}

	/* Get the needed parameters from FCF record */
	rc = lpfc_match_fcf_conn_list(phba, new_fcf_record, &boot_flag,
				      &addr_mode, &vlan_id);

	/* Log the FCF record information if turned on */
	lpfc_sli4_log_fcf_record_info(phba, new_fcf_record, vlan_id,
				      next_fcf_index);

	fcf_index = bf_get(lpfc_fcf_record_fcf_index, new_fcf_record);
	if (!rc) {
		lpfc_printf_log(phba, KERN_INFO, LOG_FIP,
				"2848 Remove ineligible FCF (x%x) from "
				"from roundrobin bmask\n", fcf_index);
		/* Clear roundrobin bmask bit for ineligible FCF */
		lpfc_sli4_fcf_rr_index_clear(phba, fcf_index);
		/* Perform next round of roundrobin FCF failover */
		fcf_index = lpfc_sli4_fcf_rr_next_index_get(phba);
		rc = lpfc_sli4_fcf_rr_next_proc(phba->pport, fcf_index);
		if (rc)
			goto out;
		goto error_out;
	}

	if (fcf_index == phba->fcf.current_rec.fcf_indx) {
		lpfc_printf_log(phba, KERN_INFO, LOG_FIP,
				"2760 Perform FLOGI roundrobin FCF failover: "
				"FCF (x%x) back to FCF (x%x)\n",
				phba->fcf.current_rec.fcf_indx, fcf_index);
		/* Wait 500 ms before retrying FLOGI to current FCF */
		msleep(500);
		lpfc_issue_init_vfi(phba->pport);
		goto out;
	}

	/* Upload new FCF record to the failover FCF record */
	lpfc_printf_log(phba, KERN_INFO, LOG_FIP,
			"2834 Update current FCF (x%x) with new FCF (x%x)\n",
			phba->fcf.failover_rec.fcf_indx, fcf_index);
	spin_lock_irq(&phba->hbalock);
	__lpfc_update_fcf_record(phba, &phba->fcf.failover_rec,
				 new_fcf_record, addr_mode, vlan_id,
				 (boot_flag ? BOOT_ENABLE : 0));
	spin_unlock_irq(&phba->hbalock);

	current_fcf_index = phba->fcf.current_rec.fcf_indx;

	/* Unregister the current in-use FCF record */
	lpfc_unregister_fcf(phba);

	/* Replace in-use record with the new record */
	memcpy(&phba->fcf.current_rec, &phba->fcf.failover_rec,
	       sizeof(struct lpfc_fcf_rec));

	lpfc_printf_log(phba, KERN_INFO, LOG_FIP,
			"2783 Perform FLOGI roundrobin FCF failover: FCF "
			"(x%x) to FCF (x%x)\n", current_fcf_index, fcf_index);

error_out:
	lpfc_register_fcf(phba);
out:
	lpfc_sli4_mbox_cmd_free(phba, mboxq);
}

/**
 * lpfc_mbx_cmpl_read_fcf_rec - read fcf completion handler.
 * @phba: pointer to lpfc hba data structure.
 * @mboxq: pointer to mailbox object.
 *
 * This is the callback function of read FCF record mailbox command for
 * updating the eligible FCF bmask for FLOGI failure roundrobin FCF
 * failover when a new FCF event happened. If the FCF read back is
 * valid/available and it passes the connection list check, it updates
 * the bmask for the eligible FCF record for roundrobin failover.
 */
void
lpfc_mbx_cmpl_read_fcf_rec(struct lpfc_hba *phba, LPFC_MBOXQ_t *mboxq)
{
	struct fcf_record *new_fcf_record;
	uint32_t boot_flag, addr_mode;
	uint16_t fcf_index, next_fcf_index;
	uint16_t vlan_id;
	int rc;

	/* If link state is not up, no need to proceed */
	if (phba->link_state < LPFC_LINK_UP)
		goto out;

	/* If FCF discovery period is over, no need to proceed */
	if (!(phba->fcf.fcf_flag & FCF_DISCOVERY))
		goto out;

	/* Parse the FCF record from the non-embedded mailbox command */
	new_fcf_record = lpfc_sli4_fcf_rec_mbox_parse(phba, mboxq,
						      &next_fcf_index);
	if (!new_fcf_record) {
		lpfc_printf_log(phba, KERN_INFO, LOG_FIP,
				"2767 Mailbox command READ_FCF_RECORD "
				"failed to retrieve a FCF record.\n");
		goto out;
	}

	/* Check the connection list for eligibility */
	rc = lpfc_match_fcf_conn_list(phba, new_fcf_record, &boot_flag,
				      &addr_mode, &vlan_id);

	/* Log the FCF record information if turned on */
	lpfc_sli4_log_fcf_record_info(phba, new_fcf_record, vlan_id,
				      next_fcf_index);

	if (!rc)
		goto out;

	/* Update the eligible FCF record index bmask */
	fcf_index = bf_get(lpfc_fcf_record_fcf_index, new_fcf_record);

	rc = lpfc_sli4_fcf_pri_list_add(phba, fcf_index, new_fcf_record);

out:
	lpfc_sli4_mbox_cmd_free(phba, mboxq);
}

/**
 * lpfc_init_vfi_cmpl - Completion handler for init_vfi mbox command.
 * @phba: pointer to lpfc hba data structure.
 * @mboxq: pointer to mailbox data structure.
 *
 * This function handles completion of init vfi mailbox command.
 */
static void
lpfc_init_vfi_cmpl(struct lpfc_hba *phba, LPFC_MBOXQ_t *mboxq)
{
	struct lpfc_vport *vport = mboxq->vport;

	/*
	 * VFI not supported on interface type 0, just do the flogi
	 * Also continue if the VFI is in use - just use the same one.
	 */
	if (mboxq->u.mb.mbxStatus &&
	    (bf_get(lpfc_sli_intf_if_type, &phba->sli4_hba.sli_intf) !=
			LPFC_SLI_INTF_IF_TYPE_0) &&
	    mboxq->u.mb.mbxStatus != MBX_VFI_IN_USE) {
		lpfc_printf_vlog(vport, KERN_ERR, LOG_TRACE_EVENT,
				 "2891 Init VFI mailbox failed 0x%x\n",
				 mboxq->u.mb.mbxStatus);
		mempool_free(mboxq, phba->mbox_mem_pool);
		lpfc_vport_set_state(vport, FC_VPORT_FAILED);
		return;
	}

	lpfc_initial_flogi(vport);
	mempool_free(mboxq, phba->mbox_mem_pool);
	return;
}

/**
 * lpfc_issue_init_vfi - Issue init_vfi mailbox command.
 * @vport: pointer to lpfc_vport data structure.
 *
 * This function issue a init_vfi mailbox command to initialize the VFI and
 * VPI for the physical port.
 */
void
lpfc_issue_init_vfi(struct lpfc_vport *vport)
{
	LPFC_MBOXQ_t *mboxq;
	int rc;
	struct lpfc_hba *phba = vport->phba;

	mboxq = mempool_alloc(phba->mbox_mem_pool, GFP_KERNEL);
	if (!mboxq) {
		lpfc_printf_vlog(vport, KERN_ERR,
			LOG_TRACE_EVENT, "2892 Failed to allocate "
			"init_vfi mailbox\n");
		return;
	}
	lpfc_init_vfi(mboxq, vport);
	mboxq->mbox_cmpl = lpfc_init_vfi_cmpl;
	rc = lpfc_sli_issue_mbox(phba, mboxq, MBX_NOWAIT);
	if (rc == MBX_NOT_FINISHED) {
		lpfc_printf_vlog(vport, KERN_ERR, LOG_TRACE_EVENT,
				 "2893 Failed to issue init_vfi mailbox\n");
		mempool_free(mboxq, vport->phba->mbox_mem_pool);
	}
}

/**
 * lpfc_init_vpi_cmpl - Completion handler for init_vpi mbox command.
 * @phba: pointer to lpfc hba data structure.
 * @mboxq: pointer to mailbox data structure.
 *
 * This function handles completion of init vpi mailbox command.
 */
void
lpfc_init_vpi_cmpl(struct lpfc_hba *phba, LPFC_MBOXQ_t *mboxq)
{
	struct lpfc_vport *vport = mboxq->vport;
	struct lpfc_nodelist *ndlp;
	struct Scsi_Host *shost = lpfc_shost_from_vport(vport);

	if (mboxq->u.mb.mbxStatus) {
		lpfc_printf_vlog(vport, KERN_ERR, LOG_TRACE_EVENT,
				 "2609 Init VPI mailbox failed 0x%x\n",
				 mboxq->u.mb.mbxStatus);
		mempool_free(mboxq, phba->mbox_mem_pool);
		lpfc_vport_set_state(vport, FC_VPORT_FAILED);
		return;
	}
	spin_lock_irq(shost->host_lock);
	vport->fc_flag &= ~FC_VPORT_NEEDS_INIT_VPI;
	spin_unlock_irq(shost->host_lock);

	/* If this port is physical port or FDISC is done, do reg_vpi */
	if ((phba->pport == vport) || (vport->port_state == LPFC_FDISC)) {
			ndlp = lpfc_findnode_did(vport, Fabric_DID);
			if (!ndlp)
				lpfc_printf_vlog(vport, KERN_ERR,
					LOG_TRACE_EVENT,
					"2731 Cannot find fabric "
					"controller node\n");
			else
				lpfc_register_new_vport(phba, vport, ndlp);
			mempool_free(mboxq, phba->mbox_mem_pool);
			return;
	}

	if (phba->link_flag & LS_NPIV_FAB_SUPPORTED)
		lpfc_initial_fdisc(vport);
	else {
		lpfc_vport_set_state(vport, FC_VPORT_NO_FABRIC_SUPP);
		lpfc_printf_vlog(vport, KERN_ERR, LOG_TRACE_EVENT,
				 "2606 No NPIV Fabric support\n");
	}
	mempool_free(mboxq, phba->mbox_mem_pool);
	return;
}

/**
 * lpfc_issue_init_vpi - Issue init_vpi mailbox command.
 * @vport: pointer to lpfc_vport data structure.
 *
 * This function issue a init_vpi mailbox command to initialize
 * VPI for the vport.
 */
void
lpfc_issue_init_vpi(struct lpfc_vport *vport)
{
	LPFC_MBOXQ_t *mboxq;
	int rc, vpi;

	if ((vport->port_type != LPFC_PHYSICAL_PORT) && (!vport->vpi)) {
		vpi = lpfc_alloc_vpi(vport->phba);
		if (!vpi) {
			lpfc_printf_vlog(vport, KERN_ERR, LOG_TRACE_EVENT,
					 "3303 Failed to obtain vport vpi\n");
			lpfc_vport_set_state(vport, FC_VPORT_FAILED);
			return;
		}
		vport->vpi = vpi;
	}

	mboxq = mempool_alloc(vport->phba->mbox_mem_pool, GFP_KERNEL);
	if (!mboxq) {
		lpfc_printf_vlog(vport, KERN_ERR,
			LOG_TRACE_EVENT, "2607 Failed to allocate "
			"init_vpi mailbox\n");
		return;
	}
	lpfc_init_vpi(vport->phba, mboxq, vport->vpi);
	mboxq->vport = vport;
	mboxq->mbox_cmpl = lpfc_init_vpi_cmpl;
	rc = lpfc_sli_issue_mbox(vport->phba, mboxq, MBX_NOWAIT);
	if (rc == MBX_NOT_FINISHED) {
		lpfc_printf_vlog(vport, KERN_ERR, LOG_TRACE_EVENT,
				 "2608 Failed to issue init_vpi mailbox\n");
		mempool_free(mboxq, vport->phba->mbox_mem_pool);
	}
}

/**
 * lpfc_start_fdiscs - send fdiscs for each vports on this port.
 * @phba: pointer to lpfc hba data structure.
 *
 * This function loops through the list of vports on the @phba and issues an
 * FDISC if possible.
 */
void
lpfc_start_fdiscs(struct lpfc_hba *phba)
{
	struct lpfc_vport **vports;
	int i;

	vports = lpfc_create_vport_work_array(phba);
	if (vports != NULL) {
		for (i = 0; i <= phba->max_vports && vports[i] != NULL; i++) {
			if (vports[i]->port_type == LPFC_PHYSICAL_PORT)
				continue;
			/* There are no vpi for this vport */
			if (vports[i]->vpi > phba->max_vpi) {
				lpfc_vport_set_state(vports[i],
						     FC_VPORT_FAILED);
				continue;
			}
			if (phba->fc_topology == LPFC_TOPOLOGY_LOOP) {
				lpfc_vport_set_state(vports[i],
						     FC_VPORT_LINKDOWN);
				continue;
			}
			if (vports[i]->fc_flag & FC_VPORT_NEEDS_INIT_VPI) {
				lpfc_issue_init_vpi(vports[i]);
				continue;
			}
			if (phba->link_flag & LS_NPIV_FAB_SUPPORTED)
				lpfc_initial_fdisc(vports[i]);
			else {
				lpfc_vport_set_state(vports[i],
						     FC_VPORT_NO_FABRIC_SUPP);
				lpfc_printf_vlog(vports[i], KERN_ERR,
						 LOG_TRACE_EVENT,
						 "0259 No NPIV "
						 "Fabric support\n");
			}
		}
	}
	lpfc_destroy_vport_work_array(phba, vports);
}

void
lpfc_mbx_cmpl_reg_vfi(struct lpfc_hba *phba, LPFC_MBOXQ_t *mboxq)
{
	struct lpfc_vport *vport = mboxq->vport;
	struct Scsi_Host *shost = lpfc_shost_from_vport(vport);

	/*
	 * VFI not supported for interface type 0, so ignore any mailbox
	 * error (except VFI in use) and continue with the discovery.
	 */
	if (mboxq->u.mb.mbxStatus &&
	    (bf_get(lpfc_sli_intf_if_type, &phba->sli4_hba.sli_intf) !=
			LPFC_SLI_INTF_IF_TYPE_0) &&
	    mboxq->u.mb.mbxStatus != MBX_VFI_IN_USE) {
		lpfc_printf_vlog(vport, KERN_ERR, LOG_TRACE_EVENT,
				 "2018 REG_VFI mbxStatus error x%x "
				 "HBA state x%x\n",
				 mboxq->u.mb.mbxStatus, vport->port_state);
		if (phba->fc_topology == LPFC_TOPOLOGY_LOOP) {
			/* FLOGI failed, use loop map to make discovery list */
			lpfc_disc_list_loopmap(vport);
			/* Start discovery */
			lpfc_disc_start(vport);
			goto out_free_mem;
		}
		lpfc_vport_set_state(vport, FC_VPORT_FAILED);
		goto out_free_mem;
	}

	/* If the VFI is already registered, there is nothing else to do
	 * Unless this was a VFI update and we are in PT2PT mode, then
	 * we should drop through to set the port state to ready.
	 */
	if (vport->fc_flag & FC_VFI_REGISTERED)
		if (!(phba->sli_rev == LPFC_SLI_REV4 &&
		      vport->fc_flag & FC_PT2PT))
			goto out_free_mem;

	/* The VPI is implicitly registered when the VFI is registered */
	spin_lock_irq(shost->host_lock);
	vport->vpi_state |= LPFC_VPI_REGISTERED;
	vport->fc_flag |= FC_VFI_REGISTERED;
	vport->fc_flag &= ~FC_VPORT_NEEDS_REG_VPI;
	vport->fc_flag &= ~FC_VPORT_NEEDS_INIT_VPI;
	spin_unlock_irq(shost->host_lock);

	/* In case SLI4 FC loopback test, we are ready */
	if ((phba->sli_rev == LPFC_SLI_REV4) &&
	    (phba->link_flag & LS_LOOPBACK_MODE)) {
		phba->link_state = LPFC_HBA_READY;
		goto out_free_mem;
	}

	lpfc_printf_vlog(vport, KERN_INFO, LOG_SLI,
			 "3313 cmpl reg vfi  port_state:%x fc_flag:%x myDid:%x "
			 "alpacnt:%d LinkState:%x topology:%x\n",
			 vport->port_state, vport->fc_flag, vport->fc_myDID,
			 vport->phba->alpa_map[0],
			 phba->link_state, phba->fc_topology);

	if (vport->port_state == LPFC_FABRIC_CFG_LINK) {
		/*
		 * For private loop or for NPort pt2pt,
		 * just start discovery and we are done.
		 */
		if ((vport->fc_flag & FC_PT2PT) ||
		    ((phba->fc_topology == LPFC_TOPOLOGY_LOOP) &&
		    !(vport->fc_flag & FC_PUBLIC_LOOP))) {

			/* Use loop map to make discovery list */
			lpfc_disc_list_loopmap(vport);
			/* Start discovery */
			if (vport->fc_flag & FC_PT2PT)
				vport->port_state = LPFC_VPORT_READY;
			else
				lpfc_disc_start(vport);
		} else {
			lpfc_start_fdiscs(phba);
			lpfc_do_scr_ns_plogi(phba, vport);
		}
	}

out_free_mem:
	lpfc_mbox_rsrc_cleanup(phba, mboxq, MBOX_THD_UNLOCKED);
}

static void
lpfc_mbx_cmpl_read_sparam(struct lpfc_hba *phba, LPFC_MBOXQ_t *pmb)
{
	MAILBOX_t *mb = &pmb->u.mb;
	struct lpfc_dmabuf *mp = (struct lpfc_dmabuf *)pmb->ctx_buf;
	struct lpfc_vport  *vport = pmb->vport;
	struct Scsi_Host *shost = lpfc_shost_from_vport(vport);
	struct serv_parm *sp = &vport->fc_sparam;
	uint32_t ed_tov;

	/* Check for error */
	if (mb->mbxStatus) {
		/* READ_SPARAM mbox error <mbxStatus> state <hba_state> */
		lpfc_printf_vlog(vport, KERN_ERR, LOG_TRACE_EVENT,
				 "0319 READ_SPARAM mbxStatus error x%x "
				 "hba state x%x>\n",
				 mb->mbxStatus, vport->port_state);
		lpfc_linkdown(phba);
		goto out;
	}

	memcpy((uint8_t *) &vport->fc_sparam, (uint8_t *) mp->virt,
	       sizeof (struct serv_parm));

	ed_tov = be32_to_cpu(sp->cmn.e_d_tov);
	if (sp->cmn.edtovResolution)	/* E_D_TOV ticks are in nanoseconds */
		ed_tov = (ed_tov + 999999) / 1000000;

	phba->fc_edtov = ed_tov;
	phba->fc_ratov = (2 * ed_tov) / 1000;
	if (phba->fc_ratov < FF_DEF_RATOV) {
		/* RA_TOV should be atleast 10sec for initial flogi */
		phba->fc_ratov = FF_DEF_RATOV;
	}

	lpfc_update_vport_wwn(vport);
	fc_host_port_name(shost) = wwn_to_u64(vport->fc_portname.u.wwn);
	if (vport->port_type == LPFC_PHYSICAL_PORT) {
		memcpy(&phba->wwnn, &vport->fc_nodename, sizeof(phba->wwnn));
		memcpy(&phba->wwpn, &vport->fc_portname, sizeof(phba->wwnn));
	}

	lpfc_mbox_rsrc_cleanup(phba, pmb, MBOX_THD_UNLOCKED);

	/* Check if sending the FLOGI is being deferred to after we get
	 * up to date CSPs from MBX_READ_SPARAM.
	 */
	if (phba->hba_flag & HBA_DEFER_FLOGI) {
		lpfc_initial_flogi(vport);
		phba->hba_flag &= ~HBA_DEFER_FLOGI;
	}
	return;

out:
	lpfc_mbox_rsrc_cleanup(phba, pmb, MBOX_THD_UNLOCKED);
	lpfc_issue_clear_la(phba, vport);
}

static void
lpfc_mbx_process_link_up(struct lpfc_hba *phba, struct lpfc_mbx_read_top *la)
{
	struct lpfc_vport *vport = phba->pport;
	LPFC_MBOXQ_t *sparam_mbox, *cfglink_mbox = NULL;
	struct Scsi_Host *shost;
	int i;
	int rc;
	struct fcf_record *fcf_record;
	uint32_t fc_flags = 0;
	unsigned long iflags;

	spin_lock_irqsave(&phba->hbalock, iflags);
	phba->fc_linkspeed = bf_get(lpfc_mbx_read_top_link_spd, la);

	if (!(phba->hba_flag & HBA_FCOE_MODE)) {
		switch (bf_get(lpfc_mbx_read_top_link_spd, la)) {
		case LPFC_LINK_SPEED_1GHZ:
		case LPFC_LINK_SPEED_2GHZ:
		case LPFC_LINK_SPEED_4GHZ:
		case LPFC_LINK_SPEED_8GHZ:
		case LPFC_LINK_SPEED_10GHZ:
		case LPFC_LINK_SPEED_16GHZ:
		case LPFC_LINK_SPEED_32GHZ:
		case LPFC_LINK_SPEED_64GHZ:
		case LPFC_LINK_SPEED_128GHZ:
		case LPFC_LINK_SPEED_256GHZ:
			break;
		default:
			phba->fc_linkspeed = LPFC_LINK_SPEED_UNKNOWN;
			break;
		}
	}

	if (phba->fc_topology &&
	    phba->fc_topology != bf_get(lpfc_mbx_read_top_topology, la)) {
		lpfc_printf_log(phba, KERN_WARNING, LOG_SLI,
				"3314 Toplogy changed was 0x%x is 0x%x\n",
				phba->fc_topology,
				bf_get(lpfc_mbx_read_top_topology, la));
		phba->fc_topology_changed = 1;
	}

	phba->fc_topology = bf_get(lpfc_mbx_read_top_topology, la);
	phba->link_flag &= ~(LS_NPIV_FAB_SUPPORTED | LS_CT_VEN_RPA);

	shost = lpfc_shost_from_vport(vport);
	if (phba->fc_topology == LPFC_TOPOLOGY_LOOP) {
		phba->sli3_options &= ~LPFC_SLI3_NPIV_ENABLED;

		/* if npiv is enabled and this adapter supports npiv log
		 * a message that npiv is not supported in this topology
		 */
		if (phba->cfg_enable_npiv && phba->max_vpi)
			lpfc_printf_log(phba, KERN_ERR, LOG_LINK_EVENT,
				"1309 Link Up Event npiv not supported in loop "
				"topology\n");
				/* Get Loop Map information */
		if (bf_get(lpfc_mbx_read_top_il, la))
			fc_flags |= FC_LBIT;

		vport->fc_myDID = bf_get(lpfc_mbx_read_top_alpa_granted, la);
		i = la->lilpBde64.tus.f.bdeSize;

		if (i == 0) {
			phba->alpa_map[0] = 0;
		} else {
			if (vport->cfg_log_verbose & LOG_LINK_EVENT) {
				int numalpa, j, k;
				union {
					uint8_t pamap[16];
					struct {
						uint32_t wd1;
						uint32_t wd2;
						uint32_t wd3;
						uint32_t wd4;
					} pa;
				} un;
				numalpa = phba->alpa_map[0];
				j = 0;
				while (j < numalpa) {
					memset(un.pamap, 0, 16);
					for (k = 1; j < numalpa; k++) {
						un.pamap[k - 1] =
							phba->alpa_map[j + 1];
						j++;
						if (k == 16)
							break;
					}
					/* Link Up Event ALPA map */
					lpfc_printf_log(phba,
							KERN_WARNING,
							LOG_LINK_EVENT,
							"1304 Link Up Event "
							"ALPA map Data: x%x "
							"x%x x%x x%x\n",
							un.pa.wd1, un.pa.wd2,
							un.pa.wd3, un.pa.wd4);
				}
			}
		}
	} else {
		if (!(phba->sli3_options & LPFC_SLI3_NPIV_ENABLED)) {
			if (phba->max_vpi && phba->cfg_enable_npiv &&
			   (phba->sli_rev >= LPFC_SLI_REV3))
				phba->sli3_options |= LPFC_SLI3_NPIV_ENABLED;
		}
		vport->fc_myDID = phba->fc_pref_DID;
		fc_flags |= FC_LBIT;
	}
	spin_unlock_irqrestore(&phba->hbalock, iflags);

	if (fc_flags) {
		spin_lock_irqsave(shost->host_lock, iflags);
		vport->fc_flag |= fc_flags;
		spin_unlock_irqrestore(shost->host_lock, iflags);
	}

	lpfc_linkup(phba);
	sparam_mbox = NULL;

	sparam_mbox = mempool_alloc(phba->mbox_mem_pool, GFP_KERNEL);
	if (!sparam_mbox)
		goto out;

	rc = lpfc_read_sparam(phba, sparam_mbox, 0);
	if (rc) {
		mempool_free(sparam_mbox, phba->mbox_mem_pool);
		goto out;
	}
	sparam_mbox->vport = vport;
	sparam_mbox->mbox_cmpl = lpfc_mbx_cmpl_read_sparam;
	rc = lpfc_sli_issue_mbox(phba, sparam_mbox, MBX_NOWAIT);
	if (rc == MBX_NOT_FINISHED) {
		lpfc_mbox_rsrc_cleanup(phba, sparam_mbox, MBOX_THD_UNLOCKED);
		goto out;
	}

	if (!(phba->hba_flag & HBA_FCOE_MODE)) {
		cfglink_mbox = mempool_alloc(phba->mbox_mem_pool, GFP_KERNEL);
		if (!cfglink_mbox)
			goto out;
		vport->port_state = LPFC_LOCAL_CFG_LINK;
		lpfc_config_link(phba, cfglink_mbox);
		cfglink_mbox->vport = vport;
		cfglink_mbox->mbox_cmpl = lpfc_mbx_cmpl_local_config_link;
		rc = lpfc_sli_issue_mbox(phba, cfglink_mbox, MBX_NOWAIT);
		if (rc == MBX_NOT_FINISHED) {
			mempool_free(cfglink_mbox, phba->mbox_mem_pool);
			goto out;
		}
	} else {
		vport->port_state = LPFC_VPORT_UNKNOWN;
		/*
		 * Add the driver's default FCF record at FCF index 0 now. This
		 * is phase 1 implementation that support FCF index 0 and driver
		 * defaults.
		 */
		if (!(phba->hba_flag & HBA_FIP_SUPPORT)) {
			fcf_record = kzalloc(sizeof(struct fcf_record),
					GFP_KERNEL);
			if (unlikely(!fcf_record)) {
				lpfc_printf_log(phba, KERN_ERR,
					LOG_TRACE_EVENT,
					"2554 Could not allocate memory for "
					"fcf record\n");
				rc = -ENODEV;
				goto out;
			}

			lpfc_sli4_build_dflt_fcf_record(phba, fcf_record,
						LPFC_FCOE_FCF_DEF_INDEX);
			rc = lpfc_sli4_add_fcf_record(phba, fcf_record);
			if (unlikely(rc)) {
				lpfc_printf_log(phba, KERN_ERR,
					LOG_TRACE_EVENT,
					"2013 Could not manually add FCF "
					"record 0, status %d\n", rc);
				rc = -ENODEV;
				kfree(fcf_record);
				goto out;
			}
			kfree(fcf_record);
		}
		/*
		 * The driver is expected to do FIP/FCF. Call the port
		 * and get the FCF Table.
		 */
		spin_lock_irqsave(&phba->hbalock, iflags);
		if (phba->hba_flag & FCF_TS_INPROG) {
			spin_unlock_irqrestore(&phba->hbalock, iflags);
			return;
		}
		/* This is the initial FCF discovery scan */
		phba->fcf.fcf_flag |= FCF_INIT_DISC;
		spin_unlock_irqrestore(&phba->hbalock, iflags);
		lpfc_printf_log(phba, KERN_INFO, LOG_FIP | LOG_DISCOVERY,
				"2778 Start FCF table scan at linkup\n");
		rc = lpfc_sli4_fcf_scan_read_fcf_rec(phba,
						     LPFC_FCOE_FCF_GET_FIRST);
		if (rc) {
			spin_lock_irqsave(&phba->hbalock, iflags);
			phba->fcf.fcf_flag &= ~FCF_INIT_DISC;
			spin_unlock_irqrestore(&phba->hbalock, iflags);
			goto out;
		}
		/* Reset FCF roundrobin bmask for new discovery */
		lpfc_sli4_clear_fcf_rr_bmask(phba);
	}

	/* Prepare for LINK up registrations */
	memset(phba->os_host_name, 0, sizeof(phba->os_host_name));
	scnprintf(phba->os_host_name, sizeof(phba->os_host_name), "%s",
		  init_utsname()->nodename);
	return;
out:
	lpfc_vport_set_state(vport, FC_VPORT_FAILED);
	lpfc_printf_vlog(vport, KERN_ERR, LOG_TRACE_EVENT,
			 "0263 Discovery Mailbox error: state: 0x%x : x%px x%px\n",
			 vport->port_state, sparam_mbox, cfglink_mbox);
	lpfc_issue_clear_la(phba, vport);
	return;
}

static void
lpfc_enable_la(struct lpfc_hba *phba)
{
	uint32_t control;
	struct lpfc_sli *psli = &phba->sli;
	spin_lock_irq(&phba->hbalock);
	psli->sli_flag |= LPFC_PROCESS_LA;
	if (phba->sli_rev <= LPFC_SLI_REV3) {
		control = readl(phba->HCregaddr);
		control |= HC_LAINT_ENA;
		writel(control, phba->HCregaddr);
		readl(phba->HCregaddr); /* flush */
	}
	spin_unlock_irq(&phba->hbalock);
}

static void
lpfc_mbx_issue_link_down(struct lpfc_hba *phba)
{
	lpfc_linkdown(phba);
	lpfc_enable_la(phba);
	lpfc_unregister_unused_fcf(phba);
	/* turn on Link Attention interrupts - no CLEAR_LA needed */
}


/*
 * This routine handles processing a READ_TOPOLOGY mailbox
 * command upon completion. It is setup in the LPFC_MBOXQ
 * as the completion routine when the command is
 * handed off to the SLI layer. SLI4 only.
 */
void
lpfc_mbx_cmpl_read_topology(struct lpfc_hba *phba, LPFC_MBOXQ_t *pmb)
{
	struct lpfc_vport *vport = pmb->vport;
	struct Scsi_Host  *shost = lpfc_shost_from_vport(vport);
	struct lpfc_mbx_read_top *la;
	struct lpfc_sli_ring *pring;
	MAILBOX_t *mb = &pmb->u.mb;
	struct lpfc_dmabuf *mp = (struct lpfc_dmabuf *)(pmb->ctx_buf);
	uint8_t attn_type;
	unsigned long iflags;

	/* Unblock ELS traffic */
	pring = lpfc_phba_elsring(phba);
	if (pring)
		pring->flag &= ~LPFC_STOP_IOCB_EVENT;

	/* Check for error */
	if (mb->mbxStatus) {
		lpfc_printf_log(phba, KERN_INFO, LOG_LINK_EVENT,
				"1307 READ_LA mbox error x%x state x%x\n",
				mb->mbxStatus, vport->port_state);
		lpfc_mbx_issue_link_down(phba);
		phba->link_state = LPFC_HBA_ERROR;
		goto lpfc_mbx_cmpl_read_topology_free_mbuf;
	}

	la = (struct lpfc_mbx_read_top *) &pmb->u.mb.un.varReadTop;
	attn_type = bf_get(lpfc_mbx_read_top_att_type, la);

	memcpy(&phba->alpa_map[0], mp->virt, 128);

	spin_lock_irqsave(shost->host_lock, iflags);
	if (bf_get(lpfc_mbx_read_top_pb, la))
		vport->fc_flag |= FC_BYPASSED_MODE;
	else
		vport->fc_flag &= ~FC_BYPASSED_MODE;
	spin_unlock_irqrestore(shost->host_lock, iflags);

	if (phba->fc_eventTag <= la->eventTag) {
		phba->fc_stat.LinkMultiEvent++;
		if (attn_type == LPFC_ATT_LINK_UP)
			if (phba->fc_eventTag != 0)
				lpfc_linkdown(phba);
	}

	phba->fc_eventTag = la->eventTag;
	if (phba->sli_rev < LPFC_SLI_REV4) {
		spin_lock_irqsave(&phba->hbalock, iflags);
		if (bf_get(lpfc_mbx_read_top_mm, la))
			phba->sli.sli_flag |= LPFC_MENLO_MAINT;
		else
			phba->sli.sli_flag &= ~LPFC_MENLO_MAINT;
		spin_unlock_irqrestore(&phba->hbalock, iflags);
	}

	phba->link_events++;
	if ((attn_type == LPFC_ATT_LINK_UP) &&
	    !(phba->sli.sli_flag & LPFC_MENLO_MAINT)) {
		phba->fc_stat.LinkUp++;
		if (phba->link_flag & LS_LOOPBACK_MODE) {
			lpfc_printf_log(phba, KERN_ERR, LOG_LINK_EVENT,
					"1306 Link Up Event in loop back mode "
					"x%x received Data: x%x x%x x%x x%x\n",
					la->eventTag, phba->fc_eventTag,
					bf_get(lpfc_mbx_read_top_alpa_granted,
					       la),
					bf_get(lpfc_mbx_read_top_link_spd, la),
					phba->alpa_map[0]);
		} else {
			lpfc_printf_log(phba, KERN_ERR, LOG_LINK_EVENT,
					"1303 Link Up Event x%x received "
					"Data: x%x x%x x%x x%x x%x x%x %d\n",
					la->eventTag, phba->fc_eventTag,
					bf_get(lpfc_mbx_read_top_alpa_granted,
					       la),
					bf_get(lpfc_mbx_read_top_link_spd, la),
					phba->alpa_map[0],
					bf_get(lpfc_mbx_read_top_mm, la),
					bf_get(lpfc_mbx_read_top_fa, la),
					phba->wait_4_mlo_maint_flg);
		}
		lpfc_mbx_process_link_up(phba, la);

		if (phba->cmf_active_mode != LPFC_CFG_OFF)
			lpfc_cmf_signal_init(phba);

	} else if (attn_type == LPFC_ATT_LINK_DOWN ||
		   attn_type == LPFC_ATT_UNEXP_WWPN) {
		phba->fc_stat.LinkDown++;
		if (phba->link_flag & LS_LOOPBACK_MODE)
			lpfc_printf_log(phba, KERN_ERR, LOG_LINK_EVENT,
				"1308 Link Down Event in loop back mode "
				"x%x received "
				"Data: x%x x%x x%x\n",
				la->eventTag, phba->fc_eventTag,
				phba->pport->port_state, vport->fc_flag);
		else if (attn_type == LPFC_ATT_UNEXP_WWPN)
			lpfc_printf_log(phba, KERN_ERR, LOG_LINK_EVENT,
				"1313 Link Down Unexpected FA WWPN Event x%x "
				"received Data: x%x x%x x%x x%x x%x\n",
				la->eventTag, phba->fc_eventTag,
				phba->pport->port_state, vport->fc_flag,
				bf_get(lpfc_mbx_read_top_mm, la),
				bf_get(lpfc_mbx_read_top_fa, la));
		else
			lpfc_printf_log(phba, KERN_ERR, LOG_LINK_EVENT,
				"1305 Link Down Event x%x received "
				"Data: x%x x%x x%x x%x x%x\n",
				la->eventTag, phba->fc_eventTag,
				phba->pport->port_state, vport->fc_flag,
				bf_get(lpfc_mbx_read_top_mm, la),
				bf_get(lpfc_mbx_read_top_fa, la));
		lpfc_mbx_issue_link_down(phba);
	}
	if (phba->sli.sli_flag & LPFC_MENLO_MAINT &&
	    attn_type == LPFC_ATT_LINK_UP) {
		if (phba->link_state != LPFC_LINK_DOWN) {
			phba->fc_stat.LinkDown++;
			lpfc_printf_log(phba, KERN_ERR, LOG_LINK_EVENT,
				"1312 Link Down Event x%x received "
				"Data: x%x x%x x%x\n",
				la->eventTag, phba->fc_eventTag,
				phba->pport->port_state, vport->fc_flag);
			lpfc_mbx_issue_link_down(phba);
		} else
			lpfc_enable_la(phba);

		lpfc_printf_log(phba, KERN_ERR, LOG_LINK_EVENT,
				"1310 Menlo Maint Mode Link up Event x%x rcvd "
				"Data: x%x x%x x%x\n",
				la->eventTag, phba->fc_eventTag,
				phba->pport->port_state, vport->fc_flag);
		/*
		 * The cmnd that triggered this will be waiting for this
		 * signal.
		 */
		/* WAKEUP for MENLO_SET_MODE or MENLO_RESET command. */
		if (phba->wait_4_mlo_maint_flg) {
			phba->wait_4_mlo_maint_flg = 0;
			wake_up_interruptible(&phba->wait_4_mlo_m_q);
		}
	}

	if ((phba->sli_rev < LPFC_SLI_REV4) &&
	    bf_get(lpfc_mbx_read_top_fa, la)) {
		if (phba->sli.sli_flag & LPFC_MENLO_MAINT)
			lpfc_issue_clear_la(phba, vport);
		lpfc_printf_log(phba, KERN_INFO, LOG_LINK_EVENT,
				"1311 fa %d\n",
				bf_get(lpfc_mbx_read_top_fa, la));
	}

lpfc_mbx_cmpl_read_topology_free_mbuf:
	lpfc_mbox_rsrc_cleanup(phba, pmb, MBOX_THD_UNLOCKED);
}

/*
 * This routine handles processing a REG_LOGIN mailbox
 * command upon completion. It is setup in the LPFC_MBOXQ
 * as the completion routine when the command is
 * handed off to the SLI layer.
 */
void
lpfc_mbx_cmpl_reg_login(struct lpfc_hba *phba, LPFC_MBOXQ_t *pmb)
{
	struct lpfc_vport  *vport = pmb->vport;
	struct lpfc_dmabuf *mp = (struct lpfc_dmabuf *)pmb->ctx_buf;
	struct lpfc_nodelist *ndlp = (struct lpfc_nodelist *)pmb->ctx_ndlp;

	/* The driver calls the state machine with the pmb pointer
	 * but wants to make sure a stale ctx_buf isn't acted on.
	 * The ctx_buf is restored later and cleaned up.
	 */
	pmb->ctx_buf = NULL;
	pmb->ctx_ndlp = NULL;

	lpfc_printf_vlog(vport, KERN_INFO, LOG_SLI | LOG_NODE | LOG_DISCOVERY,
			 "0002 rpi:%x DID:%x flg:%x %d x%px\n",
			 ndlp->nlp_rpi, ndlp->nlp_DID, ndlp->nlp_flag,
			 kref_read(&ndlp->kref),
			 ndlp);
	if (ndlp->nlp_flag & NLP_REG_LOGIN_SEND)
		ndlp->nlp_flag &= ~NLP_REG_LOGIN_SEND;

	if (ndlp->nlp_flag & NLP_IGNR_REG_CMPL ||
	    ndlp->nlp_state != NLP_STE_REG_LOGIN_ISSUE) {
		/* We rcvd a rscn after issuing this
		 * mbox reg login, we may have cycled
		 * back through the state and be
		 * back at reg login state so this
		 * mbox needs to be ignored becase
		 * there is another reg login in
		 * process.
		 */
		spin_lock_irq(&ndlp->lock);
		ndlp->nlp_flag &= ~NLP_IGNR_REG_CMPL;
		spin_unlock_irq(&ndlp->lock);

		/*
		 * We cannot leave the RPI registered because
		 * if we go thru discovery again for this ndlp
		 * a subsequent REG_RPI will fail.
		 */
		ndlp->nlp_flag |= NLP_RPI_REGISTERED;
		lpfc_unreg_rpi(vport, ndlp);
	}

	/* Call state machine */
	lpfc_disc_state_machine(vport, ndlp, pmb, NLP_EVT_CMPL_REG_LOGIN);
	pmb->ctx_buf = mp;
	lpfc_mbox_rsrc_cleanup(phba, pmb, MBOX_THD_UNLOCKED);

	/* decrement the node reference count held for this callback
	 * function.
	 */
	lpfc_nlp_put(ndlp);

	return;
}

static void
lpfc_mbx_cmpl_unreg_vpi(struct lpfc_hba *phba, LPFC_MBOXQ_t *pmb)
{
	MAILBOX_t *mb = &pmb->u.mb;
	struct lpfc_vport *vport = pmb->vport;
	struct Scsi_Host  *shost = lpfc_shost_from_vport(vport);

	switch (mb->mbxStatus) {
	case 0x0011:
	case 0x0020:
		lpfc_printf_vlog(vport, KERN_INFO, LOG_NODE,
				 "0911 cmpl_unreg_vpi, mb status = 0x%x\n",
				 mb->mbxStatus);
		break;
	/* If VPI is busy, reset the HBA */
	case 0x9700:
		lpfc_printf_vlog(vport, KERN_ERR, LOG_TRACE_EVENT,
			"2798 Unreg_vpi failed vpi 0x%x, mb status = 0x%x\n",
			vport->vpi, mb->mbxStatus);
		if (!(phba->pport->load_flag & FC_UNLOADING))
			lpfc_workq_post_event(phba, NULL, NULL,
				LPFC_EVT_RESET_HBA);
	}
	spin_lock_irq(shost->host_lock);
	vport->vpi_state &= ~LPFC_VPI_REGISTERED;
	vport->fc_flag |= FC_VPORT_NEEDS_REG_VPI;
	spin_unlock_irq(shost->host_lock);
	mempool_free(pmb, phba->mbox_mem_pool);
	lpfc_cleanup_vports_rrqs(vport, NULL);
	/*
	 * This shost reference might have been taken at the beginning of
	 * lpfc_vport_delete()
	 */
	if ((vport->load_flag & FC_UNLOADING) && (vport != phba->pport))
		scsi_host_put(shost);
}

int
lpfc_mbx_unreg_vpi(struct lpfc_vport *vport)
{
	struct lpfc_hba  *phba = vport->phba;
	LPFC_MBOXQ_t *mbox;
	int rc;

	mbox = mempool_alloc(phba->mbox_mem_pool, GFP_KERNEL);
	if (!mbox)
		return 1;

	lpfc_unreg_vpi(phba, vport->vpi, mbox);
	mbox->vport = vport;
	mbox->mbox_cmpl = lpfc_mbx_cmpl_unreg_vpi;
	rc = lpfc_sli_issue_mbox(phba, mbox, MBX_NOWAIT);
	if (rc == MBX_NOT_FINISHED) {
		lpfc_printf_vlog(vport, KERN_ERR, LOG_TRACE_EVENT,
				 "1800 Could not issue unreg_vpi\n");
		mempool_free(mbox, phba->mbox_mem_pool);
		return rc;
	}
	return 0;
}

static void
lpfc_mbx_cmpl_reg_vpi(struct lpfc_hba *phba, LPFC_MBOXQ_t *pmb)
{
	struct lpfc_vport *vport = pmb->vport;
	struct Scsi_Host  *shost = lpfc_shost_from_vport(vport);
	MAILBOX_t *mb = &pmb->u.mb;

	switch (mb->mbxStatus) {
	case 0x0011:
	case 0x9601:
	case 0x9602:
		lpfc_printf_vlog(vport, KERN_INFO, LOG_NODE,
				 "0912 cmpl_reg_vpi, mb status = 0x%x\n",
				 mb->mbxStatus);
		lpfc_vport_set_state(vport, FC_VPORT_FAILED);
		spin_lock_irq(shost->host_lock);
		vport->fc_flag &= ~(FC_FABRIC | FC_PUBLIC_LOOP);
		spin_unlock_irq(shost->host_lock);
		vport->fc_myDID = 0;

		if ((vport->cfg_enable_fc4_type == LPFC_ENABLE_BOTH) ||
		    (vport->cfg_enable_fc4_type == LPFC_ENABLE_NVME)) {
			if (phba->nvmet_support)
				lpfc_nvmet_update_targetport(phba);
			else
				lpfc_nvme_update_localport(vport);
		}
		goto out;
	}

	spin_lock_irq(shost->host_lock);
	vport->vpi_state |= LPFC_VPI_REGISTERED;
	vport->fc_flag &= ~FC_VPORT_NEEDS_REG_VPI;
	spin_unlock_irq(shost->host_lock);
	vport->num_disc_nodes = 0;
	/* go thru NPR list and issue ELS PLOGIs */
	if (vport->fc_npr_cnt)
		lpfc_els_disc_plogi(vport);

	if (!vport->num_disc_nodes) {
		spin_lock_irq(shost->host_lock);
		vport->fc_flag &= ~FC_NDISC_ACTIVE;
		spin_unlock_irq(shost->host_lock);
		lpfc_can_disctmo(vport);
	}
	vport->port_state = LPFC_VPORT_READY;

out:
	mempool_free(pmb, phba->mbox_mem_pool);
	return;
}

/**
 * lpfc_create_static_vport - Read HBA config region to create static vports.
 * @phba: pointer to lpfc hba data structure.
 *
 * This routine issue a DUMP mailbox command for config region 22 to get
 * the list of static vports to be created. The function create vports
 * based on the information returned from the HBA.
 **/
void
lpfc_create_static_vport(struct lpfc_hba *phba)
{
	LPFC_MBOXQ_t *pmb = NULL;
	MAILBOX_t *mb;
	struct static_vport_info *vport_info;
	int mbx_wait_rc = 0, i;
	struct fc_vport_identifiers vport_id;
	struct fc_vport *new_fc_vport;
	struct Scsi_Host *shost;
	struct lpfc_vport *vport;
	uint16_t offset = 0;
	uint8_t *vport_buff;
	struct lpfc_dmabuf *mp;
	uint32_t byte_count = 0;

	pmb = mempool_alloc(phba->mbox_mem_pool, GFP_KERNEL);
	if (!pmb) {
		lpfc_printf_log(phba, KERN_ERR, LOG_TRACE_EVENT,
				"0542 lpfc_create_static_vport failed to"
				" allocate mailbox memory\n");
		return;
	}
	memset(pmb, 0, sizeof(LPFC_MBOXQ_t));
	mb = &pmb->u.mb;

	vport_info = kzalloc(sizeof(struct static_vport_info), GFP_KERNEL);
	if (!vport_info) {
		lpfc_printf_log(phba, KERN_ERR, LOG_TRACE_EVENT,
				"0543 lpfc_create_static_vport failed to"
				" allocate vport_info\n");
		mempool_free(pmb, phba->mbox_mem_pool);
		return;
	}

	vport_buff = (uint8_t *) vport_info;
	do {
		/* While loop iteration forces a free dma buffer from
		 * the previous loop because the mbox is reused and
		 * the dump routine is a single-use construct.
		 */
		if (pmb->ctx_buf) {
			mp = (struct lpfc_dmabuf *)pmb->ctx_buf;
			lpfc_mbuf_free(phba, mp->virt, mp->phys);
			kfree(mp);
			pmb->ctx_buf = NULL;
		}
		if (lpfc_dump_static_vport(phba, pmb, offset))
			goto out;

		pmb->vport = phba->pport;
		mbx_wait_rc = lpfc_sli_issue_mbox_wait(phba, pmb,
							LPFC_MBOX_TMO);

		if ((mbx_wait_rc != MBX_SUCCESS) || mb->mbxStatus) {
			lpfc_printf_log(phba, KERN_WARNING, LOG_INIT,
				"0544 lpfc_create_static_vport failed to"
				" issue dump mailbox command ret 0x%x "
				"status 0x%x\n",
				mbx_wait_rc, mb->mbxStatus);
			goto out;
		}

		if (phba->sli_rev == LPFC_SLI_REV4) {
			byte_count = pmb->u.mqe.un.mb_words[5];
			mp = (struct lpfc_dmabuf *)pmb->ctx_buf;
			if (byte_count > sizeof(struct static_vport_info) -
					offset)
				byte_count = sizeof(struct static_vport_info)
					- offset;
			memcpy(vport_buff + offset, mp->virt, byte_count);
			offset += byte_count;
		} else {
			if (mb->un.varDmp.word_cnt >
				sizeof(struct static_vport_info) - offset)
				mb->un.varDmp.word_cnt =
					sizeof(struct static_vport_info)
						- offset;
			byte_count = mb->un.varDmp.word_cnt;
			lpfc_sli_pcimem_bcopy(((uint8_t *)mb) + DMP_RSP_OFFSET,
				vport_buff + offset,
				byte_count);

			offset += byte_count;
		}

	} while (byte_count &&
		offset < sizeof(struct static_vport_info));


	if ((le32_to_cpu(vport_info->signature) != VPORT_INFO_SIG) ||
		((le32_to_cpu(vport_info->rev) & VPORT_INFO_REV_MASK)
			!= VPORT_INFO_REV)) {
		lpfc_printf_log(phba, KERN_ERR, LOG_TRACE_EVENT,
				"0545 lpfc_create_static_vport bad"
				" information header 0x%x 0x%x\n",
				le32_to_cpu(vport_info->signature),
				le32_to_cpu(vport_info->rev) &
				VPORT_INFO_REV_MASK);

		goto out;
	}

	shost = lpfc_shost_from_vport(phba->pport);

	for (i = 0; i < MAX_STATIC_VPORT_COUNT; i++) {
		memset(&vport_id, 0, sizeof(vport_id));
		vport_id.port_name = wwn_to_u64(vport_info->vport_list[i].wwpn);
		vport_id.node_name = wwn_to_u64(vport_info->vport_list[i].wwnn);
		if (!vport_id.port_name || !vport_id.node_name)
			continue;

		vport_id.roles = FC_PORT_ROLE_FCP_INITIATOR;
		vport_id.vport_type = FC_PORTTYPE_NPIV;
		vport_id.disable = false;
		new_fc_vport = fc_vport_create(shost, 0, &vport_id);

		if (!new_fc_vport) {
			lpfc_printf_log(phba, KERN_WARNING, LOG_INIT,
				"0546 lpfc_create_static_vport failed to"
				" create vport\n");
			continue;
		}

		vport = *(struct lpfc_vport **)new_fc_vport->dd_data;
		vport->vport_flag |= STATIC_VPORT;
	}

out:
	kfree(vport_info);
	if (mbx_wait_rc != MBX_TIMEOUT)
		lpfc_mbox_rsrc_cleanup(phba, pmb, MBOX_THD_UNLOCKED);
}

/*
 * This routine handles processing a Fabric REG_LOGIN mailbox
 * command upon completion. It is setup in the LPFC_MBOXQ
 * as the completion routine when the command is
 * handed off to the SLI layer.
 */
void
lpfc_mbx_cmpl_fabric_reg_login(struct lpfc_hba *phba, LPFC_MBOXQ_t *pmb)
{
	struct lpfc_vport *vport = pmb->vport;
	MAILBOX_t *mb = &pmb->u.mb;
	struct lpfc_nodelist *ndlp = (struct lpfc_nodelist *)pmb->ctx_ndlp;
	struct Scsi_Host *shost;

	pmb->ctx_ndlp = NULL;

	if (mb->mbxStatus) {
		lpfc_printf_vlog(vport, KERN_ERR, LOG_TRACE_EVENT,
				 "0258 Register Fabric login error: 0x%x\n",
				 mb->mbxStatus);
		lpfc_mbox_rsrc_cleanup(phba, pmb, MBOX_THD_UNLOCKED);
		if (phba->fc_topology == LPFC_TOPOLOGY_LOOP) {
			/* FLOGI failed, use loop map to make discovery list */
			lpfc_disc_list_loopmap(vport);

			/* Start discovery */
			lpfc_disc_start(vport);
			/* Decrement the reference count to ndlp after the
			 * reference to the ndlp are done.
			 */
			lpfc_nlp_put(ndlp);
			return;
		}

		lpfc_vport_set_state(vport, FC_VPORT_FAILED);
		/* Decrement the reference count to ndlp after the reference
		 * to the ndlp are done.
		 */
		lpfc_nlp_put(ndlp);
		return;
	}

	if (phba->sli_rev < LPFC_SLI_REV4)
		ndlp->nlp_rpi = mb->un.varWords[0];
	ndlp->nlp_flag |= NLP_RPI_REGISTERED;
	ndlp->nlp_type |= NLP_FABRIC;
	lpfc_nlp_set_state(vport, ndlp, NLP_STE_UNMAPPED_NODE);

	if (vport->port_state == LPFC_FABRIC_CFG_LINK) {
		/* when physical port receive logo donot start
		 * vport discovery */
		if (!(vport->fc_flag & FC_LOGO_RCVD_DID_CHNG))
			lpfc_start_fdiscs(phba);
		else {
			shost = lpfc_shost_from_vport(vport);
			spin_lock_irq(shost->host_lock);
			vport->fc_flag &= ~FC_LOGO_RCVD_DID_CHNG ;
			spin_unlock_irq(shost->host_lock);
		}
		lpfc_do_scr_ns_plogi(phba, vport);
	}

	lpfc_mbox_rsrc_cleanup(phba, pmb, MBOX_THD_UNLOCKED);

	/* Drop the reference count from the mbox at the end after
	 * all the current reference to the ndlp have been done.
	 */
	lpfc_nlp_put(ndlp);
	return;
}

 /*
  * This routine will issue a GID_FT for each FC4 Type supported
  * by the driver. ALL GID_FTs must complete before discovery is started.
  */
int
lpfc_issue_gidft(struct lpfc_vport *vport)
{
	/* Good status, issue CT Request to NameServer */
	if ((vport->cfg_enable_fc4_type == LPFC_ENABLE_BOTH) ||
	    (vport->cfg_enable_fc4_type == LPFC_ENABLE_FCP)) {
		if (lpfc_ns_cmd(vport, SLI_CTNS_GID_FT, 0, SLI_CTPT_FCP)) {
			/* Cannot issue NameServer FCP Query, so finish up
			 * discovery
			 */
			lpfc_printf_vlog(vport, KERN_ERR,
					 LOG_TRACE_EVENT,
					 "0604 %s FC TYPE %x %s\n",
					 "Failed to issue GID_FT to ",
					 FC_TYPE_FCP,
					 "Finishing discovery.");
			return 0;
		}
		vport->gidft_inp++;
	}

	if ((vport->cfg_enable_fc4_type == LPFC_ENABLE_BOTH) ||
	    (vport->cfg_enable_fc4_type == LPFC_ENABLE_NVME)) {
		if (lpfc_ns_cmd(vport, SLI_CTNS_GID_FT, 0, SLI_CTPT_NVME)) {
			/* Cannot issue NameServer NVME Query, so finish up
			 * discovery
			 */
			lpfc_printf_vlog(vport, KERN_ERR,
					 LOG_TRACE_EVENT,
					 "0605 %s FC_TYPE %x %s %d\n",
					 "Failed to issue GID_FT to ",
					 FC_TYPE_NVME,
					 "Finishing discovery: gidftinp ",
					 vport->gidft_inp);
			if (vport->gidft_inp == 0)
				return 0;
		} else
			vport->gidft_inp++;
	}
	return vport->gidft_inp;
}

/**
 * lpfc_issue_gidpt - issue a GID_PT for all N_Ports
 * @vport: The virtual port for which this call is being executed.
 *
 * This routine will issue a GID_PT to get a list of all N_Ports
 *
 * Return value :
 *   0 - Failure to issue a GID_PT
 *   1 - GID_PT issued
 **/
int
lpfc_issue_gidpt(struct lpfc_vport *vport)
{
	/* Good status, issue CT Request to NameServer */
	if (lpfc_ns_cmd(vport, SLI_CTNS_GID_PT, 0, GID_PT_N_PORT)) {
		/* Cannot issue NameServer FCP Query, so finish up
		 * discovery
		 */
		lpfc_printf_vlog(vport, KERN_ERR, LOG_TRACE_EVENT,
				 "0606 %s Port TYPE %x %s\n",
				 "Failed to issue GID_PT to ",
				 GID_PT_N_PORT,
				 "Finishing discovery.");
		return 0;
	}
	vport->gidft_inp++;
	return 1;
}

/*
 * This routine handles processing a NameServer REG_LOGIN mailbox
 * command upon completion. It is setup in the LPFC_MBOXQ
 * as the completion routine when the command is
 * handed off to the SLI layer.
 */
void
lpfc_mbx_cmpl_ns_reg_login(struct lpfc_hba *phba, LPFC_MBOXQ_t *pmb)
{
	MAILBOX_t *mb = &pmb->u.mb;
	struct lpfc_nodelist *ndlp = (struct lpfc_nodelist *)pmb->ctx_ndlp;
	struct lpfc_vport *vport = pmb->vport;
	int rc;

	pmb->ctx_ndlp = NULL;
	vport->gidft_inp = 0;

	if (mb->mbxStatus) {
		lpfc_printf_vlog(vport, KERN_ERR, LOG_TRACE_EVENT,
				 "0260 Register NameServer error: 0x%x\n",
				 mb->mbxStatus);

out:
		/* decrement the node reference count held for this
		 * callback function.
		 */
		lpfc_nlp_put(ndlp);
		lpfc_mbox_rsrc_cleanup(phba, pmb, MBOX_THD_UNLOCKED);

		/* If the node is not registered with the scsi or nvme
		 * transport, remove the fabric node.  The failed reg_login
		 * is terminal.
		 */
		if (!(ndlp->fc4_xpt_flags & (SCSI_XPT_REGD | NVME_XPT_REGD))) {
			spin_lock_irq(&ndlp->lock);
			ndlp->nlp_flag &= ~NLP_NPR_2B_DISC;
			spin_unlock_irq(&ndlp->lock);
			lpfc_nlp_not_used(ndlp);
		}

		if (phba->fc_topology == LPFC_TOPOLOGY_LOOP) {
			/*
			 * RegLogin failed, use loop map to make discovery
			 * list
			 */
			lpfc_disc_list_loopmap(vport);

			/* Start discovery */
			lpfc_disc_start(vport);
			return;
		}
		lpfc_vport_set_state(vport, FC_VPORT_FAILED);
		return;
	}

	if (phba->sli_rev < LPFC_SLI_REV4)
		ndlp->nlp_rpi = mb->un.varWords[0];
	ndlp->nlp_flag |= NLP_RPI_REGISTERED;
	ndlp->nlp_type |= NLP_FABRIC;
	lpfc_nlp_set_state(vport, ndlp, NLP_STE_UNMAPPED_NODE);
	lpfc_printf_vlog(vport, KERN_INFO, LOG_NODE | LOG_DISCOVERY,
			 "0003 rpi:%x DID:%x flg:%x %d x%px\n",
			 ndlp->nlp_rpi, ndlp->nlp_DID, ndlp->nlp_flag,
			 kref_read(&ndlp->kref),
			 ndlp);

	if (vport->port_state < LPFC_VPORT_READY) {
		/* Link up discovery requires Fabric registration. */
		lpfc_ns_cmd(vport, SLI_CTNS_RNN_ID, 0, 0);
		lpfc_ns_cmd(vport, SLI_CTNS_RSNN_NN, 0, 0);
		lpfc_ns_cmd(vport, SLI_CTNS_RSPN_ID, 0, 0);
		lpfc_ns_cmd(vport, SLI_CTNS_RFT_ID, 0, 0);

		if ((vport->cfg_enable_fc4_type == LPFC_ENABLE_BOTH) ||
		    (vport->cfg_enable_fc4_type == LPFC_ENABLE_FCP))
			lpfc_ns_cmd(vport, SLI_CTNS_RFF_ID, 0, FC_TYPE_FCP);

		if ((vport->cfg_enable_fc4_type == LPFC_ENABLE_BOTH) ||
		    (vport->cfg_enable_fc4_type == LPFC_ENABLE_NVME))
			lpfc_ns_cmd(vport, SLI_CTNS_RFF_ID, 0,
				    FC_TYPE_NVME);

		/* Issue SCR just before NameServer GID_FT Query */
		lpfc_issue_els_scr(vport, 0);

		/* Link was bounced or a Fabric LOGO occurred.  Start EDC
		 * with initial FW values provided the congestion mode is
		 * not off.  Note that signals may or may not be supported
		 * by the adapter but FPIN is provided by default for 1
		 * or both missing signals support.
		 */
		if (phba->cmf_active_mode != LPFC_CFG_OFF) {
			phba->cgn_reg_fpin = phba->cgn_init_reg_fpin;
			phba->cgn_reg_signal = phba->cgn_init_reg_signal;
			rc = lpfc_issue_els_edc(vport, 0);
			lpfc_printf_log(phba, KERN_INFO,
					LOG_INIT | LOG_ELS | LOG_DISCOVERY,
					"4220 EDC issue error x%x, Data: x%x\n",
					rc, phba->cgn_init_reg_signal);
		} else {
			lpfc_issue_els_rdf(vport, 0);
		}
	}

	vport->fc_ns_retry = 0;
	if (lpfc_issue_gidft(vport) == 0)
		goto out;

	/*
	 * At this point in time we may need to wait for multiple
	 * SLI_CTNS_GID_FT CT commands to complete before we start discovery.
	 *
	 * decrement the node reference count held for this
	 * callback function.
	 */
	lpfc_nlp_put(ndlp);
	lpfc_mbox_rsrc_cleanup(phba, pmb, MBOX_THD_UNLOCKED);
	return;
}

/*
 * This routine handles processing a Fabric Controller REG_LOGIN mailbox
 * command upon completion. It is setup in the LPFC_MBOXQ
 * as the completion routine when the command is handed off to the SLI layer.
 */
void
lpfc_mbx_cmpl_fc_reg_login(struct lpfc_hba *phba, LPFC_MBOXQ_t *pmb)
{
	struct lpfc_vport *vport = pmb->vport;
	MAILBOX_t *mb = &pmb->u.mb;
	struct lpfc_nodelist *ndlp = (struct lpfc_nodelist *)pmb->ctx_ndlp;

	pmb->ctx_ndlp = NULL;
	if (mb->mbxStatus) {
		lpfc_printf_vlog(vport, KERN_ERR, LOG_TRACE_EVENT,
				 "0933 %s: Register FC login error: 0x%x\n",
				 __func__, mb->mbxStatus);
		goto out;
	}

	lpfc_check_nlp_post_devloss(vport, ndlp);

	if (phba->sli_rev < LPFC_SLI_REV4)
		ndlp->nlp_rpi = mb->un.varWords[0];

	lpfc_printf_vlog(vport, KERN_INFO, LOG_NODE,
			 "0934 %s: Complete FC x%x RegLogin rpi x%x ste x%x\n",
			 __func__, ndlp->nlp_DID, ndlp->nlp_rpi,
			 ndlp->nlp_state);

	ndlp->nlp_flag |= NLP_RPI_REGISTERED;
	ndlp->nlp_flag &= ~NLP_REG_LOGIN_SEND;
	ndlp->nlp_type |= NLP_FABRIC;
	lpfc_nlp_set_state(vport, ndlp, NLP_STE_UNMAPPED_NODE);

 out:
	lpfc_mbox_rsrc_cleanup(phba, pmb, MBOX_THD_UNLOCKED);

	/* Drop the reference count from the mbox at the end after
	 * all the current reference to the ndlp have been done.
	 */
	lpfc_nlp_put(ndlp);
}

static void
lpfc_register_remote_port(struct lpfc_vport *vport, struct lpfc_nodelist *ndlp)
{
	struct Scsi_Host *shost = lpfc_shost_from_vport(vport);
	struct fc_rport  *rport;
	struct lpfc_rport_data *rdata;
	struct fc_rport_identifiers rport_ids;
	struct lpfc_hba  *phba = vport->phba;
	unsigned long flags;

	if (vport->cfg_enable_fc4_type == LPFC_ENABLE_NVME)
		return;

	/* Remote port has reappeared. Re-register w/ FC transport */
	rport_ids.node_name = wwn_to_u64(ndlp->nlp_nodename.u.wwn);
	rport_ids.port_name = wwn_to_u64(ndlp->nlp_portname.u.wwn);
	rport_ids.port_id = ndlp->nlp_DID;
	rport_ids.roles = FC_RPORT_ROLE_UNKNOWN;


	lpfc_debugfs_disc_trc(vport, LPFC_DISC_TRC_RPORT,
			      "rport add:       did:x%x flg:x%x type x%x",
			      ndlp->nlp_DID, ndlp->nlp_flag, ndlp->nlp_type);

	/* Don't add the remote port if unloading. */
	if (vport->load_flag & FC_UNLOADING)
		return;

	/*
	 * Disassociate any older association between this ndlp and rport
	 */
	if (ndlp->rport) {
		rdata = ndlp->rport->dd_data;
		rdata->pnode = NULL;
	}

	ndlp->rport = rport = fc_remote_port_add(shost, 0, &rport_ids);
	if (!rport) {
		dev_printk(KERN_WARNING, &phba->pcidev->dev,
			   "Warning: fc_remote_port_add failed\n");
		return;
	}

	/* Successful port add.  Complete initializing node data */
	rport->maxframe_size = ndlp->nlp_maxframe;
	rport->supported_classes = ndlp->nlp_class_sup;
	rdata = rport->dd_data;
	rdata->pnode = lpfc_nlp_get(ndlp);
	if (!rdata->pnode) {
		dev_warn(&phba->pcidev->dev,
			 "Warning - node ref failed. Unreg rport\n");
		fc_remote_port_delete(rport);
		ndlp->rport = NULL;
		return;
	}

	spin_lock_irqsave(&ndlp->lock, flags);
	ndlp->fc4_xpt_flags |= SCSI_XPT_REGD;
	spin_unlock_irqrestore(&ndlp->lock, flags);

	if (ndlp->nlp_type & NLP_FCP_TARGET)
		rport_ids.roles |= FC_PORT_ROLE_FCP_TARGET;
	if (ndlp->nlp_type & NLP_FCP_INITIATOR)
		rport_ids.roles |= FC_PORT_ROLE_FCP_INITIATOR;
	if (ndlp->nlp_type & NLP_NVME_INITIATOR)
		rport_ids.roles |= FC_PORT_ROLE_NVME_INITIATOR;
	if (ndlp->nlp_type & NLP_NVME_TARGET)
		rport_ids.roles |= FC_PORT_ROLE_NVME_TARGET;
	if (ndlp->nlp_type & NLP_NVME_DISCOVERY)
		rport_ids.roles |= FC_PORT_ROLE_NVME_DISCOVERY;

	if (rport_ids.roles !=  FC_RPORT_ROLE_UNKNOWN)
		fc_remote_port_rolechg(rport, rport_ids.roles);

	lpfc_printf_vlog(ndlp->vport, KERN_INFO, LOG_NODE,
			 "3183 %s rport x%px DID x%x, role x%x refcnt %d\n",
			 __func__, rport, rport->port_id, rport->roles,
			 kref_read(&ndlp->kref));

	if ((rport->scsi_target_id != -1) &&
	    (rport->scsi_target_id < LPFC_MAX_TARGET)) {
		ndlp->nlp_sid = rport->scsi_target_id;
	}

	return;
}

static void
lpfc_unregister_remote_port(struct lpfc_nodelist *ndlp)
{
	struct fc_rport *rport = ndlp->rport;
	struct lpfc_vport *vport = ndlp->vport;

	if (vport->cfg_enable_fc4_type == LPFC_ENABLE_NVME)
		return;

	lpfc_debugfs_disc_trc(vport, LPFC_DISC_TRC_RPORT,
		"rport delete:    did:x%x flg:x%x type x%x",
		ndlp->nlp_DID, ndlp->nlp_flag, ndlp->nlp_type);

	lpfc_printf_vlog(vport, KERN_INFO, LOG_NODE,
			 "3184 rport unregister x%06x, rport x%px "
			 "xptflg x%x refcnt %d\n",
			 ndlp->nlp_DID, rport, ndlp->fc4_xpt_flags,
			 kref_read(&ndlp->kref));

	fc_remote_port_delete(rport);
	lpfc_nlp_put(ndlp);
}

static void
lpfc_nlp_counters(struct lpfc_vport *vport, int state, int count)
{
	struct Scsi_Host *shost = lpfc_shost_from_vport(vport);
	unsigned long iflags;

	spin_lock_irqsave(shost->host_lock, iflags);
	switch (state) {
	case NLP_STE_UNUSED_NODE:
		vport->fc_unused_cnt += count;
		break;
	case NLP_STE_PLOGI_ISSUE:
		vport->fc_plogi_cnt += count;
		break;
	case NLP_STE_ADISC_ISSUE:
		vport->fc_adisc_cnt += count;
		break;
	case NLP_STE_REG_LOGIN_ISSUE:
		vport->fc_reglogin_cnt += count;
		break;
	case NLP_STE_PRLI_ISSUE:
		vport->fc_prli_cnt += count;
		break;
	case NLP_STE_UNMAPPED_NODE:
		vport->fc_unmap_cnt += count;
		break;
	case NLP_STE_MAPPED_NODE:
		vport->fc_map_cnt += count;
		break;
	case NLP_STE_NPR_NODE:
		if (vport->fc_npr_cnt == 0 && count == -1)
			vport->fc_npr_cnt = 0;
		else
			vport->fc_npr_cnt += count;
		break;
	}
	spin_unlock_irqrestore(shost->host_lock, iflags);
}

/* Register a node with backend if not already done */
void
lpfc_nlp_reg_node(struct lpfc_vport *vport, struct lpfc_nodelist *ndlp)
{
	unsigned long iflags;

	lpfc_check_nlp_post_devloss(vport, ndlp);

	spin_lock_irqsave(&ndlp->lock, iflags);
	if (ndlp->fc4_xpt_flags & NLP_XPT_REGD) {
		/* Already registered with backend, trigger rescan */
		spin_unlock_irqrestore(&ndlp->lock, iflags);

		if (ndlp->fc4_xpt_flags & NVME_XPT_REGD &&
		    ndlp->nlp_type & (NLP_NVME_TARGET | NLP_NVME_DISCOVERY)) {
			lpfc_nvme_rescan_port(vport, ndlp);
		}
		return;
	}

	ndlp->fc4_xpt_flags |= NLP_XPT_REGD;
	spin_unlock_irqrestore(&ndlp->lock, iflags);

	if (lpfc_valid_xpt_node(ndlp)) {
		vport->phba->nport_event_cnt++;
		/*
		 * Tell the fc transport about the port, if we haven't
		 * already. If we have, and it's a scsi entity, be
		 */
		lpfc_register_remote_port(vport, ndlp);
	}

	/* We are done if we do not have any NVME remote node */
	if (!(ndlp->nlp_fc4_type & NLP_FC4_NVME))
		return;

	/* Notify the NVME transport of this new rport. */
	if (vport->phba->sli_rev >= LPFC_SLI_REV4 &&
			ndlp->nlp_fc4_type & NLP_FC4_NVME) {
		if (vport->phba->nvmet_support == 0) {
			/* Register this rport with the transport.
			 * Only NVME Target Rports are registered with
			 * the transport.
			 */
			if (ndlp->nlp_type & NLP_NVME_TARGET) {
				vport->phba->nport_event_cnt++;
				lpfc_nvme_register_port(vport, ndlp);
			}
		} else {
			/* Just take an NDLP ref count since the
			 * target does not register rports.
			 */
			lpfc_nlp_get(ndlp);
		}
	}
}

/* Unregister a node with backend if not already done */
void
lpfc_nlp_unreg_node(struct lpfc_vport *vport, struct lpfc_nodelist *ndlp)
{
	unsigned long iflags;

	spin_lock_irqsave(&ndlp->lock, iflags);
	if (!(ndlp->fc4_xpt_flags & NLP_XPT_REGD)) {
		spin_unlock_irqrestore(&ndlp->lock, iflags);
		lpfc_printf_vlog(vport, KERN_INFO, LOG_SLI,
				 "0999 %s Not regd: ndlp x%px rport x%px DID "
				 "x%x FLG x%x XPT x%x\n",
				  __func__, ndlp, ndlp->rport, ndlp->nlp_DID,
				  ndlp->nlp_flag, ndlp->fc4_xpt_flags);
		return;
	}

	ndlp->fc4_xpt_flags &= ~NLP_XPT_REGD;
	spin_unlock_irqrestore(&ndlp->lock, iflags);

	if (ndlp->rport &&
	    ndlp->fc4_xpt_flags & SCSI_XPT_REGD) {
		vport->phba->nport_event_cnt++;
		lpfc_unregister_remote_port(ndlp);
	} else if (!ndlp->rport) {
		lpfc_printf_vlog(vport, KERN_INFO, LOG_SLI,
				 "1999 %s NDLP in devloss x%px DID x%x FLG x%x"
				 " XPT x%x refcnt %d\n",
				 __func__, ndlp, ndlp->nlp_DID, ndlp->nlp_flag,
				 ndlp->fc4_xpt_flags,
				 kref_read(&ndlp->kref));
	}

	if (ndlp->fc4_xpt_flags & NVME_XPT_REGD) {
		vport->phba->nport_event_cnt++;
		if (vport->phba->nvmet_support == 0) {
			/* Start devloss if target. */
			if (ndlp->nlp_type & NLP_NVME_TARGET)
				lpfc_nvme_unregister_port(vport, ndlp);
		} else {
			/* NVMET has no upcall. */
			lpfc_nlp_put(ndlp);
		}
	}

}

/*
 * Adisc state change handling
 */
static void
lpfc_handle_adisc_state(struct lpfc_vport *vport, struct lpfc_nodelist *ndlp,
		int new_state)
{
	switch (new_state) {
	/*
	 * Any state to ADISC_ISSUE
	 * Do nothing, adisc cmpl handling will trigger state changes
	 */
	case NLP_STE_ADISC_ISSUE:
		break;

	/*
	 * ADISC_ISSUE to mapped states
	 * Trigger a registration with backend, it will be nop if
	 * already registered
	 */
	case NLP_STE_UNMAPPED_NODE:
		ndlp->nlp_type |= NLP_FC_NODE;
		fallthrough;
	case NLP_STE_MAPPED_NODE:
		ndlp->nlp_flag &= ~NLP_NODEV_REMOVE;
		lpfc_nlp_reg_node(vport, ndlp);
		break;

	/*
	 * ADISC_ISSUE to non-mapped states
	 * We are moving from ADISC_ISSUE to a non-mapped state because
	 * ADISC failed, we would have skipped unregistering with
	 * backend, attempt it now
	 */
	case NLP_STE_NPR_NODE:
		ndlp->nlp_flag &= ~NLP_RCV_PLOGI;
		fallthrough;
	default:
		lpfc_nlp_unreg_node(vport, ndlp);
		break;
	}

}

static void
lpfc_nlp_state_cleanup(struct lpfc_vport *vport, struct lpfc_nodelist *ndlp,
		       int old_state, int new_state)
{
	/* Trap ADISC changes here */
	if (new_state == NLP_STE_ADISC_ISSUE ||
	    old_state == NLP_STE_ADISC_ISSUE) {
		lpfc_handle_adisc_state(vport, ndlp, new_state);
		return;
	}

	if (new_state == NLP_STE_UNMAPPED_NODE) {
		ndlp->nlp_flag &= ~NLP_NODEV_REMOVE;
		ndlp->nlp_type |= NLP_FC_NODE;
	}
	if (new_state == NLP_STE_MAPPED_NODE)
		ndlp->nlp_flag &= ~NLP_NODEV_REMOVE;
	if (new_state == NLP_STE_NPR_NODE)
		ndlp->nlp_flag &= ~NLP_RCV_PLOGI;

	/* Reg/Unreg for FCP and NVME Transport interface */
	if ((old_state == NLP_STE_MAPPED_NODE ||
	     old_state == NLP_STE_UNMAPPED_NODE)) {
		/* For nodes marked for ADISC, Handle unreg in ADISC cmpl
		 * if linkup. In linkdown do unreg_node
		 */
		if (!(ndlp->nlp_flag & NLP_NPR_ADISC) ||
		    !lpfc_is_link_up(vport->phba))
			lpfc_nlp_unreg_node(vport, ndlp);
	}

	if (new_state ==  NLP_STE_MAPPED_NODE ||
	    new_state == NLP_STE_UNMAPPED_NODE)
		lpfc_nlp_reg_node(vport, ndlp);

	if ((new_state ==  NLP_STE_MAPPED_NODE) &&
		(vport->stat_data_enabled)) {
		/*
		 * A new target is discovered, if there is no buffer for
		 * statistical data collection allocate buffer.
		 */
		ndlp->lat_data = kcalloc(LPFC_MAX_BUCKET_COUNT,
					 sizeof(struct lpfc_scsicmd_bkt),
					 GFP_KERNEL);

		if (!ndlp->lat_data)
			lpfc_printf_vlog(vport, KERN_ERR, LOG_TRACE_EVENT,
				"0286 lpfc_nlp_state_cleanup failed to "
				"allocate statistical data buffer DID "
				"0x%x\n", ndlp->nlp_DID);
	}
	/*
	 * If the node just added to Mapped list was an FCP target,
	 * but the remote port registration failed or assigned a target
	 * id outside the presentable range - move the node to the
	 * Unmapped List.
	 */
	if ((new_state == NLP_STE_MAPPED_NODE) &&
	    (ndlp->nlp_type & NLP_FCP_TARGET) &&
	    (!ndlp->rport ||
	     ndlp->rport->scsi_target_id == -1 ||
	     ndlp->rport->scsi_target_id >= LPFC_MAX_TARGET)) {
		spin_lock_irq(&ndlp->lock);
		ndlp->nlp_flag |= NLP_TGT_NO_SCSIID;
		spin_unlock_irq(&ndlp->lock);
		lpfc_nlp_set_state(vport, ndlp, NLP_STE_UNMAPPED_NODE);
	}
}

static char *
lpfc_nlp_state_name(char *buffer, size_t size, int state)
{
	static char *states[] = {
		[NLP_STE_UNUSED_NODE] = "UNUSED",
		[NLP_STE_PLOGI_ISSUE] = "PLOGI",
		[NLP_STE_ADISC_ISSUE] = "ADISC",
		[NLP_STE_REG_LOGIN_ISSUE] = "REGLOGIN",
		[NLP_STE_PRLI_ISSUE] = "PRLI",
		[NLP_STE_LOGO_ISSUE] = "LOGO",
		[NLP_STE_UNMAPPED_NODE] = "UNMAPPED",
		[NLP_STE_MAPPED_NODE] = "MAPPED",
		[NLP_STE_NPR_NODE] = "NPR",
	};

	if (state < NLP_STE_MAX_STATE && states[state])
		strlcpy(buffer, states[state], size);
	else
		snprintf(buffer, size, "unknown (%d)", state);
	return buffer;
}

void
lpfc_nlp_set_state(struct lpfc_vport *vport, struct lpfc_nodelist *ndlp,
		   int state)
{
	struct Scsi_Host *shost = lpfc_shost_from_vport(vport);
	int  old_state = ndlp->nlp_state;
	int node_dropped = ndlp->nlp_flag & NLP_DROPPED;
	char name1[16], name2[16];

	lpfc_printf_vlog(vport, KERN_INFO, LOG_NODE,
			 "0904 NPort state transition x%06x, %s -> %s\n",
			 ndlp->nlp_DID,
			 lpfc_nlp_state_name(name1, sizeof(name1), old_state),
			 lpfc_nlp_state_name(name2, sizeof(name2), state));

	lpfc_debugfs_disc_trc(vport, LPFC_DISC_TRC_NODE,
		"node statechg    did:x%x old:%d ste:%d",
		ndlp->nlp_DID, old_state, state);

	if (node_dropped && old_state == NLP_STE_UNUSED_NODE &&
	    state != NLP_STE_UNUSED_NODE) {
		ndlp->nlp_flag &= ~NLP_DROPPED;
		lpfc_nlp_get(ndlp);
	}

	if (old_state == NLP_STE_NPR_NODE &&
	    state != NLP_STE_NPR_NODE)
		lpfc_cancel_retry_delay_tmo(vport, ndlp);
	if (old_state == NLP_STE_UNMAPPED_NODE) {
		ndlp->nlp_flag &= ~NLP_TGT_NO_SCSIID;
		ndlp->nlp_type &= ~NLP_FC_NODE;
	}

	if (list_empty(&ndlp->nlp_listp)) {
		spin_lock_irq(shost->host_lock);
		list_add_tail(&ndlp->nlp_listp, &vport->fc_nodes);
		spin_unlock_irq(shost->host_lock);
	} else if (old_state)
		lpfc_nlp_counters(vport, old_state, -1);

	ndlp->nlp_state = state;
	lpfc_nlp_counters(vport, state, 1);
	lpfc_nlp_state_cleanup(vport, ndlp, old_state, state);
}

void
lpfc_enqueue_node(struct lpfc_vport *vport, struct lpfc_nodelist *ndlp)
{
	struct Scsi_Host *shost = lpfc_shost_from_vport(vport);

	if (list_empty(&ndlp->nlp_listp)) {
		spin_lock_irq(shost->host_lock);
		list_add_tail(&ndlp->nlp_listp, &vport->fc_nodes);
		spin_unlock_irq(shost->host_lock);
	}
}

void
lpfc_dequeue_node(struct lpfc_vport *vport, struct lpfc_nodelist *ndlp)
{
	struct Scsi_Host *shost = lpfc_shost_from_vport(vport);

	lpfc_cancel_retry_delay_tmo(vport, ndlp);
	if (ndlp->nlp_state && !list_empty(&ndlp->nlp_listp))
		lpfc_nlp_counters(vport, ndlp->nlp_state, -1);
	spin_lock_irq(shost->host_lock);
	list_del_init(&ndlp->nlp_listp);
	spin_unlock_irq(shost->host_lock);
	lpfc_nlp_state_cleanup(vport, ndlp, ndlp->nlp_state,
				NLP_STE_UNUSED_NODE);
}

/**
 * lpfc_initialize_node - Initialize all fields of node object
 * @vport: Pointer to Virtual Port object.
 * @ndlp: Pointer to FC node object.
 * @did: FC_ID of the node.
 *
 * This function is always called when node object need to be initialized.
 * It initializes all the fields of the node object. Although the reference
 * to phba from @ndlp can be obtained indirectly through it's reference to
 * @vport, a direct reference to phba is taken here by @ndlp. This is due
 * to the life-span of the @ndlp might go beyond the existence of @vport as
 * the final release of ndlp is determined by its reference count. And, the
 * operation on @ndlp needs the reference to phba.
 **/
static inline void
lpfc_initialize_node(struct lpfc_vport *vport, struct lpfc_nodelist *ndlp,
	uint32_t did)
{
	INIT_LIST_HEAD(&ndlp->els_retry_evt.evt_listp);
	INIT_LIST_HEAD(&ndlp->dev_loss_evt.evt_listp);
	timer_setup(&ndlp->nlp_delayfunc, lpfc_els_retry_delay, 0);
	INIT_LIST_HEAD(&ndlp->recovery_evt.evt_listp);

	ndlp->nlp_DID = did;
	ndlp->vport = vport;
	ndlp->phba = vport->phba;
	ndlp->nlp_sid = NLP_NO_SID;
	ndlp->nlp_fc4_type = NLP_FC4_NONE;
	kref_init(&ndlp->kref);
	atomic_set(&ndlp->cmd_pending, 0);
	ndlp->cmd_qdepth = vport->cfg_tgt_queue_depth;
	ndlp->nlp_defer_did = NLP_EVT_NOTHING_PENDING;
}

void
lpfc_drop_node(struct lpfc_vport *vport, struct lpfc_nodelist *ndlp)
{
	/*
	 * Use of lpfc_drop_node and UNUSED list: lpfc_drop_node should
	 * be used if we wish to issue the "last" lpfc_nlp_put() to remove
	 * the ndlp from the vport. The ndlp marked as UNUSED on the list
	 * until ALL other outstanding threads have completed. We check
	 * that the ndlp not already in the UNUSED state before we proceed.
	 */
	if (ndlp->nlp_state == NLP_STE_UNUSED_NODE)
		return;
	lpfc_nlp_set_state(vport, ndlp, NLP_STE_UNUSED_NODE);
	ndlp->nlp_flag |= NLP_DROPPED;
	if (vport->phba->sli_rev == LPFC_SLI_REV4) {
		lpfc_cleanup_vports_rrqs(vport, ndlp);
		lpfc_unreg_rpi(vport, ndlp);
	}

	lpfc_nlp_put(ndlp);
	return;
}

/*
 * Start / ReStart rescue timer for Discovery / RSCN handling
 */
void
lpfc_set_disctmo(struct lpfc_vport *vport)
{
	struct Scsi_Host *shost = lpfc_shost_from_vport(vport);
	struct lpfc_hba  *phba = vport->phba;
	uint32_t tmo;

	if (vport->port_state == LPFC_LOCAL_CFG_LINK) {
		/* For FAN, timeout should be greater than edtov */
		tmo = (((phba->fc_edtov + 999) / 1000) + 1);
	} else {
		/* Normal discovery timeout should be > than ELS/CT timeout
		 * FC spec states we need 3 * ratov for CT requests
		 */
		tmo = ((phba->fc_ratov * 3) + 3);
	}


	if (!timer_pending(&vport->fc_disctmo)) {
		lpfc_debugfs_disc_trc(vport, LPFC_DISC_TRC_ELS_CMD,
			"set disc timer:  tmo:x%x state:x%x flg:x%x",
			tmo, vport->port_state, vport->fc_flag);
	}

	mod_timer(&vport->fc_disctmo, jiffies + msecs_to_jiffies(1000 * tmo));
	spin_lock_irq(shost->host_lock);
	vport->fc_flag |= FC_DISC_TMO;
	spin_unlock_irq(shost->host_lock);

	/* Start Discovery Timer state <hba_state> */
	lpfc_printf_vlog(vport, KERN_INFO, LOG_DISCOVERY,
			 "0247 Start Discovery Timer state x%x "
			 "Data: x%x x%lx x%x x%x\n",
			 vport->port_state, tmo,
			 (unsigned long)&vport->fc_disctmo, vport->fc_plogi_cnt,
			 vport->fc_adisc_cnt);

	return;
}

/*
 * Cancel rescue timer for Discovery / RSCN handling
 */
int
lpfc_can_disctmo(struct lpfc_vport *vport)
{
	struct Scsi_Host *shost = lpfc_shost_from_vport(vport);
	unsigned long iflags;

	lpfc_debugfs_disc_trc(vport, LPFC_DISC_TRC_ELS_CMD,
		"can disc timer:  state:x%x rtry:x%x flg:x%x",
		vport->port_state, vport->fc_ns_retry, vport->fc_flag);

	/* Turn off discovery timer if its running */
	if (vport->fc_flag & FC_DISC_TMO ||
	    timer_pending(&vport->fc_disctmo)) {
		spin_lock_irqsave(shost->host_lock, iflags);
		vport->fc_flag &= ~FC_DISC_TMO;
		spin_unlock_irqrestore(shost->host_lock, iflags);
		del_timer_sync(&vport->fc_disctmo);
		spin_lock_irqsave(&vport->work_port_lock, iflags);
		vport->work_port_events &= ~WORKER_DISC_TMO;
		spin_unlock_irqrestore(&vport->work_port_lock, iflags);
	}

	/* Cancel Discovery Timer state <hba_state> */
	lpfc_printf_vlog(vport, KERN_INFO, LOG_DISCOVERY,
			 "0248 Cancel Discovery Timer state x%x "
			 "Data: x%x x%x x%x\n",
			 vport->port_state, vport->fc_flag,
			 vport->fc_plogi_cnt, vport->fc_adisc_cnt);
	return 0;
}

/*
 * Check specified ring for outstanding IOCB on the SLI queue
 * Return true if iocb matches the specified nport
 */
int
lpfc_check_sli_ndlp(struct lpfc_hba *phba,
		    struct lpfc_sli_ring *pring,
		    struct lpfc_iocbq *iocb,
		    struct lpfc_nodelist *ndlp)
{
	struct lpfc_vport *vport = ndlp->vport;
	u8 ulp_command;
	u16 ulp_context;
	u32 remote_id;

	if (iocb->vport != vport)
		return 0;

	ulp_command = get_job_cmnd(phba, iocb);
	ulp_context = get_job_ulpcontext(phba, iocb);
	remote_id = get_job_els_rsp64_did(phba, iocb);

	if (pring->ringno == LPFC_ELS_RING) {
		switch (ulp_command) {
		case CMD_GEN_REQUEST64_CR:
			if (iocb->ndlp == ndlp)
				return 1;
			fallthrough;
		case CMD_ELS_REQUEST64_CR:
			if (remote_id == ndlp->nlp_DID)
				return 1;
			fallthrough;
		case CMD_XMIT_ELS_RSP64_CX:
			if (iocb->ndlp == ndlp)
				return 1;
		}
	} else if (pring->ringno == LPFC_FCP_RING) {
		/* Skip match check if waiting to relogin to FCP target */
		if ((ndlp->nlp_type & NLP_FCP_TARGET) &&
		    (ndlp->nlp_flag & NLP_DELAY_TMO)) {
			return 0;
		}
		if (ulp_context == ndlp->nlp_rpi)
			return 1;
	}
	return 0;
}

static void
__lpfc_dequeue_nport_iocbs(struct lpfc_hba *phba,
		struct lpfc_nodelist *ndlp, struct lpfc_sli_ring *pring,
		struct list_head *dequeue_list)
{
	struct lpfc_iocbq *iocb, *next_iocb;

	list_for_each_entry_safe(iocb, next_iocb, &pring->txq, list) {
		/* Check to see if iocb matches the nport */
		if (lpfc_check_sli_ndlp(phba, pring, iocb, ndlp))
			/* match, dequeue */
			list_move_tail(&iocb->list, dequeue_list);
	}
}

static void
lpfc_sli3_dequeue_nport_iocbs(struct lpfc_hba *phba,
		struct lpfc_nodelist *ndlp, struct list_head *dequeue_list)
{
	struct lpfc_sli *psli = &phba->sli;
	uint32_t i;

	spin_lock_irq(&phba->hbalock);
	for (i = 0; i < psli->num_rings; i++)
		__lpfc_dequeue_nport_iocbs(phba, ndlp, &psli->sli3_ring[i],
						dequeue_list);
	spin_unlock_irq(&phba->hbalock);
}

static void
lpfc_sli4_dequeue_nport_iocbs(struct lpfc_hba *phba,
		struct lpfc_nodelist *ndlp, struct list_head *dequeue_list)
{
	struct lpfc_sli_ring *pring;
	struct lpfc_queue *qp = NULL;

	spin_lock_irq(&phba->hbalock);
	list_for_each_entry(qp, &phba->sli4_hba.lpfc_wq_list, wq_list) {
		pring = qp->pring;
		if (!pring)
			continue;
		spin_lock(&pring->ring_lock);
		__lpfc_dequeue_nport_iocbs(phba, ndlp, pring, dequeue_list);
		spin_unlock(&pring->ring_lock);
	}
	spin_unlock_irq(&phba->hbalock);
}

/*
 * Free resources / clean up outstanding I/Os
 * associated with nlp_rpi in the LPFC_NODELIST entry.
 */
static int
lpfc_no_rpi(struct lpfc_hba *phba, struct lpfc_nodelist *ndlp)
{
	LIST_HEAD(completions);

	lpfc_fabric_abort_nport(ndlp);

	/*
	 * Everything that matches on txcmplq will be returned
	 * by firmware with a no rpi error.
	 */
	if (ndlp->nlp_flag & NLP_RPI_REGISTERED) {
		if (phba->sli_rev != LPFC_SLI_REV4)
			lpfc_sli3_dequeue_nport_iocbs(phba, ndlp, &completions);
		else
			lpfc_sli4_dequeue_nport_iocbs(phba, ndlp, &completions);
	}

	/* Cancel all the IOCBs from the completions list */
	lpfc_sli_cancel_iocbs(phba, &completions, IOSTAT_LOCAL_REJECT,
			      IOERR_SLI_ABORTED);

	return 0;
}

/**
 * lpfc_nlp_logo_unreg - Unreg mailbox completion handler before LOGO
 * @phba: Pointer to HBA context object.
 * @pmb: Pointer to mailbox object.
 *
 * This function will issue an ELS LOGO command after completing
 * the UNREG_RPI.
 **/
static void
lpfc_nlp_logo_unreg(struct lpfc_hba *phba, LPFC_MBOXQ_t *pmb)
{
	struct lpfc_vport  *vport = pmb->vport;
	struct lpfc_nodelist *ndlp;

	ndlp = (struct lpfc_nodelist *)(pmb->ctx_ndlp);
	if (!ndlp)
		return;
	lpfc_issue_els_logo(vport, ndlp, 0);

	/* Check to see if there are any deferred events to process */
	if ((ndlp->nlp_flag & NLP_UNREG_INP) &&
	    (ndlp->nlp_defer_did != NLP_EVT_NOTHING_PENDING)) {
		lpfc_printf_vlog(vport, KERN_INFO, LOG_DISCOVERY,
				 "1434 UNREG cmpl deferred logo x%x "
				 "on NPort x%x Data: x%x x%px\n",
				 ndlp->nlp_rpi, ndlp->nlp_DID,
				 ndlp->nlp_defer_did, ndlp);

		ndlp->nlp_flag &= ~NLP_UNREG_INP;
		ndlp->nlp_defer_did = NLP_EVT_NOTHING_PENDING;
		lpfc_issue_els_plogi(vport, ndlp->nlp_DID, 0);
	} else {
		/* NLP_RELEASE_RPI is only set for SLI4 ports. */
		if (ndlp->nlp_flag & NLP_RELEASE_RPI) {
			lpfc_sli4_free_rpi(vport->phba, ndlp->nlp_rpi);
			spin_lock_irq(&ndlp->lock);
			ndlp->nlp_flag &= ~NLP_RELEASE_RPI;
			ndlp->nlp_rpi = LPFC_RPI_ALLOC_ERROR;
			spin_unlock_irq(&ndlp->lock);
		}
		spin_lock_irq(&ndlp->lock);
		ndlp->nlp_flag &= ~NLP_UNREG_INP;
		spin_unlock_irq(&ndlp->lock);
	}

	/* The node has an outstanding reference for the unreg. Now
	 * that the LOGO action and cleanup are finished, release
	 * resources.
	 */
	lpfc_nlp_put(ndlp);
	mempool_free(pmb, phba->mbox_mem_pool);
}

/*
 * Sets the mailbox completion handler to be used for the
 * unreg_rpi command. The handler varies based on the state of
 * the port and what will be happening to the rpi next.
 */
static void
lpfc_set_unreg_login_mbx_cmpl(struct lpfc_hba *phba, struct lpfc_vport *vport,
	struct lpfc_nodelist *ndlp, LPFC_MBOXQ_t *mbox)
{
	unsigned long iflags;

	/* Driver always gets a reference on the mailbox job
	 * in support of async jobs.
	 */
	mbox->ctx_ndlp = lpfc_nlp_get(ndlp);
	if (!mbox->ctx_ndlp)
		return;

	if (ndlp->nlp_flag & NLP_ISSUE_LOGO) {
		mbox->mbox_cmpl = lpfc_nlp_logo_unreg;

	} else if (phba->sli_rev == LPFC_SLI_REV4 &&
		   (!(vport->load_flag & FC_UNLOADING)) &&
		    (bf_get(lpfc_sli_intf_if_type, &phba->sli4_hba.sli_intf) >=
				      LPFC_SLI_INTF_IF_TYPE_2) &&
		    (kref_read(&ndlp->kref) > 0)) {
		mbox->mbox_cmpl = lpfc_sli4_unreg_rpi_cmpl_clr;
	} else {
		if (vport->load_flag & FC_UNLOADING) {
			if (phba->sli_rev == LPFC_SLI_REV4) {
				spin_lock_irqsave(&ndlp->lock, iflags);
				ndlp->nlp_flag |= NLP_RELEASE_RPI;
				spin_unlock_irqrestore(&ndlp->lock, iflags);
			}
		}
		mbox->mbox_cmpl = lpfc_sli_def_mbox_cmpl;
	}
}

/*
 * Free rpi associated with LPFC_NODELIST entry.
 * This routine is called from lpfc_freenode(), when we are removing
 * a LPFC_NODELIST entry. It is also called if the driver initiates a
 * LOGO that completes successfully, and we are waiting to PLOGI back
 * to the remote NPort. In addition, it is called after we receive
 * and unsolicated ELS cmd, send back a rsp, the rsp completes and
 * we are waiting to PLOGI back to the remote NPort.
 */
int
lpfc_unreg_rpi(struct lpfc_vport *vport, struct lpfc_nodelist *ndlp)
{
	struct lpfc_hba *phba = vport->phba;
	LPFC_MBOXQ_t    *mbox;
	int rc, acc_plogi = 1;
	uint16_t rpi;

	if (ndlp->nlp_flag & NLP_RPI_REGISTERED ||
	    ndlp->nlp_flag & NLP_REG_LOGIN_SEND) {
		if (ndlp->nlp_flag & NLP_REG_LOGIN_SEND)
			lpfc_printf_vlog(vport, KERN_INFO,
					 LOG_NODE | LOG_DISCOVERY,
					 "3366 RPI x%x needs to be "
					 "unregistered nlp_flag x%x "
					 "did x%x\n",
					 ndlp->nlp_rpi, ndlp->nlp_flag,
					 ndlp->nlp_DID);

		/* If there is already an UNREG in progress for this ndlp,
		 * no need to queue up another one.
		 */
		if (ndlp->nlp_flag & NLP_UNREG_INP) {
			lpfc_printf_vlog(vport, KERN_INFO,
					 LOG_NODE | LOG_DISCOVERY,
					 "1436 unreg_rpi SKIP UNREG x%x on "
					 "NPort x%x deferred x%x  flg x%x "
					 "Data: x%px\n",
					 ndlp->nlp_rpi, ndlp->nlp_DID,
					 ndlp->nlp_defer_did,
					 ndlp->nlp_flag, ndlp);
			goto out;
		}

		mbox = mempool_alloc(phba->mbox_mem_pool, GFP_KERNEL);
		if (mbox) {
			/* SLI4 ports require the physical rpi value. */
			rpi = ndlp->nlp_rpi;
			if (phba->sli_rev == LPFC_SLI_REV4)
				rpi = phba->sli4_hba.rpi_ids[ndlp->nlp_rpi];

			lpfc_unreg_login(phba, vport->vpi, rpi, mbox);
			mbox->vport = vport;
			lpfc_set_unreg_login_mbx_cmpl(phba, vport, ndlp, mbox);
			if (!mbox->ctx_ndlp) {
				mempool_free(mbox, phba->mbox_mem_pool);
				return 1;
			}

			if (mbox->mbox_cmpl == lpfc_sli4_unreg_rpi_cmpl_clr)
				/*
				 * accept PLOGIs after unreg_rpi_cmpl
				 */
				acc_plogi = 0;
			if (((ndlp->nlp_DID & Fabric_DID_MASK) !=
			    Fabric_DID_MASK) &&
			    (!(vport->fc_flag & FC_OFFLINE_MODE)))
				ndlp->nlp_flag |= NLP_UNREG_INP;

			lpfc_printf_vlog(vport, KERN_INFO,
					 LOG_NODE | LOG_DISCOVERY,
					 "1433 unreg_rpi UNREG x%x on "
					 "NPort x%x deferred flg x%x "
					 "Data:x%px\n",
					 ndlp->nlp_rpi, ndlp->nlp_DID,
					 ndlp->nlp_flag, ndlp);

			rc = lpfc_sli_issue_mbox(phba, mbox, MBX_NOWAIT);
			if (rc == MBX_NOT_FINISHED) {
				ndlp->nlp_flag &= ~NLP_UNREG_INP;
				mempool_free(mbox, phba->mbox_mem_pool);
				acc_plogi = 1;
				lpfc_nlp_put(ndlp);
			}
		} else {
			lpfc_printf_vlog(vport, KERN_INFO,
					 LOG_NODE | LOG_DISCOVERY,
					 "1444 Failed to allocate mempool "
					 "unreg_rpi UNREG x%x, "
					 "DID x%x, flag x%x, "
					 "ndlp x%px\n",
					 ndlp->nlp_rpi, ndlp->nlp_DID,
					 ndlp->nlp_flag, ndlp);

			/* Because mempool_alloc failed, we
			 * will issue a LOGO here and keep the rpi alive if
			 * not unloading.
			 */
			if (!(vport->load_flag & FC_UNLOADING)) {
				ndlp->nlp_flag &= ~NLP_UNREG_INP;
				lpfc_issue_els_logo(vport, ndlp, 0);
				ndlp->nlp_prev_state = ndlp->nlp_state;
				lpfc_nlp_set_state(vport, ndlp,
						   NLP_STE_NPR_NODE);
			}

			return 1;
		}
		lpfc_no_rpi(phba, ndlp);
out:
		if (phba->sli_rev != LPFC_SLI_REV4)
			ndlp->nlp_rpi = 0;
		ndlp->nlp_flag &= ~NLP_RPI_REGISTERED;
		ndlp->nlp_flag &= ~NLP_NPR_ADISC;
		if (acc_plogi)
			ndlp->nlp_flag &= ~NLP_LOGO_ACC;
		return 1;
	}
	ndlp->nlp_flag &= ~NLP_LOGO_ACC;
	return 0;
}

/**
 * lpfc_unreg_hba_rpis - Unregister rpis registered to the hba.
 * @phba: pointer to lpfc hba data structure.
 *
 * This routine is invoked to unregister all the currently registered RPIs
 * to the HBA.
 **/
void
lpfc_unreg_hba_rpis(struct lpfc_hba *phba)
{
	struct lpfc_vport **vports;
	struct lpfc_nodelist *ndlp;
	struct Scsi_Host *shost;
	int i;

	vports = lpfc_create_vport_work_array(phba);
	if (!vports) {
		lpfc_printf_log(phba, KERN_ERR, LOG_TRACE_EVENT,
				"2884 Vport array allocation failed \n");
		return;
	}
	for (i = 0; i <= phba->max_vports && vports[i] != NULL; i++) {
		shost = lpfc_shost_from_vport(vports[i]);
		spin_lock_irq(shost->host_lock);
		list_for_each_entry(ndlp, &vports[i]->fc_nodes, nlp_listp) {
			if (ndlp->nlp_flag & NLP_RPI_REGISTERED) {
				/* The mempool_alloc might sleep */
				spin_unlock_irq(shost->host_lock);
				lpfc_unreg_rpi(vports[i], ndlp);
				spin_lock_irq(shost->host_lock);
			}
		}
		spin_unlock_irq(shost->host_lock);
	}
	lpfc_destroy_vport_work_array(phba, vports);
}

void
lpfc_unreg_all_rpis(struct lpfc_vport *vport)
{
	struct lpfc_hba  *phba  = vport->phba;
	LPFC_MBOXQ_t     *mbox;
	int rc;

	if (phba->sli_rev == LPFC_SLI_REV4) {
		lpfc_sli4_unreg_all_rpis(vport);
		return;
	}

	mbox = mempool_alloc(phba->mbox_mem_pool, GFP_KERNEL);
	if (mbox) {
		lpfc_unreg_login(phba, vport->vpi, LPFC_UNREG_ALL_RPIS_VPORT,
				 mbox);
		mbox->vport = vport;
		mbox->mbox_cmpl = lpfc_sli_def_mbox_cmpl;
		mbox->ctx_ndlp = NULL;
		rc = lpfc_sli_issue_mbox_wait(phba, mbox, LPFC_MBOX_TMO);
		if (rc != MBX_TIMEOUT)
			mempool_free(mbox, phba->mbox_mem_pool);

		if ((rc == MBX_TIMEOUT) || (rc == MBX_NOT_FINISHED))
			lpfc_printf_vlog(vport, KERN_ERR, LOG_TRACE_EVENT,
					 "1836 Could not issue "
					 "unreg_login(all_rpis) status %d\n",
					 rc);
	}
}

void
lpfc_unreg_default_rpis(struct lpfc_vport *vport)
{
	struct lpfc_hba  *phba  = vport->phba;
	LPFC_MBOXQ_t     *mbox;
	int rc;

	/* Unreg DID is an SLI3 operation. */
	if (phba->sli_rev > LPFC_SLI_REV3)
		return;

	mbox = mempool_alloc(phba->mbox_mem_pool, GFP_KERNEL);
	if (mbox) {
		lpfc_unreg_did(phba, vport->vpi, LPFC_UNREG_ALL_DFLT_RPIS,
			       mbox);
		mbox->vport = vport;
		mbox->mbox_cmpl = lpfc_sli_def_mbox_cmpl;
		mbox->ctx_ndlp = NULL;
		rc = lpfc_sli_issue_mbox_wait(phba, mbox, LPFC_MBOX_TMO);
		if (rc != MBX_TIMEOUT)
			mempool_free(mbox, phba->mbox_mem_pool);

		if ((rc == MBX_TIMEOUT) || (rc == MBX_NOT_FINISHED))
			lpfc_printf_vlog(vport, KERN_ERR, LOG_TRACE_EVENT,
					 "1815 Could not issue "
					 "unreg_did (default rpis) status %d\n",
					 rc);
	}
}

/*
 * Free resources associated with LPFC_NODELIST entry
 * so it can be freed.
 */
static int
lpfc_cleanup_node(struct lpfc_vport *vport, struct lpfc_nodelist *ndlp)
{
	struct lpfc_hba  *phba = vport->phba;
	LPFC_MBOXQ_t *mb, *nextmb;

	/* Cleanup node for NPort <nlp_DID> */
	lpfc_printf_vlog(vport, KERN_INFO, LOG_NODE,
			 "0900 Cleanup node for NPort x%x "
			 "Data: x%x x%x x%x\n",
			 ndlp->nlp_DID, ndlp->nlp_flag,
			 ndlp->nlp_state, ndlp->nlp_rpi);
	lpfc_dequeue_node(vport, ndlp);

	/* Don't need to clean up REG_LOGIN64 cmds for Default RPI cleanup */

	/* cleanup any ndlp on mbox q waiting for reglogin cmpl */
	if ((mb = phba->sli.mbox_active)) {
		if ((mb->u.mb.mbxCommand == MBX_REG_LOGIN64) &&
		   !(mb->mbox_flag & LPFC_MBX_IMED_UNREG) &&
		   (ndlp == (struct lpfc_nodelist *)mb->ctx_ndlp)) {
			mb->ctx_ndlp = NULL;
			mb->mbox_cmpl = lpfc_sli_def_mbox_cmpl;
		}
	}

	spin_lock_irq(&phba->hbalock);
	/* Cleanup REG_LOGIN completions which are not yet processed */
	list_for_each_entry(mb, &phba->sli.mboxq_cmpl, list) {
		if ((mb->u.mb.mbxCommand != MBX_REG_LOGIN64) ||
			(mb->mbox_flag & LPFC_MBX_IMED_UNREG) ||
			(ndlp != (struct lpfc_nodelist *)mb->ctx_ndlp))
			continue;

		mb->ctx_ndlp = NULL;
		mb->mbox_cmpl = lpfc_sli_def_mbox_cmpl;
	}

	list_for_each_entry_safe(mb, nextmb, &phba->sli.mboxq, list) {
		if ((mb->u.mb.mbxCommand == MBX_REG_LOGIN64) &&
		   !(mb->mbox_flag & LPFC_MBX_IMED_UNREG) &&
		    (ndlp == (struct lpfc_nodelist *)mb->ctx_ndlp)) {
			list_del(&mb->list);
			lpfc_mbox_rsrc_cleanup(phba, mb, MBOX_THD_LOCKED);

			/* Don't invoke lpfc_nlp_put. The driver is in
			 * lpfc_nlp_release context.
			 */
		}
	}
	spin_unlock_irq(&phba->hbalock);

	lpfc_els_abort(phba, ndlp);

	spin_lock_irq(&ndlp->lock);
	ndlp->nlp_flag &= ~NLP_DELAY_TMO;
	spin_unlock_irq(&ndlp->lock);

	ndlp->nlp_last_elscmd = 0;
	del_timer_sync(&ndlp->nlp_delayfunc);

	list_del_init(&ndlp->els_retry_evt.evt_listp);
	list_del_init(&ndlp->dev_loss_evt.evt_listp);
	list_del_init(&ndlp->recovery_evt.evt_listp);
	lpfc_cleanup_vports_rrqs(vport, ndlp);

	if (phba->sli_rev == LPFC_SLI_REV4)
		ndlp->nlp_flag |= NLP_RELEASE_RPI;

	return 0;
}

static int
lpfc_matchdid(struct lpfc_vport *vport, struct lpfc_nodelist *ndlp,
	      uint32_t did)
{
	D_ID mydid, ndlpdid, matchdid;

	if (did == Bcast_DID)
		return 0;

	/* First check for Direct match */
	if (ndlp->nlp_DID == did)
		return 1;

	/* Next check for area/domain identically equals 0 match */
	mydid.un.word = vport->fc_myDID;
	if ((mydid.un.b.domain == 0) && (mydid.un.b.area == 0)) {
		return 0;
	}

	matchdid.un.word = did;
	ndlpdid.un.word = ndlp->nlp_DID;
	if (matchdid.un.b.id == ndlpdid.un.b.id) {
		if ((mydid.un.b.domain == matchdid.un.b.domain) &&
		    (mydid.un.b.area == matchdid.un.b.area)) {
			/* This code is supposed to match the ID
			 * for a private loop device that is
			 * connect to fl_port. But we need to
			 * check that the port did not just go
			 * from pt2pt to fabric or we could end
			 * up matching ndlp->nlp_DID 000001 to
			 * fabric DID 0x20101
			 */
			if ((ndlpdid.un.b.domain == 0) &&
			    (ndlpdid.un.b.area == 0)) {
				if (ndlpdid.un.b.id &&
				    vport->phba->fc_topology ==
				    LPFC_TOPOLOGY_LOOP)
					return 1;
			}
			return 0;
		}

		matchdid.un.word = ndlp->nlp_DID;
		if ((mydid.un.b.domain == ndlpdid.un.b.domain) &&
		    (mydid.un.b.area == ndlpdid.un.b.area)) {
			if ((matchdid.un.b.domain == 0) &&
			    (matchdid.un.b.area == 0)) {
				if (matchdid.un.b.id)
					return 1;
			}
		}
	}
	return 0;
}

/* Search for a nodelist entry */
static struct lpfc_nodelist *
__lpfc_findnode_did(struct lpfc_vport *vport, uint32_t did)
{
	struct lpfc_nodelist *ndlp;
	uint32_t data1;

	list_for_each_entry(ndlp, &vport->fc_nodes, nlp_listp) {
		if (lpfc_matchdid(vport, ndlp, did)) {
			data1 = (((uint32_t)ndlp->nlp_state << 24) |
				 ((uint32_t)ndlp->nlp_xri << 16) |
				 ((uint32_t)ndlp->nlp_type << 8)
				 );
			lpfc_printf_vlog(vport, KERN_INFO, LOG_NODE,
					 "0929 FIND node DID "
					 "Data: x%px x%x x%x x%x x%x x%px\n",
					 ndlp, ndlp->nlp_DID,
					 ndlp->nlp_flag, data1, ndlp->nlp_rpi,
					 ndlp->active_rrqs_xri_bitmap);
			return ndlp;
		}
	}

	/* FIND node did <did> NOT FOUND */
	lpfc_printf_vlog(vport, KERN_INFO, LOG_NODE,
			 "0932 FIND node did x%x NOT FOUND.\n", did);
	return NULL;
}

struct lpfc_nodelist *
lpfc_findnode_did(struct lpfc_vport *vport, uint32_t did)
{
	struct Scsi_Host *shost = lpfc_shost_from_vport(vport);
	struct lpfc_nodelist *ndlp;
	unsigned long iflags;

	spin_lock_irqsave(shost->host_lock, iflags);
	ndlp = __lpfc_findnode_did(vport, did);
	spin_unlock_irqrestore(shost->host_lock, iflags);
	return ndlp;
}

struct lpfc_nodelist *
lpfc_findnode_mapped(struct lpfc_vport *vport)
{
	struct Scsi_Host *shost = lpfc_shost_from_vport(vport);
	struct lpfc_nodelist *ndlp;
	uint32_t data1;
	unsigned long iflags;

	spin_lock_irqsave(shost->host_lock, iflags);

	list_for_each_entry(ndlp, &vport->fc_nodes, nlp_listp) {
		if (ndlp->nlp_state == NLP_STE_UNMAPPED_NODE ||
		    ndlp->nlp_state == NLP_STE_MAPPED_NODE) {
			data1 = (((uint32_t)ndlp->nlp_state << 24) |
				 ((uint32_t)ndlp->nlp_xri << 16) |
				 ((uint32_t)ndlp->nlp_type << 8) |
				 ((uint32_t)ndlp->nlp_rpi & 0xff));
			spin_unlock_irqrestore(shost->host_lock, iflags);
			lpfc_printf_vlog(vport, KERN_INFO, LOG_NODE,
					 "2025 FIND node DID "
					 "Data: x%px x%x x%x x%x x%px\n",
					 ndlp, ndlp->nlp_DID,
					 ndlp->nlp_flag, data1,
					 ndlp->active_rrqs_xri_bitmap);
			return ndlp;
		}
	}
	spin_unlock_irqrestore(shost->host_lock, iflags);

	/* FIND node did <did> NOT FOUND */
	lpfc_printf_vlog(vport, KERN_INFO, LOG_NODE,
			 "2026 FIND mapped did NOT FOUND.\n");
	return NULL;
}

struct lpfc_nodelist *
lpfc_setup_disc_node(struct lpfc_vport *vport, uint32_t did)
{
	struct lpfc_nodelist *ndlp;

	ndlp = lpfc_findnode_did(vport, did);
	if (!ndlp) {
		if (vport->phba->nvmet_support)
			return NULL;
		if ((vport->fc_flag & FC_RSCN_MODE) != 0 &&
		    lpfc_rscn_payload_check(vport, did) == 0)
			return NULL;
		ndlp = lpfc_nlp_init(vport, did);
		if (!ndlp)
			return NULL;
		lpfc_nlp_set_state(vport, ndlp, NLP_STE_NPR_NODE);

		lpfc_printf_vlog(vport, KERN_INFO, LOG_DISCOVERY,
				 "6453 Setup New Node 2B_DISC x%x "
				 "Data:x%x x%x x%x\n",
				 ndlp->nlp_DID, ndlp->nlp_flag,
				 ndlp->nlp_state, vport->fc_flag);

		spin_lock_irq(&ndlp->lock);
		ndlp->nlp_flag |= NLP_NPR_2B_DISC;
		spin_unlock_irq(&ndlp->lock);
		return ndlp;
	}

	/* The NVME Target does not want to actively manage an rport.
	 * The goal is to allow the target to reset its state and clear
	 * pending IO in preparation for the initiator to recover.
	 */
	if ((vport->fc_flag & FC_RSCN_MODE) &&
	    !(vport->fc_flag & FC_NDISC_ACTIVE)) {
		if (lpfc_rscn_payload_check(vport, did)) {

			/* Since this node is marked for discovery,
			 * delay timeout is not needed.
			 */
			lpfc_cancel_retry_delay_tmo(vport, ndlp);

			lpfc_printf_vlog(vport, KERN_INFO, LOG_DISCOVERY,
					 "6455 Setup RSCN Node 2B_DISC x%x "
					 "Data:x%x x%x x%x\n",
					 ndlp->nlp_DID, ndlp->nlp_flag,
					 ndlp->nlp_state, vport->fc_flag);

			/* NVME Target mode waits until rport is known to be
			 * impacted by the RSCN before it transitions.  No
			 * active management - just go to NPR provided the
			 * node had a valid login.
			 */
			if (vport->phba->nvmet_support)
				return ndlp;

			/* If we've already received a PLOGI from this NPort
			 * we don't need to try to discover it again.
			 */
			if (ndlp->nlp_flag & NLP_RCV_PLOGI &&
			    !(ndlp->nlp_type &
			     (NLP_FCP_TARGET | NLP_NVME_TARGET)))
				return NULL;

			ndlp->nlp_prev_state = ndlp->nlp_state;
			lpfc_nlp_set_state(vport, ndlp, NLP_STE_NPR_NODE);

			spin_lock_irq(&ndlp->lock);
			ndlp->nlp_flag |= NLP_NPR_2B_DISC;
			spin_unlock_irq(&ndlp->lock);
		} else {
			lpfc_printf_vlog(vport, KERN_INFO, LOG_DISCOVERY,
					 "6456 Skip Setup RSCN Node x%x "
					 "Data:x%x x%x x%x\n",
					 ndlp->nlp_DID, ndlp->nlp_flag,
					 ndlp->nlp_state, vport->fc_flag);
			ndlp = NULL;
		}
	} else {
		lpfc_printf_vlog(vport, KERN_INFO, LOG_DISCOVERY,
				 "6457 Setup Active Node 2B_DISC x%x "
				 "Data:x%x x%x x%x\n",
				 ndlp->nlp_DID, ndlp->nlp_flag,
				 ndlp->nlp_state, vport->fc_flag);

		/* If the initiator received a PLOGI from this NPort or if the
		 * initiator is already in the process of discovery on it,
		 * there's no need to try to discover it again.
		 */
		if (ndlp->nlp_state == NLP_STE_ADISC_ISSUE ||
		    ndlp->nlp_state == NLP_STE_PLOGI_ISSUE ||
		    (!vport->phba->nvmet_support &&
		     ndlp->nlp_flag & NLP_RCV_PLOGI))
			return NULL;

		if (vport->phba->nvmet_support)
			return ndlp;

		/* Moving to NPR state clears unsolicited flags and
		 * allows for rediscovery
		 */
		lpfc_nlp_set_state(vport, ndlp, NLP_STE_NPR_NODE);

		spin_lock_irq(&ndlp->lock);
		ndlp->nlp_flag |= NLP_NPR_2B_DISC;
		spin_unlock_irq(&ndlp->lock);
	}
	return ndlp;
}

/* Build a list of nodes to discover based on the loopmap */
void
lpfc_disc_list_loopmap(struct lpfc_vport *vport)
{
	struct lpfc_hba  *phba = vport->phba;
	int j;
	uint32_t alpa, index;

	if (!lpfc_is_link_up(phba))
		return;

	if (phba->fc_topology != LPFC_TOPOLOGY_LOOP)
		return;

	/* Check for loop map present or not */
	if (phba->alpa_map[0]) {
		for (j = 1; j <= phba->alpa_map[0]; j++) {
			alpa = phba->alpa_map[j];
			if (((vport->fc_myDID & 0xff) == alpa) || (alpa == 0))
				continue;
			lpfc_setup_disc_node(vport, alpa);
		}
	} else {
		/* No alpamap, so try all alpa's */
		for (j = 0; j < FC_MAXLOOP; j++) {
			/* If cfg_scan_down is set, start from highest
			 * ALPA (0xef) to lowest (0x1).
			 */
			if (vport->cfg_scan_down)
				index = j;
			else
				index = FC_MAXLOOP - j - 1;
			alpa = lpfcAlpaArray[index];
			if ((vport->fc_myDID & 0xff) == alpa)
				continue;
			lpfc_setup_disc_node(vport, alpa);
		}
	}
	return;
}

/* SLI3 only */
void
lpfc_issue_clear_la(struct lpfc_hba *phba, struct lpfc_vport *vport)
{
	LPFC_MBOXQ_t *mbox;
	struct lpfc_sli *psli = &phba->sli;
	struct lpfc_sli_ring *extra_ring = &psli->sli3_ring[LPFC_EXTRA_RING];
	struct lpfc_sli_ring *fcp_ring   = &psli->sli3_ring[LPFC_FCP_RING];
	int  rc;

	/*
	 * if it's not a physical port or if we already send
	 * clear_la then don't send it.
	 */
	if ((phba->link_state >= LPFC_CLEAR_LA) ||
	    (vport->port_type != LPFC_PHYSICAL_PORT) ||
		(phba->sli_rev == LPFC_SLI_REV4))
		return;

			/* Link up discovery */
	if ((mbox = mempool_alloc(phba->mbox_mem_pool, GFP_KERNEL)) != NULL) {
		phba->link_state = LPFC_CLEAR_LA;
		lpfc_clear_la(phba, mbox);
		mbox->mbox_cmpl = lpfc_mbx_cmpl_clear_la;
		mbox->vport = vport;
		rc = lpfc_sli_issue_mbox(phba, mbox, MBX_NOWAIT);
		if (rc == MBX_NOT_FINISHED) {
			mempool_free(mbox, phba->mbox_mem_pool);
			lpfc_disc_flush_list(vport);
			extra_ring->flag &= ~LPFC_STOP_IOCB_EVENT;
			fcp_ring->flag &= ~LPFC_STOP_IOCB_EVENT;
			phba->link_state = LPFC_HBA_ERROR;
		}
	}
}

/* Reg_vpi to tell firmware to resume normal operations */
void
lpfc_issue_reg_vpi(struct lpfc_hba *phba, struct lpfc_vport *vport)
{
	LPFC_MBOXQ_t *regvpimbox;

	regvpimbox = mempool_alloc(phba->mbox_mem_pool, GFP_KERNEL);
	if (regvpimbox) {
		lpfc_reg_vpi(vport, regvpimbox);
		regvpimbox->mbox_cmpl = lpfc_mbx_cmpl_reg_vpi;
		regvpimbox->vport = vport;
		if (lpfc_sli_issue_mbox(phba, regvpimbox, MBX_NOWAIT)
					== MBX_NOT_FINISHED) {
			mempool_free(regvpimbox, phba->mbox_mem_pool);
		}
	}
}

/* Start Link up / RSCN discovery on NPR nodes */
void
lpfc_disc_start(struct lpfc_vport *vport)
{
	struct Scsi_Host *shost = lpfc_shost_from_vport(vport);
	struct lpfc_hba  *phba = vport->phba;
	uint32_t num_sent;
	uint32_t clear_la_pending;

	if (!lpfc_is_link_up(phba)) {
		lpfc_printf_vlog(vport, KERN_INFO, LOG_SLI,
				 "3315 Link is not up %x\n",
				 phba->link_state);
		return;
	}

	if (phba->link_state == LPFC_CLEAR_LA)
		clear_la_pending = 1;
	else
		clear_la_pending = 0;

	if (vport->port_state < LPFC_VPORT_READY)
		vport->port_state = LPFC_DISC_AUTH;

	lpfc_set_disctmo(vport);

	vport->fc_prevDID = vport->fc_myDID;
	vport->num_disc_nodes = 0;

	/* Start Discovery state <hba_state> */
	lpfc_printf_vlog(vport, KERN_INFO, LOG_DISCOVERY,
			 "0202 Start Discovery port state x%x "
			 "flg x%x Data: x%x x%x x%x\n",
			 vport->port_state, vport->fc_flag, vport->fc_plogi_cnt,
			 vport->fc_adisc_cnt, vport->fc_npr_cnt);

	/* First do ADISCs - if any */
	num_sent = lpfc_els_disc_adisc(vport);

	if (num_sent)
		return;

	/* Register the VPI for SLI3, NPIV only. */
	if ((phba->sli3_options & LPFC_SLI3_NPIV_ENABLED) &&
	    !(vport->fc_flag & FC_PT2PT) &&
	    !(vport->fc_flag & FC_RSCN_MODE) &&
	    (phba->sli_rev < LPFC_SLI_REV4)) {
		lpfc_issue_clear_la(phba, vport);
		lpfc_issue_reg_vpi(phba, vport);
		return;
	}

	/*
	 * For SLI2, we need to set port_state to READY and continue
	 * discovery.
	 */
	if (vport->port_state < LPFC_VPORT_READY && !clear_la_pending) {
		/* If we get here, there is nothing to ADISC */
		lpfc_issue_clear_la(phba, vport);

		if (!(vport->fc_flag & FC_ABORT_DISCOVERY)) {
			vport->num_disc_nodes = 0;
			/* go thru NPR nodes and issue ELS PLOGIs */
			if (vport->fc_npr_cnt)
				lpfc_els_disc_plogi(vport);

			if (!vport->num_disc_nodes) {
				spin_lock_irq(shost->host_lock);
				vport->fc_flag &= ~FC_NDISC_ACTIVE;
				spin_unlock_irq(shost->host_lock);
				lpfc_can_disctmo(vport);
			}
		}
		vport->port_state = LPFC_VPORT_READY;
	} else {
		/* Next do PLOGIs - if any */
		num_sent = lpfc_els_disc_plogi(vport);

		if (num_sent)
			return;

		if (vport->fc_flag & FC_RSCN_MODE) {
			/* Check to see if more RSCNs came in while we
			 * were processing this one.
			 */
			if ((vport->fc_rscn_id_cnt == 0) &&
			    (!(vport->fc_flag & FC_RSCN_DISCOVERY))) {
				spin_lock_irq(shost->host_lock);
				vport->fc_flag &= ~FC_RSCN_MODE;
				spin_unlock_irq(shost->host_lock);
				lpfc_can_disctmo(vport);
			} else
				lpfc_els_handle_rscn(vport);
		}
	}
	return;
}

/*
 *  Ignore completion for all IOCBs on tx and txcmpl queue for ELS
 *  ring the match the sppecified nodelist.
 */
static void
lpfc_free_tx(struct lpfc_hba *phba, struct lpfc_nodelist *ndlp)
{
	LIST_HEAD(completions);
	struct lpfc_iocbq    *iocb, *next_iocb;
	struct lpfc_sli_ring *pring;
	u32 ulp_command;

	pring = lpfc_phba_elsring(phba);
	if (unlikely(!pring))
		return;

	/* Error matching iocb on txq or txcmplq
	 * First check the txq.
	 */
	spin_lock_irq(&phba->hbalock);
	list_for_each_entry_safe(iocb, next_iocb, &pring->txq, list) {
<<<<<<< HEAD
		if (iocb->context1 != ndlp)
=======
		if (iocb->ndlp != ndlp)
>>>>>>> 88084a3d
			continue;

		ulp_command = get_job_cmnd(phba, iocb);

		if (ulp_command == CMD_ELS_REQUEST64_CR ||
		    ulp_command == CMD_XMIT_ELS_RSP64_CX) {

			list_move_tail(&iocb->list, &completions);
		}
	}

	/* Next check the txcmplq */
	list_for_each_entry_safe(iocb, next_iocb, &pring->txcmplq, list) {
<<<<<<< HEAD
		if (iocb->context1 != ndlp)
=======
		if (iocb->ndlp != ndlp)
>>>>>>> 88084a3d
			continue;

		ulp_command = get_job_cmnd(phba, iocb);

		if (ulp_command == CMD_ELS_REQUEST64_CR ||
		    ulp_command == CMD_XMIT_ELS_RSP64_CX) {
			lpfc_sli_issue_abort_iotag(phba, pring, iocb, NULL);
		}
	}
	spin_unlock_irq(&phba->hbalock);

	/* Make sure HBA is alive */
	lpfc_issue_hb_tmo(phba);

	/* Cancel all the IOCBs from the completions list */
	lpfc_sli_cancel_iocbs(phba, &completions, IOSTAT_LOCAL_REJECT,
			      IOERR_SLI_ABORTED);
}

static void
lpfc_disc_flush_list(struct lpfc_vport *vport)
{
	struct lpfc_nodelist *ndlp, *next_ndlp;
	struct lpfc_hba *phba = vport->phba;

	if (vport->fc_plogi_cnt || vport->fc_adisc_cnt) {
		list_for_each_entry_safe(ndlp, next_ndlp, &vport->fc_nodes,
					 nlp_listp) {
			if (ndlp->nlp_state == NLP_STE_PLOGI_ISSUE ||
			    ndlp->nlp_state == NLP_STE_ADISC_ISSUE) {
				lpfc_free_tx(phba, ndlp);
			}
		}
	}
}

/*
 * lpfc_notify_xport_npr - notifies xport of node disappearance
 * @vport: Pointer to Virtual Port object.
 *
 * Transitions all ndlps to NPR state.  When lpfc_nlp_set_state
 * calls lpfc_nlp_state_cleanup, the ndlp->rport is unregistered
 * and transport notified that the node is gone.
 * Return Code:
 *	none
 */
static void
lpfc_notify_xport_npr(struct lpfc_vport *vport)
{
	struct lpfc_nodelist *ndlp, *next_ndlp;

	list_for_each_entry_safe(ndlp, next_ndlp, &vport->fc_nodes,
				 nlp_listp) {
		lpfc_nlp_set_state(vport, ndlp, NLP_STE_NPR_NODE);
	}
}
void
lpfc_cleanup_discovery_resources(struct lpfc_vport *vport)
{
	lpfc_els_flush_rscn(vport);
	lpfc_els_flush_cmd(vport);
	lpfc_disc_flush_list(vport);
	if (pci_channel_offline(vport->phba->pcidev))
		lpfc_notify_xport_npr(vport);
}

/*****************************************************************************/
/*
 * NAME:     lpfc_disc_timeout
 *
 * FUNCTION: Fibre Channel driver discovery timeout routine.
 *
 * EXECUTION ENVIRONMENT: interrupt only
 *
 * CALLED FROM:
 *      Timer function
 *
 * RETURNS:
 *      none
 */
/*****************************************************************************/
void
lpfc_disc_timeout(struct timer_list *t)
{
	struct lpfc_vport *vport = from_timer(vport, t, fc_disctmo);
	struct lpfc_hba   *phba = vport->phba;
	uint32_t tmo_posted;
	unsigned long flags = 0;

	if (unlikely(!phba))
		return;

	spin_lock_irqsave(&vport->work_port_lock, flags);
	tmo_posted = vport->work_port_events & WORKER_DISC_TMO;
	if (!tmo_posted)
		vport->work_port_events |= WORKER_DISC_TMO;
	spin_unlock_irqrestore(&vport->work_port_lock, flags);

	if (!tmo_posted)
		lpfc_worker_wake_up(phba);
	return;
}

static void
lpfc_disc_timeout_handler(struct lpfc_vport *vport)
{
	struct Scsi_Host *shost = lpfc_shost_from_vport(vport);
	struct lpfc_hba  *phba = vport->phba;
	struct lpfc_sli  *psli = &phba->sli;
	struct lpfc_nodelist *ndlp, *next_ndlp;
	LPFC_MBOXQ_t *initlinkmbox;
	int rc, clrlaerr = 0;

	if (!(vport->fc_flag & FC_DISC_TMO))
		return;

	spin_lock_irq(shost->host_lock);
	vport->fc_flag &= ~FC_DISC_TMO;
	spin_unlock_irq(shost->host_lock);

	lpfc_debugfs_disc_trc(vport, LPFC_DISC_TRC_ELS_CMD,
		"disc timeout:    state:x%x rtry:x%x flg:x%x",
		vport->port_state, vport->fc_ns_retry, vport->fc_flag);

	switch (vport->port_state) {

	case LPFC_LOCAL_CFG_LINK:
		/*
		 * port_state is identically  LPFC_LOCAL_CFG_LINK while
		 * waiting for FAN timeout
		 */
		lpfc_printf_vlog(vport, KERN_WARNING, LOG_DISCOVERY,
				 "0221 FAN timeout\n");

		/* Start discovery by sending FLOGI, clean up old rpis */
		list_for_each_entry_safe(ndlp, next_ndlp, &vport->fc_nodes,
					 nlp_listp) {
			if (ndlp->nlp_state != NLP_STE_NPR_NODE)
				continue;
			if (ndlp->nlp_type & NLP_FABRIC) {
				/* Clean up the ndlp on Fabric connections */
				lpfc_drop_node(vport, ndlp);

			} else if (!(ndlp->nlp_flag & NLP_NPR_ADISC)) {
				/* Fail outstanding IO now since device
				 * is marked for PLOGI.
				 */
				lpfc_unreg_rpi(vport, ndlp);
			}
		}
		if (vport->port_state != LPFC_FLOGI) {
			if (phba->sli_rev <= LPFC_SLI_REV3)
				lpfc_initial_flogi(vport);
			else
				lpfc_issue_init_vfi(vport);
			return;
		}
		break;

	case LPFC_FDISC:
	case LPFC_FLOGI:
	/* port_state is identically LPFC_FLOGI while waiting for FLOGI cmpl */
		/* Initial FLOGI timeout */
		lpfc_printf_vlog(vport, KERN_ERR,
				 LOG_TRACE_EVENT,
				 "0222 Initial %s timeout\n",
				 vport->vpi ? "FDISC" : "FLOGI");

		/* Assume no Fabric and go on with discovery.
		 * Check for outstanding ELS FLOGI to abort.
		 */

		/* FLOGI failed, so just use loop map to make discovery list */
		lpfc_disc_list_loopmap(vport);

		/* Start discovery */
		lpfc_disc_start(vport);
		break;

	case LPFC_FABRIC_CFG_LINK:
	/* hba_state is identically LPFC_FABRIC_CFG_LINK while waiting for
	   NameServer login */
		lpfc_printf_vlog(vport, KERN_ERR,
				 LOG_TRACE_EVENT,
				 "0223 Timeout while waiting for "
				 "NameServer login\n");
		/* Next look for NameServer ndlp */
		ndlp = lpfc_findnode_did(vport, NameServer_DID);
		if (ndlp)
			lpfc_els_abort(phba, ndlp);

		/* ReStart discovery */
		goto restart_disc;

	case LPFC_NS_QRY:
	/* Check for wait for NameServer Rsp timeout */
		lpfc_printf_vlog(vport, KERN_ERR,
				 LOG_TRACE_EVENT,
				 "0224 NameServer Query timeout "
				 "Data: x%x x%x\n",
				 vport->fc_ns_retry, LPFC_MAX_NS_RETRY);

		if (vport->fc_ns_retry < LPFC_MAX_NS_RETRY) {
			/* Try it one more time */
			vport->fc_ns_retry++;
			vport->gidft_inp = 0;
			rc = lpfc_issue_gidft(vport);
			if (rc == 0)
				break;
		}
		vport->fc_ns_retry = 0;

restart_disc:
		/*
		 * Discovery is over.
		 * set port_state to PORT_READY if SLI2.
		 * cmpl_reg_vpi will set port_state to READY for SLI3.
		 */
		if (phba->sli_rev < LPFC_SLI_REV4) {
			if (phba->sli3_options & LPFC_SLI3_NPIV_ENABLED)
				lpfc_issue_reg_vpi(phba, vport);
			else  {
				lpfc_issue_clear_la(phba, vport);
				vport->port_state = LPFC_VPORT_READY;
			}
		}

		/* Setup and issue mailbox INITIALIZE LINK command */
		initlinkmbox = mempool_alloc(phba->mbox_mem_pool, GFP_KERNEL);
		if (!initlinkmbox) {
			lpfc_printf_vlog(vport, KERN_ERR,
					 LOG_TRACE_EVENT,
					 "0206 Device Discovery "
					 "completion error\n");
			phba->link_state = LPFC_HBA_ERROR;
			break;
		}

		lpfc_linkdown(phba);
		lpfc_init_link(phba, initlinkmbox, phba->cfg_topology,
			       phba->cfg_link_speed);
		initlinkmbox->u.mb.un.varInitLnk.lipsr_AL_PA = 0;
		initlinkmbox->vport = vport;
		initlinkmbox->mbox_cmpl = lpfc_sli_def_mbox_cmpl;
		rc = lpfc_sli_issue_mbox(phba, initlinkmbox, MBX_NOWAIT);
		lpfc_set_loopback_flag(phba);
		if (rc == MBX_NOT_FINISHED)
			mempool_free(initlinkmbox, phba->mbox_mem_pool);

		break;

	case LPFC_DISC_AUTH:
	/* Node Authentication timeout */
		lpfc_printf_vlog(vport, KERN_ERR,
				 LOG_TRACE_EVENT,
				 "0227 Node Authentication timeout\n");
		lpfc_disc_flush_list(vport);

		/*
		 * set port_state to PORT_READY if SLI2.
		 * cmpl_reg_vpi will set port_state to READY for SLI3.
		 */
		if (phba->sli_rev < LPFC_SLI_REV4) {
			if (phba->sli3_options & LPFC_SLI3_NPIV_ENABLED)
				lpfc_issue_reg_vpi(phba, vport);
			else  {	/* NPIV Not enabled */
				lpfc_issue_clear_la(phba, vport);
				vport->port_state = LPFC_VPORT_READY;
			}
		}
		break;

	case LPFC_VPORT_READY:
		if (vport->fc_flag & FC_RSCN_MODE) {
			lpfc_printf_vlog(vport, KERN_ERR,
					 LOG_TRACE_EVENT,
					 "0231 RSCN timeout Data: x%x "
					 "x%x x%x x%x\n",
					 vport->fc_ns_retry, LPFC_MAX_NS_RETRY,
					 vport->port_state, vport->gidft_inp);

			/* Cleanup any outstanding ELS commands */
			lpfc_els_flush_cmd(vport);

			lpfc_els_flush_rscn(vport);
			lpfc_disc_flush_list(vport);
		}
		break;

	default:
		lpfc_printf_vlog(vport, KERN_ERR,
				 LOG_TRACE_EVENT,
				 "0273 Unexpected discovery timeout, "
				 "vport State x%x\n", vport->port_state);
		break;
	}

	switch (phba->link_state) {
	case LPFC_CLEAR_LA:
				/* CLEAR LA timeout */
		lpfc_printf_vlog(vport, KERN_ERR,
				 LOG_TRACE_EVENT,
				 "0228 CLEAR LA timeout\n");
		clrlaerr = 1;
		break;

	case LPFC_LINK_UP:
		lpfc_issue_clear_la(phba, vport);
		fallthrough;
	case LPFC_LINK_UNKNOWN:
	case LPFC_WARM_START:
	case LPFC_INIT_START:
	case LPFC_INIT_MBX_CMDS:
	case LPFC_LINK_DOWN:
	case LPFC_HBA_ERROR:
		lpfc_printf_vlog(vport, KERN_ERR,
				 LOG_TRACE_EVENT,
				 "0230 Unexpected timeout, hba link "
				 "state x%x\n", phba->link_state);
		clrlaerr = 1;
		break;

	case LPFC_HBA_READY:
		break;
	}

	if (clrlaerr) {
		lpfc_disc_flush_list(vport);
		if (phba->sli_rev != LPFC_SLI_REV4) {
			psli->sli3_ring[(LPFC_EXTRA_RING)].flag &=
				~LPFC_STOP_IOCB_EVENT;
			psli->sli3_ring[LPFC_FCP_RING].flag &=
				~LPFC_STOP_IOCB_EVENT;
		}
		vport->port_state = LPFC_VPORT_READY;
	}
	return;
}

/*
 * This routine handles processing a NameServer REG_LOGIN mailbox
 * command upon completion. It is setup in the LPFC_MBOXQ
 * as the completion routine when the command is
 * handed off to the SLI layer.
 */
void
lpfc_mbx_cmpl_fdmi_reg_login(struct lpfc_hba *phba, LPFC_MBOXQ_t *pmb)
{
	MAILBOX_t *mb = &pmb->u.mb;
	struct lpfc_nodelist *ndlp = (struct lpfc_nodelist *)pmb->ctx_ndlp;
	struct lpfc_vport    *vport = pmb->vport;

	pmb->ctx_ndlp = NULL;

	if (phba->sli_rev < LPFC_SLI_REV4)
		ndlp->nlp_rpi = mb->un.varWords[0];
	ndlp->nlp_flag |= NLP_RPI_REGISTERED;
	ndlp->nlp_type |= NLP_FABRIC;
	lpfc_nlp_set_state(vport, ndlp, NLP_STE_UNMAPPED_NODE);
	lpfc_printf_vlog(vport, KERN_INFO, LOG_NODE | LOG_DISCOVERY,
			 "0004 rpi:%x DID:%x flg:%x %d x%px\n",
			 ndlp->nlp_rpi, ndlp->nlp_DID, ndlp->nlp_flag,
			 kref_read(&ndlp->kref),
			 ndlp);
	/*
	 * Start issuing Fabric-Device Management Interface (FDMI) command to
	 * 0xfffffa (FDMI well known port).
	 * DHBA -> DPRT -> RHBA -> RPA  (physical port)
	 * DPRT -> RPRT (vports)
	 */
	if (vport->port_type == LPFC_PHYSICAL_PORT) {
		phba->link_flag &= ~LS_CT_VEN_RPA; /* For extra Vendor RPA */
		lpfc_fdmi_cmd(vport, ndlp, SLI_MGMT_DHBA, 0);
	} else {
		lpfc_fdmi_cmd(vport, ndlp, SLI_MGMT_DPRT, 0);
	}


	/* decrement the node reference count held for this callback
	 * function.
	 */
	lpfc_nlp_put(ndlp);
	lpfc_mbox_rsrc_cleanup(phba, pmb, MBOX_THD_UNLOCKED);
	return;
}

static int
lpfc_filter_by_rpi(struct lpfc_nodelist *ndlp, void *param)
{
	uint16_t *rpi = param;

	return ndlp->nlp_rpi == *rpi;
}

static int
lpfc_filter_by_wwpn(struct lpfc_nodelist *ndlp, void *param)
{
	return memcmp(&ndlp->nlp_portname, param,
		      sizeof(ndlp->nlp_portname)) == 0;
}

static struct lpfc_nodelist *
__lpfc_find_node(struct lpfc_vport *vport, node_filter filter, void *param)
{
	struct lpfc_nodelist *ndlp;

	list_for_each_entry(ndlp, &vport->fc_nodes, nlp_listp) {
		if (filter(ndlp, param)) {
			lpfc_printf_vlog(vport, KERN_INFO, LOG_NODE,
					 "3185 FIND node filter %ps DID "
					 "ndlp x%px did x%x flg x%x st x%x "
					 "xri x%x type x%x rpi x%x\n",
					 filter, ndlp, ndlp->nlp_DID,
					 ndlp->nlp_flag, ndlp->nlp_state,
					 ndlp->nlp_xri, ndlp->nlp_type,
					 ndlp->nlp_rpi);
			return ndlp;
		}
	}
	lpfc_printf_vlog(vport, KERN_INFO, LOG_NODE,
			 "3186 FIND node filter %ps NOT FOUND.\n", filter);
	return NULL;
}

/*
 * This routine looks up the ndlp lists for the given RPI. If rpi found it
 * returns the node list element pointer else return NULL.
 */
struct lpfc_nodelist *
__lpfc_findnode_rpi(struct lpfc_vport *vport, uint16_t rpi)
{
	return __lpfc_find_node(vport, lpfc_filter_by_rpi, &rpi);
}

/*
 * This routine looks up the ndlp lists for the given WWPN. If WWPN found it
 * returns the node element list pointer else return NULL.
 */
struct lpfc_nodelist *
lpfc_findnode_wwpn(struct lpfc_vport *vport, struct lpfc_name *wwpn)
{
	struct Scsi_Host *shost = lpfc_shost_from_vport(vport);
	struct lpfc_nodelist *ndlp;

	spin_lock_irq(shost->host_lock);
	ndlp = __lpfc_find_node(vport, lpfc_filter_by_wwpn, wwpn);
	spin_unlock_irq(shost->host_lock);
	return ndlp;
}

/*
 * This routine looks up the ndlp lists for the given RPI. If the rpi
 * is found, the routine returns the node element list pointer else
 * return NULL.
 */
struct lpfc_nodelist *
lpfc_findnode_rpi(struct lpfc_vport *vport, uint16_t rpi)
{
	struct Scsi_Host *shost = lpfc_shost_from_vport(vport);
	struct lpfc_nodelist *ndlp;
	unsigned long flags;

	spin_lock_irqsave(shost->host_lock, flags);
	ndlp = __lpfc_findnode_rpi(vport, rpi);
	spin_unlock_irqrestore(shost->host_lock, flags);
	return ndlp;
}

/**
 * lpfc_find_vport_by_vpid - Find a vport on a HBA through vport identifier
 * @phba: pointer to lpfc hba data structure.
 * @vpi: the physical host virtual N_Port identifier.
 *
 * This routine finds a vport on a HBA (referred by @phba) through a
 * @vpi. The function walks the HBA's vport list and returns the address
 * of the vport with the matching @vpi.
 *
 * Return code
 *    NULL - No vport with the matching @vpi found
 *    Otherwise - Address to the vport with the matching @vpi.
 **/
struct lpfc_vport *
lpfc_find_vport_by_vpid(struct lpfc_hba *phba, uint16_t vpi)
{
	struct lpfc_vport *vport;
	unsigned long flags;
	int i = 0;

	/* The physical ports are always vpi 0 - translate is unnecessary. */
	if (vpi > 0) {
		/*
		 * Translate the physical vpi to the logical vpi.  The
		 * vport stores the logical vpi.
		 */
		for (i = 0; i <= phba->max_vpi; i++) {
			if (vpi == phba->vpi_ids[i])
				break;
		}

		if (i > phba->max_vpi) {
			lpfc_printf_log(phba, KERN_ERR, LOG_TRACE_EVENT,
					"2936 Could not find Vport mapped "
					"to vpi %d\n", vpi);
			return NULL;
		}
	}

	spin_lock_irqsave(&phba->port_list_lock, flags);
	list_for_each_entry(vport, &phba->port_list, listentry) {
		if (vport->vpi == i) {
			spin_unlock_irqrestore(&phba->port_list_lock, flags);
			return vport;
		}
	}
	spin_unlock_irqrestore(&phba->port_list_lock, flags);
	return NULL;
}

struct lpfc_nodelist *
lpfc_nlp_init(struct lpfc_vport *vport, uint32_t did)
{
	struct lpfc_nodelist *ndlp;
	int rpi = LPFC_RPI_ALLOC_ERROR;

	if (vport->phba->sli_rev == LPFC_SLI_REV4) {
		rpi = lpfc_sli4_alloc_rpi(vport->phba);
		if (rpi == LPFC_RPI_ALLOC_ERROR)
			return NULL;
	}

	ndlp = mempool_alloc(vport->phba->nlp_mem_pool, GFP_KERNEL);
	if (!ndlp) {
		if (vport->phba->sli_rev == LPFC_SLI_REV4)
			lpfc_sli4_free_rpi(vport->phba, rpi);
		return NULL;
	}

	memset(ndlp, 0, sizeof (struct lpfc_nodelist));

	spin_lock_init(&ndlp->lock);

	lpfc_initialize_node(vport, ndlp, did);
	INIT_LIST_HEAD(&ndlp->nlp_listp);
	if (vport->phba->sli_rev == LPFC_SLI_REV4) {
		ndlp->nlp_rpi = rpi;
		lpfc_printf_vlog(vport, KERN_INFO, LOG_NODE | LOG_DISCOVERY,
				 "0007 Init New ndlp x%px, rpi:x%x DID:%x "
				 "flg:x%x refcnt:%d\n",
				 ndlp, ndlp->nlp_rpi, ndlp->nlp_DID,
				 ndlp->nlp_flag, kref_read(&ndlp->kref));

		ndlp->active_rrqs_xri_bitmap =
				mempool_alloc(vport->phba->active_rrq_pool,
					      GFP_KERNEL);
		if (ndlp->active_rrqs_xri_bitmap)
			memset(ndlp->active_rrqs_xri_bitmap, 0,
			       ndlp->phba->cfg_rrq_xri_bitmap_sz);
	}



	lpfc_debugfs_disc_trc(vport, LPFC_DISC_TRC_NODE,
		"node init:       did:x%x",
		ndlp->nlp_DID, 0, 0);

	return ndlp;
}

/* This routine releases all resources associated with a specifc NPort's ndlp
 * and mempool_free's the nodelist.
 */
static void
lpfc_nlp_release(struct kref *kref)
{
	struct lpfc_nodelist *ndlp = container_of(kref, struct lpfc_nodelist,
						  kref);
	struct lpfc_vport *vport = ndlp->vport;

	lpfc_debugfs_disc_trc(ndlp->vport, LPFC_DISC_TRC_NODE,
		"node release:    did:x%x flg:x%x type:x%x",
		ndlp->nlp_DID, ndlp->nlp_flag, ndlp->nlp_type);

	lpfc_printf_vlog(vport, KERN_INFO, LOG_NODE,
			 "0279 %s: ndlp: x%px did %x refcnt:%d rpi:%x\n",
			 __func__, ndlp, ndlp->nlp_DID,
			 kref_read(&ndlp->kref), ndlp->nlp_rpi);

	/* remove ndlp from action. */
	lpfc_cancel_retry_delay_tmo(vport, ndlp);
	lpfc_cleanup_node(vport, ndlp);

	/* Not all ELS transactions have registered the RPI with the port.
	 * In these cases the rpi usage is temporary and the node is
	 * released when the WQE is completed.  Catch this case to free the
	 * RPI to the pool.  Because this node is in the release path, a lock
	 * is unnecessary.  All references are gone and the node has been
	 * dequeued.
	 */
	if (ndlp->nlp_flag & NLP_RELEASE_RPI) {
		if (ndlp->nlp_rpi != LPFC_RPI_ALLOC_ERROR &&
		    !(ndlp->nlp_flag & (NLP_RPI_REGISTERED | NLP_UNREG_INP))) {
			lpfc_sli4_free_rpi(vport->phba, ndlp->nlp_rpi);
			ndlp->nlp_rpi = LPFC_RPI_ALLOC_ERROR;
		}
	}

	/* The node is not freed back to memory, it is released to a pool so
	 * the node fields need to be cleaned up.
	 */
	ndlp->vport = NULL;
	ndlp->nlp_state = NLP_STE_FREED_NODE;
	ndlp->nlp_flag = 0;
	ndlp->fc4_xpt_flags = 0;

	/* free ndlp memory for final ndlp release */
	kfree(ndlp->lat_data);
	if (ndlp->phba->sli_rev == LPFC_SLI_REV4)
		mempool_free(ndlp->active_rrqs_xri_bitmap,
				ndlp->phba->active_rrq_pool);
	mempool_free(ndlp, ndlp->phba->nlp_mem_pool);
}

/* This routine bumps the reference count for a ndlp structure to ensure
 * that one discovery thread won't free a ndlp while another discovery thread
 * is using it.
 */
struct lpfc_nodelist *
lpfc_nlp_get(struct lpfc_nodelist *ndlp)
{
	unsigned long flags;

	if (ndlp) {
		lpfc_debugfs_disc_trc(ndlp->vport, LPFC_DISC_TRC_NODE,
			"node get:        did:x%x flg:x%x refcnt:x%x",
			ndlp->nlp_DID, ndlp->nlp_flag,
			kref_read(&ndlp->kref));

		/* The check of ndlp usage to prevent incrementing the
		 * ndlp reference count that is in the process of being
		 * released.
		 */
		spin_lock_irqsave(&ndlp->lock, flags);
		if (!kref_get_unless_zero(&ndlp->kref)) {
			spin_unlock_irqrestore(&ndlp->lock, flags);
			lpfc_printf_vlog(ndlp->vport, KERN_WARNING, LOG_NODE,
				"0276 %s: ndlp:x%px refcnt:%d\n",
				__func__, (void *)ndlp, kref_read(&ndlp->kref));
			return NULL;
		}
		spin_unlock_irqrestore(&ndlp->lock, flags);
	} else {
		WARN_ONCE(!ndlp, "**** %s, get ref on NULL ndlp!", __func__);
	}

	return ndlp;
}

/* This routine decrements the reference count for a ndlp structure. If the
 * count goes to 0, this indicates the associated nodelist should be freed.
 */
int
lpfc_nlp_put(struct lpfc_nodelist *ndlp)
{
	if (ndlp) {
		lpfc_debugfs_disc_trc(ndlp->vport, LPFC_DISC_TRC_NODE,
				"node put:        did:x%x flg:x%x refcnt:x%x",
				ndlp->nlp_DID, ndlp->nlp_flag,
				kref_read(&ndlp->kref));
	} else {
		WARN_ONCE(!ndlp, "**** %s, put ref on NULL ndlp!", __func__);
	}

	return ndlp ? kref_put(&ndlp->kref, lpfc_nlp_release) : 0;
}

/* This routine free's the specified nodelist if it is not in use
 * by any other discovery thread. This routine returns 1 if the
 * ndlp has been freed. A return value of 0 indicates the ndlp is
 * not yet been released.
 */
int
lpfc_nlp_not_used(struct lpfc_nodelist *ndlp)
{
	lpfc_debugfs_disc_trc(ndlp->vport, LPFC_DISC_TRC_NODE,
		"node not used:   did:x%x flg:x%x refcnt:x%x",
		ndlp->nlp_DID, ndlp->nlp_flag,
		kref_read(&ndlp->kref));

	if (kref_read(&ndlp->kref) == 1)
		if (lpfc_nlp_put(ndlp))
			return 1;
	return 0;
}

/**
 * lpfc_fcf_inuse - Check if FCF can be unregistered.
 * @phba: Pointer to hba context object.
 *
 * This function iterate through all FC nodes associated
 * will all vports to check if there is any node with
 * fc_rports associated with it. If there is an fc_rport
 * associated with the node, then the node is either in
 * discovered state or its devloss_timer is pending.
 */
static int
lpfc_fcf_inuse(struct lpfc_hba *phba)
{
	struct lpfc_vport **vports;
	int i, ret = 0;
	struct lpfc_nodelist *ndlp;
	struct Scsi_Host  *shost;

	vports = lpfc_create_vport_work_array(phba);

	/* If driver cannot allocate memory, indicate fcf is in use */
	if (!vports)
		return 1;

	for (i = 0; i <= phba->max_vports && vports[i] != NULL; i++) {
		shost = lpfc_shost_from_vport(vports[i]);
		spin_lock_irq(shost->host_lock);
		/*
		 * IF the CVL_RCVD bit is not set then we have sent the
		 * flogi.
		 * If dev_loss fires while we are waiting we do not want to
		 * unreg the fcf.
		 */
		if (!(vports[i]->fc_flag & FC_VPORT_CVL_RCVD)) {
			spin_unlock_irq(shost->host_lock);
			ret =  1;
			goto out;
		}
		list_for_each_entry(ndlp, &vports[i]->fc_nodes, nlp_listp) {
			if (ndlp->rport &&
			  (ndlp->rport->roles & FC_RPORT_ROLE_FCP_TARGET)) {
				ret = 1;
				spin_unlock_irq(shost->host_lock);
				goto out;
			} else if (ndlp->nlp_flag & NLP_RPI_REGISTERED) {
				ret = 1;
				lpfc_printf_log(phba, KERN_INFO,
						LOG_NODE | LOG_DISCOVERY,
						"2624 RPI %x DID %x flag %x "
						"still logged in\n",
						ndlp->nlp_rpi, ndlp->nlp_DID,
						ndlp->nlp_flag);
			}
		}
		spin_unlock_irq(shost->host_lock);
	}
out:
	lpfc_destroy_vport_work_array(phba, vports);
	return ret;
}

/**
 * lpfc_unregister_vfi_cmpl - Completion handler for unreg vfi.
 * @phba: Pointer to hba context object.
 * @mboxq: Pointer to mailbox object.
 *
 * This function frees memory associated with the mailbox command.
 */
void
lpfc_unregister_vfi_cmpl(struct lpfc_hba *phba, LPFC_MBOXQ_t *mboxq)
{
	struct lpfc_vport *vport = mboxq->vport;
	struct Scsi_Host *shost = lpfc_shost_from_vport(vport);

	if (mboxq->u.mb.mbxStatus) {
		lpfc_printf_log(phba, KERN_ERR, LOG_TRACE_EVENT,
				"2555 UNREG_VFI mbxStatus error x%x "
				"HBA state x%x\n",
				mboxq->u.mb.mbxStatus, vport->port_state);
	}
	spin_lock_irq(shost->host_lock);
	phba->pport->fc_flag &= ~FC_VFI_REGISTERED;
	spin_unlock_irq(shost->host_lock);
	mempool_free(mboxq, phba->mbox_mem_pool);
	return;
}

/**
 * lpfc_unregister_fcfi_cmpl - Completion handler for unreg fcfi.
 * @phba: Pointer to hba context object.
 * @mboxq: Pointer to mailbox object.
 *
 * This function frees memory associated with the mailbox command.
 */
static void
lpfc_unregister_fcfi_cmpl(struct lpfc_hba *phba, LPFC_MBOXQ_t *mboxq)
{
	struct lpfc_vport *vport = mboxq->vport;

	if (mboxq->u.mb.mbxStatus) {
		lpfc_printf_log(phba, KERN_ERR, LOG_TRACE_EVENT,
				"2550 UNREG_FCFI mbxStatus error x%x "
				"HBA state x%x\n",
				mboxq->u.mb.mbxStatus, vport->port_state);
	}
	mempool_free(mboxq, phba->mbox_mem_pool);
	return;
}

/**
 * lpfc_unregister_fcf_prep - Unregister fcf record preparation
 * @phba: Pointer to hba context object.
 *
 * This function prepare the HBA for unregistering the currently registered
 * FCF from the HBA. It performs unregistering, in order, RPIs, VPIs, and
 * VFIs.
 */
int
lpfc_unregister_fcf_prep(struct lpfc_hba *phba)
{
	struct lpfc_vport **vports;
	struct lpfc_nodelist *ndlp;
	struct Scsi_Host *shost;
	int i = 0, rc;

	/* Unregister RPIs */
	if (lpfc_fcf_inuse(phba))
		lpfc_unreg_hba_rpis(phba);

	/* At this point, all discovery is aborted */
	phba->pport->port_state = LPFC_VPORT_UNKNOWN;

	/* Unregister VPIs */
	vports = lpfc_create_vport_work_array(phba);
	if (vports && (phba->sli3_options & LPFC_SLI3_NPIV_ENABLED))
		for (i = 0; i <= phba->max_vports && vports[i] != NULL; i++) {
			/* Stop FLOGI/FDISC retries */
			ndlp = lpfc_findnode_did(vports[i], Fabric_DID);
			if (ndlp)
				lpfc_cancel_retry_delay_tmo(vports[i], ndlp);
			lpfc_cleanup_pending_mbox(vports[i]);
			if (phba->sli_rev == LPFC_SLI_REV4)
				lpfc_sli4_unreg_all_rpis(vports[i]);
			lpfc_mbx_unreg_vpi(vports[i]);
			shost = lpfc_shost_from_vport(vports[i]);
			spin_lock_irq(shost->host_lock);
			vports[i]->fc_flag |= FC_VPORT_NEEDS_INIT_VPI;
			vports[i]->vpi_state &= ~LPFC_VPI_REGISTERED;
			spin_unlock_irq(shost->host_lock);
		}
	lpfc_destroy_vport_work_array(phba, vports);
	if (i == 0 && (!(phba->sli3_options & LPFC_SLI3_NPIV_ENABLED))) {
		ndlp = lpfc_findnode_did(phba->pport, Fabric_DID);
		if (ndlp)
			lpfc_cancel_retry_delay_tmo(phba->pport, ndlp);
		lpfc_cleanup_pending_mbox(phba->pport);
		if (phba->sli_rev == LPFC_SLI_REV4)
			lpfc_sli4_unreg_all_rpis(phba->pport);
		lpfc_mbx_unreg_vpi(phba->pport);
		shost = lpfc_shost_from_vport(phba->pport);
		spin_lock_irq(shost->host_lock);
		phba->pport->fc_flag |= FC_VPORT_NEEDS_INIT_VPI;
		phba->pport->vpi_state &= ~LPFC_VPI_REGISTERED;
		spin_unlock_irq(shost->host_lock);
	}

	/* Cleanup any outstanding ELS commands */
	lpfc_els_flush_all_cmd(phba);

	/* Unregister the physical port VFI */
	rc = lpfc_issue_unreg_vfi(phba->pport);
	return rc;
}

/**
 * lpfc_sli4_unregister_fcf - Unregister currently registered FCF record
 * @phba: Pointer to hba context object.
 *
 * This function issues synchronous unregister FCF mailbox command to HBA to
 * unregister the currently registered FCF record. The driver does not reset
 * the driver FCF usage state flags.
 *
 * Return 0 if successfully issued, none-zero otherwise.
 */
int
lpfc_sli4_unregister_fcf(struct lpfc_hba *phba)
{
	LPFC_MBOXQ_t *mbox;
	int rc;

	mbox = mempool_alloc(phba->mbox_mem_pool, GFP_KERNEL);
	if (!mbox) {
		lpfc_printf_log(phba, KERN_ERR, LOG_TRACE_EVENT,
				"2551 UNREG_FCFI mbox allocation failed"
				"HBA state x%x\n", phba->pport->port_state);
		return -ENOMEM;
	}
	lpfc_unreg_fcfi(mbox, phba->fcf.fcfi);
	mbox->vport = phba->pport;
	mbox->mbox_cmpl = lpfc_unregister_fcfi_cmpl;
	rc = lpfc_sli_issue_mbox(phba, mbox, MBX_NOWAIT);

	if (rc == MBX_NOT_FINISHED) {
		lpfc_printf_log(phba, KERN_ERR, LOG_TRACE_EVENT,
				"2552 Unregister FCFI command failed rc x%x "
				"HBA state x%x\n",
				rc, phba->pport->port_state);
		return -EINVAL;
	}
	return 0;
}

/**
 * lpfc_unregister_fcf_rescan - Unregister currently registered fcf and rescan
 * @phba: Pointer to hba context object.
 *
 * This function unregisters the currently reigstered FCF. This function
 * also tries to find another FCF for discovery by rescan the HBA FCF table.
 */
void
lpfc_unregister_fcf_rescan(struct lpfc_hba *phba)
{
	int rc;

	/* Preparation for unregistering fcf */
	rc = lpfc_unregister_fcf_prep(phba);
	if (rc) {
		lpfc_printf_log(phba, KERN_ERR, LOG_TRACE_EVENT,
				"2748 Failed to prepare for unregistering "
				"HBA's FCF record: rc=%d\n", rc);
		return;
	}

	/* Now, unregister FCF record and reset HBA FCF state */
	rc = lpfc_sli4_unregister_fcf(phba);
	if (rc)
		return;
	/* Reset HBA FCF states after successful unregister FCF */
	phba->fcf.fcf_flag = 0;
	phba->fcf.current_rec.flag = 0;

	/*
	 * If driver is not unloading, check if there is any other
	 * FCF record that can be used for discovery.
	 */
	if ((phba->pport->load_flag & FC_UNLOADING) ||
	    (phba->link_state < LPFC_LINK_UP))
		return;

	/* This is considered as the initial FCF discovery scan */
	spin_lock_irq(&phba->hbalock);
	phba->fcf.fcf_flag |= FCF_INIT_DISC;
	spin_unlock_irq(&phba->hbalock);

	/* Reset FCF roundrobin bmask for new discovery */
	lpfc_sli4_clear_fcf_rr_bmask(phba);

	rc = lpfc_sli4_fcf_scan_read_fcf_rec(phba, LPFC_FCOE_FCF_GET_FIRST);

	if (rc) {
		spin_lock_irq(&phba->hbalock);
		phba->fcf.fcf_flag &= ~FCF_INIT_DISC;
		spin_unlock_irq(&phba->hbalock);
		lpfc_printf_log(phba, KERN_ERR, LOG_TRACE_EVENT,
				"2553 lpfc_unregister_unused_fcf failed "
				"to read FCF record HBA state x%x\n",
				phba->pport->port_state);
	}
}

/**
 * lpfc_unregister_fcf - Unregister the currently registered fcf record
 * @phba: Pointer to hba context object.
 *
 * This function just unregisters the currently reigstered FCF. It does not
 * try to find another FCF for discovery.
 */
void
lpfc_unregister_fcf(struct lpfc_hba *phba)
{
	int rc;

	/* Preparation for unregistering fcf */
	rc = lpfc_unregister_fcf_prep(phba);
	if (rc) {
		lpfc_printf_log(phba, KERN_ERR, LOG_TRACE_EVENT,
				"2749 Failed to prepare for unregistering "
				"HBA's FCF record: rc=%d\n", rc);
		return;
	}

	/* Now, unregister FCF record and reset HBA FCF state */
	rc = lpfc_sli4_unregister_fcf(phba);
	if (rc)
		return;
	/* Set proper HBA FCF states after successful unregister FCF */
	spin_lock_irq(&phba->hbalock);
	phba->fcf.fcf_flag &= ~FCF_REGISTERED;
	spin_unlock_irq(&phba->hbalock);
}

/**
 * lpfc_unregister_unused_fcf - Unregister FCF if all devices are disconnected.
 * @phba: Pointer to hba context object.
 *
 * This function check if there are any connected remote port for the FCF and
 * if all the devices are disconnected, this function unregister FCFI.
 * This function also tries to use another FCF for discovery.
 */
void
lpfc_unregister_unused_fcf(struct lpfc_hba *phba)
{
	/*
	 * If HBA is not running in FIP mode, if HBA does not support
	 * FCoE, if FCF discovery is ongoing, or if FCF has not been
	 * registered, do nothing.
	 */
	spin_lock_irq(&phba->hbalock);
	if (!(phba->hba_flag & HBA_FCOE_MODE) ||
	    !(phba->fcf.fcf_flag & FCF_REGISTERED) ||
	    !(phba->hba_flag & HBA_FIP_SUPPORT) ||
	    (phba->fcf.fcf_flag & FCF_DISCOVERY) ||
	    (phba->pport->port_state == LPFC_FLOGI)) {
		spin_unlock_irq(&phba->hbalock);
		return;
	}
	spin_unlock_irq(&phba->hbalock);

	if (lpfc_fcf_inuse(phba))
		return;

	lpfc_unregister_fcf_rescan(phba);
}

/**
 * lpfc_read_fcf_conn_tbl - Create driver FCF connection table.
 * @phba: Pointer to hba context object.
 * @buff: Buffer containing the FCF connection table as in the config
 *         region.
 * This function create driver data structure for the FCF connection
 * record table read from config region 23.
 */
static void
lpfc_read_fcf_conn_tbl(struct lpfc_hba *phba,
	uint8_t *buff)
{
	struct lpfc_fcf_conn_entry *conn_entry, *next_conn_entry;
	struct lpfc_fcf_conn_hdr *conn_hdr;
	struct lpfc_fcf_conn_rec *conn_rec;
	uint32_t record_count;
	int i;

	/* Free the current connect table */
	list_for_each_entry_safe(conn_entry, next_conn_entry,
		&phba->fcf_conn_rec_list, list) {
		list_del_init(&conn_entry->list);
		kfree(conn_entry);
	}

	conn_hdr = (struct lpfc_fcf_conn_hdr *) buff;
	record_count = conn_hdr->length * sizeof(uint32_t)/
		sizeof(struct lpfc_fcf_conn_rec);

	conn_rec = (struct lpfc_fcf_conn_rec *)
		(buff + sizeof(struct lpfc_fcf_conn_hdr));

	for (i = 0; i < record_count; i++) {
		if (!(conn_rec[i].flags & FCFCNCT_VALID))
			continue;
		conn_entry = kzalloc(sizeof(struct lpfc_fcf_conn_entry),
			GFP_KERNEL);
		if (!conn_entry) {
			lpfc_printf_log(phba, KERN_ERR, LOG_TRACE_EVENT,
					"2566 Failed to allocate connection"
					" table entry\n");
			return;
		}

		memcpy(&conn_entry->conn_rec, &conn_rec[i],
			sizeof(struct lpfc_fcf_conn_rec));
		list_add_tail(&conn_entry->list,
			&phba->fcf_conn_rec_list);
	}

	if (!list_empty(&phba->fcf_conn_rec_list)) {
		i = 0;
		list_for_each_entry(conn_entry, &phba->fcf_conn_rec_list,
				    list) {
			conn_rec = &conn_entry->conn_rec;
			lpfc_printf_log(phba, KERN_INFO, LOG_INIT,
					"3345 FCF connection list rec[%02d]: "
					"flags:x%04x, vtag:x%04x, "
					"fabric_name:x%02x:%02x:%02x:%02x:"
					"%02x:%02x:%02x:%02x, "
					"switch_name:x%02x:%02x:%02x:%02x:"
					"%02x:%02x:%02x:%02x\n", i++,
					conn_rec->flags, conn_rec->vlan_tag,
					conn_rec->fabric_name[0],
					conn_rec->fabric_name[1],
					conn_rec->fabric_name[2],
					conn_rec->fabric_name[3],
					conn_rec->fabric_name[4],
					conn_rec->fabric_name[5],
					conn_rec->fabric_name[6],
					conn_rec->fabric_name[7],
					conn_rec->switch_name[0],
					conn_rec->switch_name[1],
					conn_rec->switch_name[2],
					conn_rec->switch_name[3],
					conn_rec->switch_name[4],
					conn_rec->switch_name[5],
					conn_rec->switch_name[6],
					conn_rec->switch_name[7]);
		}
	}
}

/**
 * lpfc_read_fcoe_param - Read FCoe parameters from conf region..
 * @phba: Pointer to hba context object.
 * @buff: Buffer containing the FCoE parameter data structure.
 *
 *  This function update driver data structure with config
 *  parameters read from config region 23.
 */
static void
lpfc_read_fcoe_param(struct lpfc_hba *phba,
			uint8_t *buff)
{
	struct lpfc_fip_param_hdr *fcoe_param_hdr;
	struct lpfc_fcoe_params *fcoe_param;

	fcoe_param_hdr = (struct lpfc_fip_param_hdr *)
		buff;
	fcoe_param = (struct lpfc_fcoe_params *)
		(buff + sizeof(struct lpfc_fip_param_hdr));

	if ((fcoe_param_hdr->parm_version != FIPP_VERSION) ||
		(fcoe_param_hdr->length != FCOE_PARAM_LENGTH))
		return;

	if (fcoe_param_hdr->parm_flags & FIPP_VLAN_VALID) {
		phba->valid_vlan = 1;
		phba->vlan_id = le16_to_cpu(fcoe_param->vlan_tag) &
			0xFFF;
	}

	phba->fc_map[0] = fcoe_param->fc_map[0];
	phba->fc_map[1] = fcoe_param->fc_map[1];
	phba->fc_map[2] = fcoe_param->fc_map[2];
	return;
}

/**
 * lpfc_get_rec_conf23 - Get a record type in config region data.
 * @buff: Buffer containing config region 23 data.
 * @size: Size of the data buffer.
 * @rec_type: Record type to be searched.
 *
 * This function searches config region data to find the beginning
 * of the record specified by record_type. If record found, this
 * function return pointer to the record else return NULL.
 */
static uint8_t *
lpfc_get_rec_conf23(uint8_t *buff, uint32_t size, uint8_t rec_type)
{
	uint32_t offset = 0, rec_length;

	if ((buff[0] == LPFC_REGION23_LAST_REC) ||
		(size < sizeof(uint32_t)))
		return NULL;

	rec_length = buff[offset + 1];

	/*
	 * One TLV record has one word header and number of data words
	 * specified in the rec_length field of the record header.
	 */
	while ((offset + rec_length * sizeof(uint32_t) + sizeof(uint32_t))
		<= size) {
		if (buff[offset] == rec_type)
			return &buff[offset];

		if (buff[offset] == LPFC_REGION23_LAST_REC)
			return NULL;

		offset += rec_length * sizeof(uint32_t) + sizeof(uint32_t);
		rec_length = buff[offset + 1];
	}
	return NULL;
}

/**
 * lpfc_parse_fcoe_conf - Parse FCoE config data read from config region 23.
 * @phba: Pointer to lpfc_hba data structure.
 * @buff: Buffer containing config region 23 data.
 * @size: Size of the data buffer.
 *
 * This function parses the FCoE config parameters in config region 23 and
 * populate driver data structure with the parameters.
 */
void
lpfc_parse_fcoe_conf(struct lpfc_hba *phba,
		uint8_t *buff,
		uint32_t size)
{
	uint32_t offset = 0;
	uint8_t *rec_ptr;

	/*
	 * If data size is less than 2 words signature and version cannot be
	 * verified.
	 */
	if (size < 2*sizeof(uint32_t))
		return;

	/* Check the region signature first */
	if (memcmp(buff, LPFC_REGION23_SIGNATURE, 4)) {
		lpfc_printf_log(phba, KERN_ERR, LOG_TRACE_EVENT,
			"2567 Config region 23 has bad signature\n");
		return;
	}

	offset += 4;

	/* Check the data structure version */
	if (buff[offset] != LPFC_REGION23_VERSION) {
		lpfc_printf_log(phba, KERN_ERR, LOG_TRACE_EVENT,
				"2568 Config region 23 has bad version\n");
		return;
	}
	offset += 4;

	/* Read FCoE param record */
	rec_ptr = lpfc_get_rec_conf23(&buff[offset],
			size - offset, FCOE_PARAM_TYPE);
	if (rec_ptr)
		lpfc_read_fcoe_param(phba, rec_ptr);

	/* Read FCF connection table */
	rec_ptr = lpfc_get_rec_conf23(&buff[offset],
		size - offset, FCOE_CONN_TBL_TYPE);
	if (rec_ptr)
		lpfc_read_fcf_conn_tbl(phba, rec_ptr);

}<|MERGE_RESOLUTION|>--- conflicted
+++ resolved
@@ -6064,11 +6064,7 @@
 	 */
 	spin_lock_irq(&phba->hbalock);
 	list_for_each_entry_safe(iocb, next_iocb, &pring->txq, list) {
-<<<<<<< HEAD
-		if (iocb->context1 != ndlp)
-=======
 		if (iocb->ndlp != ndlp)
->>>>>>> 88084a3d
 			continue;
 
 		ulp_command = get_job_cmnd(phba, iocb);
@@ -6082,11 +6078,7 @@
 
 	/* Next check the txcmplq */
 	list_for_each_entry_safe(iocb, next_iocb, &pring->txcmplq, list) {
-<<<<<<< HEAD
-		if (iocb->context1 != ndlp)
-=======
 		if (iocb->ndlp != ndlp)
->>>>>>> 88084a3d
 			continue;
 
 		ulp_command = get_job_cmnd(phba, iocb);
