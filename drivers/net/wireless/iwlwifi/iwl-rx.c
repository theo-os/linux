/******************************************************************************
 *
 * Copyright(c) 2003 - 2010 Intel Corporation. All rights reserved.
 *
 * Portions of this file are derived from the ipw3945 project, as well
 * as portions of the ieee80211 subsystem header files.
 *
 * This program is free software; you can redistribute it and/or modify it
 * under the terms of version 2 of the GNU General Public License as
 * published by the Free Software Foundation.
 *
 * This program is distributed in the hope that it will be useful, but WITHOUT
 * ANY WARRANTY; without even the implied warranty of MERCHANTABILITY or
 * FITNESS FOR A PARTICULAR PURPOSE.  See the GNU General Public License for
 * more details.
 *
 * You should have received a copy of the GNU General Public License along with
 * this program; if not, write to the Free Software Foundation, Inc.,
 * 51 Franklin Street, Fifth Floor, Boston, MA 02110, USA
 *
 * The full GNU General Public License is included in this distribution in the
 * file called LICENSE.
 *
 * Contact Information:
 *  Intel Linux Wireless <ilw@linux.intel.com>
 * Intel Corporation, 5200 N.E. Elam Young Parkway, Hillsboro, OR 97124-6497
 *
 *****************************************************************************/

#include <linux/etherdevice.h>
#include <linux/slab.h>
#include <net/mac80211.h>
#include <asm/unaligned.h>
#include "iwl-eeprom.h"
#include "iwl-dev.h"
#include "iwl-core.h"
#include "iwl-sta.h"
#include "iwl-io.h"
#include "iwl-calib.h"
#include "iwl-helpers.h"
/************************** RX-FUNCTIONS ****************************/
/*
 * Rx theory of operation
 *
 * Driver allocates a circular buffer of Receive Buffer Descriptors (RBDs),
 * each of which point to Receive Buffers to be filled by the NIC.  These get
 * used not only for Rx frames, but for any command response or notification
 * from the NIC.  The driver and NIC manage the Rx buffers by means
 * of indexes into the circular buffer.
 *
 * Rx Queue Indexes
 * The host/firmware share two index registers for managing the Rx buffers.
 *
 * The READ index maps to the first position that the firmware may be writing
 * to -- the driver can read up to (but not including) this position and get
 * good data.
 * The READ index is managed by the firmware once the card is enabled.
 *
 * The WRITE index maps to the last position the driver has read from -- the
 * position preceding WRITE is the last slot the firmware can place a packet.
 *
 * The queue is empty (no good data) if WRITE = READ - 1, and is full if
 * WRITE = READ.
 *
 * During initialization, the host sets up the READ queue position to the first
 * INDEX position, and WRITE to the last (READ - 1 wrapped)
 *
 * When the firmware places a packet in a buffer, it will advance the READ index
 * and fire the RX interrupt.  The driver can then query the READ index and
 * process as many packets as possible, moving the WRITE index forward as it
 * resets the Rx queue buffers with new memory.
 *
 * The management in the driver is as follows:
 * + A list of pre-allocated SKBs is stored in iwl->rxq->rx_free.  When
 *   iwl->rxq->free_count drops to or below RX_LOW_WATERMARK, work is scheduled
 *   to replenish the iwl->rxq->rx_free.
 * + In iwl_rx_replenish (scheduled) if 'processed' != 'read' then the
 *   iwl->rxq is replenished and the READ INDEX is updated (updating the
 *   'processed' and 'read' driver indexes as well)
 * + A received packet is processed and handed to the kernel network stack,
 *   detached from the iwl->rxq.  The driver 'processed' index is updated.
 * + The Host/Firmware iwl->rxq is replenished at tasklet time from the rx_free
 *   list. If there are no allocated buffers in iwl->rxq->rx_free, the READ
 *   INDEX is not incremented and iwl->status(RX_STALLED) is set.  If there
 *   were enough free buffers and RX_STALLED is set it is cleared.
 *
 *
 * Driver sequence:
 *
 * iwl_rx_queue_alloc()   Allocates rx_free
 * iwl_rx_replenish()     Replenishes rx_free list from rx_used, and calls
 *                            iwl_rx_queue_restock
 * iwl_rx_queue_restock() Moves available buffers from rx_free into Rx
 *                            queue, updates firmware pointers, and updates
 *                            the WRITE index.  If insufficient rx_free buffers
 *                            are available, schedules iwl_rx_replenish
 *
 * -- enable interrupts --
 * ISR - iwl_rx()         Detach iwl_rx_mem_buffers from pool up to the
 *                            READ INDEX, detaching the SKB from the pool.
 *                            Moves the packet buffer from queue to rx_used.
 *                            Calls iwl_rx_queue_restock to refill any empty
 *                            slots.
 * ...
 *
 */

/**
 * iwl_rx_queue_space - Return number of free slots available in queue.
 */
int iwl_rx_queue_space(const struct iwl_rx_queue *q)
{
	int s = q->read - q->write;
	if (s <= 0)
		s += RX_QUEUE_SIZE;
	/* keep some buffer to not confuse full and empty queue */
	s -= 2;
	if (s < 0)
		s = 0;
	return s;
}
EXPORT_SYMBOL(iwl_rx_queue_space);

/**
 * iwl_rx_queue_update_write_ptr - Update the write pointer for the RX queue
 */
void iwl_rx_queue_update_write_ptr(struct iwl_priv *priv, struct iwl_rx_queue *q)
{
	unsigned long flags;
	u32 rx_wrt_ptr_reg = priv->hw_params.rx_wrt_ptr_reg;
	u32 reg;

	spin_lock_irqsave(&q->lock, flags);

	if (q->need_update == 0)
		goto exit_unlock;

	/* If power-saving is in use, make sure device is awake */
	if (test_bit(STATUS_POWER_PMI, &priv->status)) {
		reg = iwl_read32(priv, CSR_UCODE_DRV_GP1);

		if (reg & CSR_UCODE_DRV_GP1_BIT_MAC_SLEEP) {
			IWL_DEBUG_INFO(priv, "Rx queue requesting wakeup, GP1 = 0x%x\n",
				      reg);
			iwl_set_bit(priv, CSR_GP_CNTRL,
				    CSR_GP_CNTRL_REG_FLAG_MAC_ACCESS_REQ);
			goto exit_unlock;
		}

		q->write_actual = (q->write & ~0x7);
		iwl_write_direct32(priv, rx_wrt_ptr_reg, q->write_actual);

	/* Else device is assumed to be awake */
	} else {
		/* Device expects a multiple of 8 */
		q->write_actual = (q->write & ~0x7);
		iwl_write_direct32(priv, rx_wrt_ptr_reg, q->write_actual);
	}

	q->need_update = 0;

 exit_unlock:
	spin_unlock_irqrestore(&q->lock, flags);
}
EXPORT_SYMBOL(iwl_rx_queue_update_write_ptr);

int iwl_rx_queue_alloc(struct iwl_priv *priv)
{
	struct iwl_rx_queue *rxq = &priv->rxq;
	struct device *dev = &priv->pci_dev->dev;
	int i;

	spin_lock_init(&rxq->lock);
	INIT_LIST_HEAD(&rxq->rx_free);
	INIT_LIST_HEAD(&rxq->rx_used);

	/* Alloc the circular buffer of Read Buffer Descriptors (RBDs) */
	rxq->bd = dma_alloc_coherent(dev, 4 * RX_QUEUE_SIZE, &rxq->bd_dma,
				     GFP_KERNEL);
	if (!rxq->bd)
		goto err_bd;

	rxq->rb_stts = dma_alloc_coherent(dev, sizeof(struct iwl_rb_status),
					  &rxq->rb_stts_dma, GFP_KERNEL);
	if (!rxq->rb_stts)
		goto err_rb;

	/* Fill the rx_used queue with _all_ of the Rx buffers */
	for (i = 0; i < RX_FREE_BUFFERS + RX_QUEUE_SIZE; i++)
		list_add_tail(&rxq->pool[i].list, &rxq->rx_used);

	/* Set us so that we have processed and used all buffers, but have
	 * not restocked the Rx queue with fresh buffers */
	rxq->read = rxq->write = 0;
	rxq->write_actual = 0;
	rxq->free_count = 0;
	rxq->need_update = 0;
	return 0;

err_rb:
	dma_free_coherent(&priv->pci_dev->dev, 4 * RX_QUEUE_SIZE, rxq->bd,
			  rxq->bd_dma);
err_bd:
	return -ENOMEM;
}
EXPORT_SYMBOL(iwl_rx_queue_alloc);


void iwl_rx_spectrum_measure_notif(struct iwl_priv *priv,
					  struct iwl_rx_mem_buffer *rxb)
{
	struct iwl_rx_packet *pkt = rxb_addr(rxb);
	struct iwl_spectrum_notification *report = &(pkt->u.spectrum_notif);

	if (!report->state) {
		IWL_DEBUG_11H(priv,
			"Spectrum Measure Notification: Start\n");
		return;
	}

	memcpy(&priv->measure_report, report, sizeof(*report));
	priv->measurement_status |= MEASUREMENT_READY;
}
EXPORT_SYMBOL(iwl_rx_spectrum_measure_notif);

<<<<<<< HEAD


/* Calculate noise level, based on measurements during network silence just
 *   before arriving beacon.  This measurement can be done only if we know
 *   exactly when to expect beacons, therefore only when we're associated. */
static void iwl_rx_calc_noise(struct iwl_priv *priv)
{
	struct statistics_rx_non_phy *rx_info
				= &(priv->statistics.rx.general);
	int num_active_rx = 0;
	int total_silence = 0;
	int bcn_silence_a =
		le32_to_cpu(rx_info->beacon_silence_rssi_a) & IN_BAND_FILTER;
	int bcn_silence_b =
		le32_to_cpu(rx_info->beacon_silence_rssi_b) & IN_BAND_FILTER;
	int bcn_silence_c =
		le32_to_cpu(rx_info->beacon_silence_rssi_c) & IN_BAND_FILTER;
	int last_rx_noise;

	if (bcn_silence_a) {
		total_silence += bcn_silence_a;
		num_active_rx++;
	}
	if (bcn_silence_b) {
		total_silence += bcn_silence_b;
		num_active_rx++;
	}
	if (bcn_silence_c) {
		total_silence += bcn_silence_c;
		num_active_rx++;
	}

	/* Average among active antennas */
	if (num_active_rx)
		last_rx_noise = (total_silence / num_active_rx) - 107;
	else
		last_rx_noise = IWL_NOISE_MEAS_NOT_AVAILABLE;

	IWL_DEBUG_CALIB(priv, "inband silence a %u, b %u, c %u, dBm %d\n",
			bcn_silence_a, bcn_silence_b, bcn_silence_c,
			last_rx_noise);
}

#ifdef CONFIG_IWLWIFI_DEBUGFS
/*
 *  based on the assumption of all statistics counter are in DWORD
 *  FIXME: This function is for debugging, do not deal with
 *  the case of counters roll-over.
 */
static void iwl_accumulative_statistics(struct iwl_priv *priv,
					__le32 *stats)
{
	int i;
	__le32 *prev_stats;
	u32 *accum_stats;
	u32 *delta, *max_delta;

	prev_stats = (__le32 *)&priv->statistics;
	accum_stats = (u32 *)&priv->accum_statistics;
	delta = (u32 *)&priv->delta_statistics;
	max_delta = (u32 *)&priv->max_delta;

	for (i = sizeof(__le32); i < sizeof(struct iwl_notif_statistics);
	     i += sizeof(__le32), stats++, prev_stats++, delta++,
	     max_delta++, accum_stats++) {
		if (le32_to_cpu(*stats) > le32_to_cpu(*prev_stats)) {
			*delta = (le32_to_cpu(*stats) -
				le32_to_cpu(*prev_stats));
			*accum_stats += *delta;
			if (*delta > *max_delta)
				*max_delta = *delta;
		}
	}

	/* reset accumulative statistics for "no-counter" type statistics */
	priv->accum_statistics.general.temperature =
		priv->statistics.general.temperature;
	priv->accum_statistics.general.temperature_m =
		priv->statistics.general.temperature_m;
	priv->accum_statistics.general.ttl_timestamp =
		priv->statistics.general.ttl_timestamp;
	priv->accum_statistics.tx.tx_power.ant_a =
		priv->statistics.tx.tx_power.ant_a;
	priv->accum_statistics.tx.tx_power.ant_b =
		priv->statistics.tx.tx_power.ant_b;
	priv->accum_statistics.tx.tx_power.ant_c =
		priv->statistics.tx.tx_power.ant_c;
}
#endif

#define REG_RECALIB_PERIOD (60)

/**
 * iwl_good_plcp_health - checks for plcp error.
 *
 * When the plcp error is exceeding the thresholds, reset the radio
 * to improve the throughput.
 */
bool iwl_good_plcp_health(struct iwl_priv *priv,
				struct iwl_rx_packet *pkt)
{
	bool rc = true;
	int combined_plcp_delta;
	unsigned int plcp_msec;
	unsigned long plcp_received_jiffies;

	/*
	 * check for plcp_err and trigger radio reset if it exceeds
	 * the plcp error threshold plcp_delta.
	 */
	plcp_received_jiffies = jiffies;
	plcp_msec = jiffies_to_msecs((long) plcp_received_jiffies -
					(long) priv->plcp_jiffies);
	priv->plcp_jiffies = plcp_received_jiffies;
	/*
	 * check to make sure plcp_msec is not 0 to prevent division
	 * by zero.
	 */
	if (plcp_msec) {
		combined_plcp_delta =
			(le32_to_cpu(pkt->u.stats.rx.ofdm.plcp_err) -
			le32_to_cpu(priv->statistics.rx.ofdm.plcp_err)) +
			(le32_to_cpu(pkt->u.stats.rx.ofdm_ht.plcp_err) -
			le32_to_cpu(priv->statistics.rx.ofdm_ht.plcp_err));

		if ((combined_plcp_delta > 0) &&
		    ((combined_plcp_delta * 100) / plcp_msec) >
			priv->cfg->plcp_delta_threshold) {
			/*
			 * if plcp_err exceed the threshold,
			 * the following data is printed in csv format:
			 *    Text: plcp_err exceeded %d,
			 *    Received ofdm.plcp_err,
			 *    Current ofdm.plcp_err,
			 *    Received ofdm_ht.plcp_err,
			 *    Current ofdm_ht.plcp_err,
			 *    combined_plcp_delta,
			 *    plcp_msec
			 */
			IWL_DEBUG_RADIO(priv, "plcp_err exceeded %u, "
				"%u, %u, %u, %u, %d, %u mSecs\n",
				priv->cfg->plcp_delta_threshold,
				le32_to_cpu(pkt->u.stats.rx.ofdm.plcp_err),
				le32_to_cpu(priv->statistics.rx.ofdm.plcp_err),
				le32_to_cpu(pkt->u.stats.rx.ofdm_ht.plcp_err),
				le32_to_cpu(
				  priv->statistics.rx.ofdm_ht.plcp_err),
				combined_plcp_delta, plcp_msec);
			rc = false;
		}
	}
	return rc;
}
EXPORT_SYMBOL(iwl_good_plcp_health);

=======
>>>>>>> 88c1f4f6
void iwl_recover_from_statistics(struct iwl_priv *priv,
				struct iwl_rx_packet *pkt)
{
	if (test_bit(STATUS_EXIT_PENDING, &priv->status))
		return;
	if (iwl_is_associated(priv)) {
		if (priv->cfg->ops->lib->check_ack_health) {
			if (!priv->cfg->ops->lib->check_ack_health(
			    priv, pkt)) {
				/*
				 * low ack count detected
				 * restart Firmware
				 */
				IWL_ERR(priv, "low ack count detected, "
					"restart firmware\n");
				if (!iwl_force_reset(priv, IWL_FW_RESET))
					return;
			}
		}
		if (priv->cfg->ops->lib->check_plcp_health) {
			if (!priv->cfg->ops->lib->check_plcp_health(
			    priv, pkt)) {
				/*
				 * high plcp error detected
				 * reset Radio
				 */
				iwl_force_reset(priv, IWL_RF_RESET);
			}
		}
	}
}
EXPORT_SYMBOL(iwl_recover_from_statistics);

<<<<<<< HEAD
void iwl_rx_statistics(struct iwl_priv *priv,
			      struct iwl_rx_mem_buffer *rxb)
{
	int change;
	struct iwl_rx_packet *pkt = rxb_addr(rxb);


	IWL_DEBUG_RX(priv, "Statistics notification received (%d vs %d).\n",
		     (int)sizeof(priv->statistics),
		     le32_to_cpu(pkt->len_n_flags) & FH_RSCSR_FRAME_SIZE_MSK);

	change = ((priv->statistics.general.temperature !=
		   pkt->u.stats.general.temperature) ||
		  ((priv->statistics.flag &
		    STATISTICS_REPLY_FLG_HT40_MODE_MSK) !=
		   (pkt->u.stats.flag & STATISTICS_REPLY_FLG_HT40_MODE_MSK)));

#ifdef CONFIG_IWLWIFI_DEBUGFS
	iwl_accumulative_statistics(priv, (__le32 *)&pkt->u.stats);
#endif
	iwl_recover_from_statistics(priv, pkt);

	memcpy(&priv->statistics, &pkt->u.stats, sizeof(priv->statistics));

	set_bit(STATUS_STATISTICS, &priv->status);

	/* Reschedule the statistics timer to occur in
	 * REG_RECALIB_PERIOD seconds to ensure we get a
	 * thermal update even if the uCode doesn't give
	 * us one */
	mod_timer(&priv->statistics_periodic, jiffies +
		  msecs_to_jiffies(REG_RECALIB_PERIOD * 1000));

	if (unlikely(!test_bit(STATUS_SCANNING, &priv->status)) &&
	    (pkt->hdr.cmd == STATISTICS_NOTIFICATION)) {
		iwl_rx_calc_noise(priv);
		queue_work(priv->workqueue, &priv->run_time_calib_work);
	}
	if (priv->cfg->ops->lib->temp_ops.temperature && change)
		priv->cfg->ops->lib->temp_ops.temperature(priv);
}
EXPORT_SYMBOL(iwl_rx_statistics);

void iwl_reply_statistics(struct iwl_priv *priv,
			      struct iwl_rx_mem_buffer *rxb)
{
	struct iwl_rx_packet *pkt = rxb_addr(rxb);

	if (le32_to_cpu(pkt->u.stats.flag) & UCODE_STATISTICS_CLEAR_MSK) {
#ifdef CONFIG_IWLWIFI_DEBUGFS
		memset(&priv->accum_statistics, 0,
			sizeof(struct iwl_notif_statistics));
		memset(&priv->delta_statistics, 0,
			sizeof(struct iwl_notif_statistics));
		memset(&priv->max_delta, 0,
			sizeof(struct iwl_notif_statistics));
#endif
		IWL_DEBUG_RX(priv, "Statistics have been cleared\n");
	}
	iwl_rx_statistics(priv, rxb);
}
EXPORT_SYMBOL(iwl_reply_statistics);

=======
>>>>>>> 88c1f4f6
/*
 * returns non-zero if packet should be dropped
 */
int iwl_set_decrypted_flag(struct iwl_priv *priv,
			   struct ieee80211_hdr *hdr,
			   u32 decrypt_res,
			   struct ieee80211_rx_status *stats)
{
	u16 fc = le16_to_cpu(hdr->frame_control);

	if (priv->active_rxon.filter_flags & RXON_FILTER_DIS_DECRYPT_MSK)
		return 0;

	if (!(fc & IEEE80211_FCTL_PROTECTED))
		return 0;

	IWL_DEBUG_RX(priv, "decrypt_res:0x%x\n", decrypt_res);
	switch (decrypt_res & RX_RES_STATUS_SEC_TYPE_MSK) {
	case RX_RES_STATUS_SEC_TYPE_TKIP:
		/* The uCode has got a bad phase 1 Key, pushes the packet.
		 * Decryption will be done in SW. */
		if ((decrypt_res & RX_RES_STATUS_DECRYPT_TYPE_MSK) ==
		    RX_RES_STATUS_BAD_KEY_TTAK)
			break;

	case RX_RES_STATUS_SEC_TYPE_WEP:
		if ((decrypt_res & RX_RES_STATUS_DECRYPT_TYPE_MSK) ==
		    RX_RES_STATUS_BAD_ICV_MIC) {
			/* bad ICV, the packet is destroyed since the
			 * decryption is inplace, drop it */
			IWL_DEBUG_RX(priv, "Packet destroyed\n");
			return -1;
		}
	case RX_RES_STATUS_SEC_TYPE_CCMP:
		if ((decrypt_res & RX_RES_STATUS_DECRYPT_TYPE_MSK) ==
		    RX_RES_STATUS_DECRYPT_OK) {
			IWL_DEBUG_RX(priv, "hw decrypt successfully!!!\n");
			stats->flag |= RX_FLAG_DECRYPTED;
		}
		break;

	default:
		break;
	}
	return 0;
}
EXPORT_SYMBOL(iwl_set_decrypted_flag);<|MERGE_RESOLUTION|>--- conflicted
+++ resolved
@@ -223,164 +223,6 @@
 }
 EXPORT_SYMBOL(iwl_rx_spectrum_measure_notif);
 
-<<<<<<< HEAD
-
-
-/* Calculate noise level, based on measurements during network silence just
- *   before arriving beacon.  This measurement can be done only if we know
- *   exactly when to expect beacons, therefore only when we're associated. */
-static void iwl_rx_calc_noise(struct iwl_priv *priv)
-{
-	struct statistics_rx_non_phy *rx_info
-				= &(priv->statistics.rx.general);
-	int num_active_rx = 0;
-	int total_silence = 0;
-	int bcn_silence_a =
-		le32_to_cpu(rx_info->beacon_silence_rssi_a) & IN_BAND_FILTER;
-	int bcn_silence_b =
-		le32_to_cpu(rx_info->beacon_silence_rssi_b) & IN_BAND_FILTER;
-	int bcn_silence_c =
-		le32_to_cpu(rx_info->beacon_silence_rssi_c) & IN_BAND_FILTER;
-	int last_rx_noise;
-
-	if (bcn_silence_a) {
-		total_silence += bcn_silence_a;
-		num_active_rx++;
-	}
-	if (bcn_silence_b) {
-		total_silence += bcn_silence_b;
-		num_active_rx++;
-	}
-	if (bcn_silence_c) {
-		total_silence += bcn_silence_c;
-		num_active_rx++;
-	}
-
-	/* Average among active antennas */
-	if (num_active_rx)
-		last_rx_noise = (total_silence / num_active_rx) - 107;
-	else
-		last_rx_noise = IWL_NOISE_MEAS_NOT_AVAILABLE;
-
-	IWL_DEBUG_CALIB(priv, "inband silence a %u, b %u, c %u, dBm %d\n",
-			bcn_silence_a, bcn_silence_b, bcn_silence_c,
-			last_rx_noise);
-}
-
-#ifdef CONFIG_IWLWIFI_DEBUGFS
-/*
- *  based on the assumption of all statistics counter are in DWORD
- *  FIXME: This function is for debugging, do not deal with
- *  the case of counters roll-over.
- */
-static void iwl_accumulative_statistics(struct iwl_priv *priv,
-					__le32 *stats)
-{
-	int i;
-	__le32 *prev_stats;
-	u32 *accum_stats;
-	u32 *delta, *max_delta;
-
-	prev_stats = (__le32 *)&priv->statistics;
-	accum_stats = (u32 *)&priv->accum_statistics;
-	delta = (u32 *)&priv->delta_statistics;
-	max_delta = (u32 *)&priv->max_delta;
-
-	for (i = sizeof(__le32); i < sizeof(struct iwl_notif_statistics);
-	     i += sizeof(__le32), stats++, prev_stats++, delta++,
-	     max_delta++, accum_stats++) {
-		if (le32_to_cpu(*stats) > le32_to_cpu(*prev_stats)) {
-			*delta = (le32_to_cpu(*stats) -
-				le32_to_cpu(*prev_stats));
-			*accum_stats += *delta;
-			if (*delta > *max_delta)
-				*max_delta = *delta;
-		}
-	}
-
-	/* reset accumulative statistics for "no-counter" type statistics */
-	priv->accum_statistics.general.temperature =
-		priv->statistics.general.temperature;
-	priv->accum_statistics.general.temperature_m =
-		priv->statistics.general.temperature_m;
-	priv->accum_statistics.general.ttl_timestamp =
-		priv->statistics.general.ttl_timestamp;
-	priv->accum_statistics.tx.tx_power.ant_a =
-		priv->statistics.tx.tx_power.ant_a;
-	priv->accum_statistics.tx.tx_power.ant_b =
-		priv->statistics.tx.tx_power.ant_b;
-	priv->accum_statistics.tx.tx_power.ant_c =
-		priv->statistics.tx.tx_power.ant_c;
-}
-#endif
-
-#define REG_RECALIB_PERIOD (60)
-
-/**
- * iwl_good_plcp_health - checks for plcp error.
- *
- * When the plcp error is exceeding the thresholds, reset the radio
- * to improve the throughput.
- */
-bool iwl_good_plcp_health(struct iwl_priv *priv,
-				struct iwl_rx_packet *pkt)
-{
-	bool rc = true;
-	int combined_plcp_delta;
-	unsigned int plcp_msec;
-	unsigned long plcp_received_jiffies;
-
-	/*
-	 * check for plcp_err and trigger radio reset if it exceeds
-	 * the plcp error threshold plcp_delta.
-	 */
-	plcp_received_jiffies = jiffies;
-	plcp_msec = jiffies_to_msecs((long) plcp_received_jiffies -
-					(long) priv->plcp_jiffies);
-	priv->plcp_jiffies = plcp_received_jiffies;
-	/*
-	 * check to make sure plcp_msec is not 0 to prevent division
-	 * by zero.
-	 */
-	if (plcp_msec) {
-		combined_plcp_delta =
-			(le32_to_cpu(pkt->u.stats.rx.ofdm.plcp_err) -
-			le32_to_cpu(priv->statistics.rx.ofdm.plcp_err)) +
-			(le32_to_cpu(pkt->u.stats.rx.ofdm_ht.plcp_err) -
-			le32_to_cpu(priv->statistics.rx.ofdm_ht.plcp_err));
-
-		if ((combined_plcp_delta > 0) &&
-		    ((combined_plcp_delta * 100) / plcp_msec) >
-			priv->cfg->plcp_delta_threshold) {
-			/*
-			 * if plcp_err exceed the threshold,
-			 * the following data is printed in csv format:
-			 *    Text: plcp_err exceeded %d,
-			 *    Received ofdm.plcp_err,
-			 *    Current ofdm.plcp_err,
-			 *    Received ofdm_ht.plcp_err,
-			 *    Current ofdm_ht.plcp_err,
-			 *    combined_plcp_delta,
-			 *    plcp_msec
-			 */
-			IWL_DEBUG_RADIO(priv, "plcp_err exceeded %u, "
-				"%u, %u, %u, %u, %d, %u mSecs\n",
-				priv->cfg->plcp_delta_threshold,
-				le32_to_cpu(pkt->u.stats.rx.ofdm.plcp_err),
-				le32_to_cpu(priv->statistics.rx.ofdm.plcp_err),
-				le32_to_cpu(pkt->u.stats.rx.ofdm_ht.plcp_err),
-				le32_to_cpu(
-				  priv->statistics.rx.ofdm_ht.plcp_err),
-				combined_plcp_delta, plcp_msec);
-			rc = false;
-		}
-	}
-	return rc;
-}
-EXPORT_SYMBOL(iwl_good_plcp_health);
-
-=======
->>>>>>> 88c1f4f6
 void iwl_recover_from_statistics(struct iwl_priv *priv,
 				struct iwl_rx_packet *pkt)
 {
@@ -414,72 +256,6 @@
 }
 EXPORT_SYMBOL(iwl_recover_from_statistics);
 
-<<<<<<< HEAD
-void iwl_rx_statistics(struct iwl_priv *priv,
-			      struct iwl_rx_mem_buffer *rxb)
-{
-	int change;
-	struct iwl_rx_packet *pkt = rxb_addr(rxb);
-
-
-	IWL_DEBUG_RX(priv, "Statistics notification received (%d vs %d).\n",
-		     (int)sizeof(priv->statistics),
-		     le32_to_cpu(pkt->len_n_flags) & FH_RSCSR_FRAME_SIZE_MSK);
-
-	change = ((priv->statistics.general.temperature !=
-		   pkt->u.stats.general.temperature) ||
-		  ((priv->statistics.flag &
-		    STATISTICS_REPLY_FLG_HT40_MODE_MSK) !=
-		   (pkt->u.stats.flag & STATISTICS_REPLY_FLG_HT40_MODE_MSK)));
-
-#ifdef CONFIG_IWLWIFI_DEBUGFS
-	iwl_accumulative_statistics(priv, (__le32 *)&pkt->u.stats);
-#endif
-	iwl_recover_from_statistics(priv, pkt);
-
-	memcpy(&priv->statistics, &pkt->u.stats, sizeof(priv->statistics));
-
-	set_bit(STATUS_STATISTICS, &priv->status);
-
-	/* Reschedule the statistics timer to occur in
-	 * REG_RECALIB_PERIOD seconds to ensure we get a
-	 * thermal update even if the uCode doesn't give
-	 * us one */
-	mod_timer(&priv->statistics_periodic, jiffies +
-		  msecs_to_jiffies(REG_RECALIB_PERIOD * 1000));
-
-	if (unlikely(!test_bit(STATUS_SCANNING, &priv->status)) &&
-	    (pkt->hdr.cmd == STATISTICS_NOTIFICATION)) {
-		iwl_rx_calc_noise(priv);
-		queue_work(priv->workqueue, &priv->run_time_calib_work);
-	}
-	if (priv->cfg->ops->lib->temp_ops.temperature && change)
-		priv->cfg->ops->lib->temp_ops.temperature(priv);
-}
-EXPORT_SYMBOL(iwl_rx_statistics);
-
-void iwl_reply_statistics(struct iwl_priv *priv,
-			      struct iwl_rx_mem_buffer *rxb)
-{
-	struct iwl_rx_packet *pkt = rxb_addr(rxb);
-
-	if (le32_to_cpu(pkt->u.stats.flag) & UCODE_STATISTICS_CLEAR_MSK) {
-#ifdef CONFIG_IWLWIFI_DEBUGFS
-		memset(&priv->accum_statistics, 0,
-			sizeof(struct iwl_notif_statistics));
-		memset(&priv->delta_statistics, 0,
-			sizeof(struct iwl_notif_statistics));
-		memset(&priv->max_delta, 0,
-			sizeof(struct iwl_notif_statistics));
-#endif
-		IWL_DEBUG_RX(priv, "Statistics have been cleared\n");
-	}
-	iwl_rx_statistics(priv, rxb);
-}
-EXPORT_SYMBOL(iwl_reply_statistics);
-
-=======
->>>>>>> 88c1f4f6
 /*
  * returns non-zero if packet should be dropped
  */
