--- conflicted
+++ resolved
@@ -533,10 +533,6 @@
 	IWL_DEV_INFO(0x31DC, 0x1552, iwl9560_2ac_cfg_soc, iwl9560_killer_1550i_name),
 	IWL_DEV_INFO(0xA370, 0x1551, iwl9560_2ac_cfg_soc, iwl9560_killer_1550s_name),
 	IWL_DEV_INFO(0xA370, 0x1552, iwl9560_2ac_cfg_soc, iwl9560_killer_1550i_name),
-<<<<<<< HEAD
-	IWL_DEV_INFO(0x51F0, 0x1552, iwl9560_2ac_cfg_soc, iwl9560_killer_1550s_160_name),
-	IWL_DEV_INFO(0x51F0, 0x1551, iwl9560_2ac_cfg_soc, iwl9560_killer_1550i_160_name),
-=======
 	IWL_DEV_INFO(0x54F0, 0x1551, iwl9560_2ac_cfg_soc, iwl9560_killer_1550s_160_name),
 	IWL_DEV_INFO(0x54F0, 0x1552, iwl9560_2ac_cfg_soc, iwl9560_killer_1550i_name),
 	IWL_DEV_INFO(0x51F0, 0x1552, iwl9560_2ac_cfg_soc, iwl9560_killer_1550s_160_name),
@@ -547,7 +543,6 @@
 	IWL_DEV_INFO(0x54F0, 0x1692, iwlax411_2ax_cfg_so_gf4_a0, iwl_ax411_killer_1690i_name),
 	IWL_DEV_INFO(0x7A70, 0x1691, iwlax411_2ax_cfg_so_gf4_a0, iwl_ax411_killer_1690s_name),
 	IWL_DEV_INFO(0x7A70, 0x1692, iwlax411_2ax_cfg_so_gf4_a0, iwl_ax411_killer_1690i_name),
->>>>>>> df0cc57e
 
 	IWL_DEV_INFO(0x271C, 0x0214, iwl9260_2ac_cfg, iwl9260_1_name),
 	IWL_DEV_INFO(0x7E40, 0x1691, iwl_cfg_ma_a0_gf4_a0, iwl_ax411_killer_1690s_name),
@@ -1124,8 +1119,6 @@
 		      IWL_CFG_RF_TYPE_MR, IWL_CFG_ANY,
 		      IWL_CFG_ANY, IWL_CFG_ANY, IWL_CFG_NO_CDB,
 		      iwl_cfg_bz_a0_mr_a0, iwl_bz_name),
-<<<<<<< HEAD
-=======
 	_IWL_DEV_INFO(IWL_CFG_ANY, IWL_CFG_ANY,
 		      IWL_CFG_MAC_TYPE_BZ, IWL_CFG_ANY,
 		      IWL_CFG_RF_TYPE_FM, IWL_CFG_ANY,
@@ -1170,7 +1163,6 @@
 		      IWL_CFG_RF_TYPE_JF1, IWL_CFG_RF_ID_JF1_DIV,
 		      IWL_CFG_NO_160, IWL_CFG_CORES_BT, IWL_CFG_NO_CDB,
 		      iwlax210_2ax_cfg_so_jf_b0, iwl9462_name),
->>>>>>> df0cc57e
 
 /* SoF with JF2 */
 	_IWL_DEV_INFO(IWL_CFG_ANY, IWL_CFG_ANY,
