--- conflicted
+++ resolved
@@ -1421,11 +1421,7 @@
 	struct intel_display *display =
 		container_of(work, typeof(*display), irq.vblank_dc_work);
 	struct drm_i915_private *i915 = to_i915(display->drm);
-<<<<<<< HEAD
-	u8 vblank_enabled = READ_ONCE(display->irq.vblank_enabled);
-=======
 	int vblank_wa_num_pipes = READ_ONCE(display->irq.vblank_wa_num_pipes);
->>>>>>> 82ab75c4
 
 	/*
 	 * NOTE: intel_display_power_set_target_dc_state is used only by PSR
@@ -1433,11 +1429,7 @@
 	 * PSR code. If DC3CO is taken into use we need take that into account
 	 * here as well.
 	 */
-<<<<<<< HEAD
-	intel_display_power_set_target_dc_state(i915, vblank_enabled ? DC_STATE_DISABLE :
-=======
 	intel_display_power_set_target_dc_state(i915, vblank_wa_num_pipes ? DC_STATE_DISABLE :
->>>>>>> 82ab75c4
 						DC_STATE_EN_UPTO_DC6);
 }
 
@@ -1452,11 +1444,7 @@
 	if (gen11_dsi_configure_te(crtc, true))
 		return 0;
 
-<<<<<<< HEAD
-	if (display->irq.vblank_enabled++ == 0 && crtc->block_dc_for_vblank)
-=======
 	if (crtc->block_dc_for_vblank && display->irq.vblank_wa_num_pipes++ == 0)
->>>>>>> 82ab75c4
 		schedule_work(&display->irq.vblank_dc_work);
 
 	spin_lock_irqsave(&dev_priv->irq_lock, irqflags);
@@ -1487,11 +1475,7 @@
 	bdw_disable_pipe_irq(dev_priv, pipe, GEN8_PIPE_VBLANK);
 	spin_unlock_irqrestore(&dev_priv->irq_lock, irqflags);
 
-<<<<<<< HEAD
-	if (--display->irq.vblank_enabled == 0 && crtc->block_dc_for_vblank)
-=======
 	if (crtc->block_dc_for_vblank && --display->irq.vblank_wa_num_pipes == 0)
->>>>>>> 82ab75c4
 		schedule_work(&display->irq.vblank_dc_work);
 }
 
@@ -1509,11 +1493,7 @@
 
 	i9xx_pipestat_irq_reset(dev_priv);
 
-<<<<<<< HEAD
-	gen3_irq_reset(uncore, VLV_IRQ_REGS);
-=======
 	gen2_irq_reset(uncore, VLV_IRQ_REGS);
->>>>>>> 82ab75c4
 	dev_priv->irq_mask = ~0u;
 }
 
@@ -1556,11 +1536,7 @@
 
 	dev_priv->irq_mask = ~enable_mask;
 
-<<<<<<< HEAD
-	gen3_irq_init(uncore, VLV_IRQ_REGS, dev_priv->irq_mask, enable_mask);
-=======
 	gen2_irq_init(uncore, VLV_IRQ_REGS, dev_priv->irq_mask, enable_mask);
->>>>>>> 82ab75c4
 }
 
 void gen8_display_irq_reset(struct drm_i915_private *dev_priv)
@@ -1577,17 +1553,10 @@
 	for_each_pipe(dev_priv, pipe)
 		if (intel_display_power_is_enabled(dev_priv,
 						   POWER_DOMAIN_PIPE(pipe)))
-<<<<<<< HEAD
-			gen3_irq_reset(uncore, GEN8_DE_PIPE_IRQ_REGS(pipe));
-
-	gen3_irq_reset(uncore, GEN8_DE_PORT_IRQ_REGS);
-	gen3_irq_reset(uncore, GEN8_DE_MISC_IRQ_REGS);
-=======
 			gen2_irq_reset(uncore, GEN8_DE_PIPE_IRQ_REGS(pipe));
 
 	gen2_irq_reset(uncore, GEN8_DE_PORT_IRQ_REGS);
 	gen2_irq_reset(uncore, GEN8_DE_MISC_IRQ_REGS);
->>>>>>> 82ab75c4
 }
 
 void gen11_display_irq_reset(struct drm_i915_private *dev_priv)
@@ -1627,20 +1596,6 @@
 	for_each_pipe(dev_priv, pipe)
 		if (intel_display_power_is_enabled(dev_priv,
 						   POWER_DOMAIN_PIPE(pipe)))
-<<<<<<< HEAD
-			gen3_irq_reset(uncore, GEN8_DE_PIPE_IRQ_REGS(pipe));
-
-	gen3_irq_reset(uncore, GEN8_DE_PORT_IRQ_REGS);
-	gen3_irq_reset(uncore, GEN8_DE_MISC_IRQ_REGS);
-
-	if (DISPLAY_VER(dev_priv) >= 14)
-		gen3_irq_reset(uncore, PICAINTERRUPT_IRQ_REGS);
-	else
-		gen3_irq_reset(uncore, GEN11_DE_HPD_IRQ_REGS);
-
-	if (INTEL_PCH_TYPE(dev_priv) >= PCH_ICP)
-		gen3_irq_reset(uncore, SDE_IRQ_REGS);
-=======
 			gen2_irq_reset(uncore, GEN8_DE_PIPE_IRQ_REGS(pipe));
 
 	gen2_irq_reset(uncore, GEN8_DE_PORT_IRQ_REGS);
@@ -1653,7 +1608,6 @@
 
 	if (INTEL_PCH_TYPE(dev_priv) >= PCH_ICP)
 		gen2_irq_reset(uncore, SDE_IRQ_REGS);
->>>>>>> 82ab75c4
 }
 
 void gen8_irq_power_well_post_enable(struct drm_i915_private *dev_priv,
@@ -1672,11 +1626,7 @@
 	}
 
 	for_each_pipe_masked(dev_priv, pipe, pipe_mask)
-<<<<<<< HEAD
-		gen3_irq_init(uncore, GEN8_DE_PIPE_IRQ_REGS(pipe),
-=======
 		gen2_irq_init(uncore, GEN8_DE_PIPE_IRQ_REGS(pipe),
->>>>>>> 82ab75c4
 			      dev_priv->display.irq.de_irq_mask[pipe],
 			      ~dev_priv->display.irq.de_irq_mask[pipe] | extra_ier);
 
@@ -1697,11 +1647,7 @@
 	}
 
 	for_each_pipe_masked(dev_priv, pipe, pipe_mask)
-<<<<<<< HEAD
-		gen3_irq_reset(uncore, GEN8_DE_PIPE_IRQ_REGS(pipe));
-=======
 		gen2_irq_reset(uncore, GEN8_DE_PIPE_IRQ_REGS(pipe));
->>>>>>> 82ab75c4
 
 	spin_unlock_irq(&dev_priv->irq_lock);
 
@@ -1735,11 +1681,7 @@
 	else
 		mask = SDE_GMBUS_CPT;
 
-<<<<<<< HEAD
-	gen3_irq_init(uncore, SDE_IRQ_REGS, ~mask, 0xffffffff);
-=======
 	gen2_irq_init(uncore, SDE_IRQ_REGS, ~mask, 0xffffffff);
->>>>>>> 82ab75c4
 }
 
 void valleyview_enable_display_irqs(struct drm_i915_private *dev_priv)
@@ -1807,11 +1749,7 @@
 
 	ibx_irq_postinstall(i915);
 
-<<<<<<< HEAD
-	gen3_irq_init(uncore, DE_IRQ_REGS, i915->irq_mask,
-=======
 	gen2_irq_init(uncore, DE_IRQ_REGS, i915->irq_mask,
->>>>>>> 82ab75c4
 		      display_mask | extra_mask);
 }
 
@@ -1899,33 +1837,20 @@
 
 		if (intel_display_power_is_enabled(dev_priv,
 						   POWER_DOMAIN_PIPE(pipe)))
-<<<<<<< HEAD
-			gen3_irq_init(uncore, GEN8_DE_PIPE_IRQ_REGS(pipe),
-=======
 			gen2_irq_init(uncore, GEN8_DE_PIPE_IRQ_REGS(pipe),
->>>>>>> 82ab75c4
 				      dev_priv->display.irq.de_irq_mask[pipe],
 				      de_pipe_enables);
 	}
 
-<<<<<<< HEAD
-	gen3_irq_init(uncore, GEN8_DE_PORT_IRQ_REGS, ~de_port_masked, de_port_enables);
-	gen3_irq_init(uncore, GEN8_DE_MISC_IRQ_REGS, ~de_misc_masked, de_misc_masked);
-=======
 	gen2_irq_init(uncore, GEN8_DE_PORT_IRQ_REGS, ~de_port_masked, de_port_enables);
 	gen2_irq_init(uncore, GEN8_DE_MISC_IRQ_REGS, ~de_misc_masked, de_misc_masked);
->>>>>>> 82ab75c4
 
 	if (IS_DISPLAY_VER(dev_priv, 11, 13)) {
 		u32 de_hpd_masked = 0;
 		u32 de_hpd_enables = GEN11_DE_TC_HOTPLUG_MASK |
 				     GEN11_DE_TBT_HOTPLUG_MASK;
 
-<<<<<<< HEAD
-		gen3_irq_init(uncore, GEN11_DE_HPD_IRQ_REGS, ~de_hpd_masked,
-=======
 		gen2_irq_init(uncore, GEN11_DE_HPD_IRQ_REGS, ~de_hpd_masked,
->>>>>>> 82ab75c4
 			      de_hpd_enables);
 	}
 }
@@ -1938,17 +1863,10 @@
 	u32 de_hpd_enables = de_hpd_mask | XELPDP_DP_ALT_HOTPLUG_MASK |
 			     XELPDP_TBT_HOTPLUG_MASK;
 
-<<<<<<< HEAD
-	gen3_irq_init(uncore, PICAINTERRUPT_IRQ_REGS, ~de_hpd_mask,
-		      de_hpd_enables);
-
-	gen3_irq_init(uncore, SDE_IRQ_REGS, ~sde_mask, 0xffffffff);
-=======
 	gen2_irq_init(uncore, PICAINTERRUPT_IRQ_REGS, ~de_hpd_mask,
 		      de_hpd_enables);
 
 	gen2_irq_init(uncore, SDE_IRQ_REGS, ~sde_mask, 0xffffffff);
->>>>>>> 82ab75c4
 }
 
 static void icp_irq_postinstall(struct drm_i915_private *dev_priv)
@@ -1956,11 +1874,7 @@
 	struct intel_uncore *uncore = &dev_priv->uncore;
 	u32 mask = SDE_GMBUS_ICP;
 
-<<<<<<< HEAD
-	gen3_irq_init(uncore, SDE_IRQ_REGS, ~mask, 0xffffffff);
-=======
 	gen2_irq_init(uncore, SDE_IRQ_REGS, ~mask, 0xffffffff);
->>>>>>> 82ab75c4
 }
 
 void gen11_de_irq_postinstall(struct drm_i915_private *dev_priv)
