--- conflicted
+++ resolved
@@ -33,11 +33,8 @@
 
 #include <linux/module.h>
 #include <linux/dma-mapping.h>
-<<<<<<< HEAD
 #include <linux/highmem.h>
-=======
 #include <linux/sched/mm.h>
->>>>>>> 762949bb
 
 #ifdef CONFIG_X86
 #include <asm/set_memory.h>
@@ -607,7 +604,7 @@
 {
 	ttm_pool_debugfs_header(m);
 
-	spin_lock(&shrinker_lock);
+	mutex_lock(&shrinker_lock);
 	seq_puts(m, "wc\t:");
 	ttm_pool_debugfs_orders(global_write_combined, m);
 	seq_puts(m, "uc\t:");
@@ -616,7 +613,7 @@
 	ttm_pool_debugfs_orders(global_dma32_write_combined, m);
 	seq_puts(m, "uc 32\t:");
 	ttm_pool_debugfs_orders(global_dma32_uncached, m);
-	spin_unlock(&shrinker_lock);
+	mutex_unlock(&shrinker_lock);
 
 	ttm_pool_debugfs_footer(m);
 
@@ -636,28 +633,14 @@
 {
 	unsigned int i;
 
-<<<<<<< HEAD
-	mutex_lock(&shrinker_lock);
-
-	seq_puts(m, "\t ");
-	for (i = 0; i < MAX_ORDER; ++i)
-		seq_printf(m, " ---%2u---", i);
-	seq_puts(m, "\n");
-
-	seq_puts(m, "wc\t:");
-	ttm_pool_debugfs_orders(global_write_combined, m);
-	seq_puts(m, "uc\t:");
-	ttm_pool_debugfs_orders(global_uncached, m);
-=======
 	if (!pool->use_dma_alloc) {
 		seq_puts(m, "unused\n");
 		return 0;
 	}
->>>>>>> 762949bb
 
 	ttm_pool_debugfs_header(m);
 
-	spin_lock(&shrinker_lock);
+	mutex_lock(&shrinker_lock);
 	for (i = 0; i < TTM_NUM_CACHING_TYPES; ++i) {
 		seq_puts(m, "DMA ");
 		switch (i) {
@@ -673,15 +656,7 @@
 		}
 		ttm_pool_debugfs_orders(pool->caching[i].orders, m);
 	}
-<<<<<<< HEAD
-
-	seq_printf(m, "\ntotal\t: %8lu of %8lu\n",
-		   atomic_long_read(&allocated_pages), page_pool_size);
-
 	mutex_unlock(&shrinker_lock);
-=======
-	spin_unlock(&shrinker_lock);
->>>>>>> 762949bb
 
 	ttm_pool_debugfs_footer(m);
 	return 0;
