/*
 * DMA driver for Xilinx Video DMA Engine
 *
 * Copyright (C) 2010-2014 Xilinx, Inc. All rights reserved.
 *
 * Based on the Freescale DMA driver.
 *
 * Description:
 * The AXI Video Direct Memory Access (AXI VDMA) core is a soft Xilinx IP
 * core that provides high-bandwidth direct memory access between memory
 * and AXI4-Stream type video target peripherals. The core provides efficient
 * two dimensional DMA operations with independent asynchronous read (S2MM)
 * and write (MM2S) channel operation. It can be configured to have either
 * one channel or two channels. If configured as two channels, one is to
 * transmit to the video device (MM2S) and another is to receive from the
 * video device (S2MM). Initialization, status, interrupt and management
 * registers are accessed through an AXI4-Lite slave interface.
 *
 * The AXI Direct Memory Access (AXI DMA) core is a soft Xilinx IP core that
 * provides high-bandwidth one dimensional direct memory access between memory
 * and AXI4-Stream target peripherals. It supports one receive and one
 * transmit channel, both of them optional at synthesis time.
 *
 * The AXI CDMA, is a soft IP, which provides high-bandwidth Direct Memory
 * Access (DMA) between a memory-mapped source address and a memory-mapped
 * destination address.
 *
 * This program is free software: you can redistribute it and/or modify
 * it under the terms of the GNU General Public License as published by
 * the Free Software Foundation, either version 2 of the License, or
 * (at your option) any later version.
 */

#include <linux/bitops.h>
#include <linux/dmapool.h>
#include <linux/dma/xilinx_dma.h>
#include <linux/init.h>
#include <linux/interrupt.h>
#include <linux/io.h>
#include <linux/iopoll.h>
#include <linux/module.h>
#include <linux/of_address.h>
#include <linux/of_dma.h>
#include <linux/of_platform.h>
#include <linux/of_irq.h>
#include <linux/slab.h>
#include <linux/clk.h>
#include <linux/io-64-nonatomic-lo-hi.h>

#include "../dmaengine.h"

/* Register/Descriptor Offsets */
#define XILINX_DMA_MM2S_CTRL_OFFSET		0x0000
#define XILINX_DMA_S2MM_CTRL_OFFSET		0x0030
#define XILINX_VDMA_MM2S_DESC_OFFSET		0x0050
#define XILINX_VDMA_S2MM_DESC_OFFSET		0x00a0

/* Control Registers */
#define XILINX_DMA_REG_DMACR			0x0000
#define XILINX_DMA_DMACR_DELAY_MAX		0xff
#define XILINX_DMA_DMACR_DELAY_SHIFT		24
#define XILINX_DMA_DMACR_FRAME_COUNT_MAX	0xff
#define XILINX_DMA_DMACR_FRAME_COUNT_SHIFT	16
#define XILINX_DMA_DMACR_ERR_IRQ		BIT(14)
#define XILINX_DMA_DMACR_DLY_CNT_IRQ		BIT(13)
#define XILINX_DMA_DMACR_FRM_CNT_IRQ		BIT(12)
#define XILINX_DMA_DMACR_MASTER_SHIFT		8
#define XILINX_DMA_DMACR_FSYNCSRC_SHIFT	5
#define XILINX_DMA_DMACR_FRAMECNT_EN		BIT(4)
#define XILINX_DMA_DMACR_GENLOCK_EN		BIT(3)
#define XILINX_DMA_DMACR_RESET			BIT(2)
#define XILINX_DMA_DMACR_CIRC_EN		BIT(1)
#define XILINX_DMA_DMACR_RUNSTOP		BIT(0)
#define XILINX_DMA_DMACR_FSYNCSRC_MASK		GENMASK(6, 5)

#define XILINX_DMA_REG_DMASR			0x0004
#define XILINX_DMA_DMASR_EOL_LATE_ERR		BIT(15)
#define XILINX_DMA_DMASR_ERR_IRQ		BIT(14)
#define XILINX_DMA_DMASR_DLY_CNT_IRQ		BIT(13)
#define XILINX_DMA_DMASR_FRM_CNT_IRQ		BIT(12)
#define XILINX_DMA_DMASR_SOF_LATE_ERR		BIT(11)
#define XILINX_DMA_DMASR_SG_DEC_ERR		BIT(10)
#define XILINX_DMA_DMASR_SG_SLV_ERR		BIT(9)
#define XILINX_DMA_DMASR_EOF_EARLY_ERR		BIT(8)
#define XILINX_DMA_DMASR_SOF_EARLY_ERR		BIT(7)
#define XILINX_DMA_DMASR_DMA_DEC_ERR		BIT(6)
#define XILINX_DMA_DMASR_DMA_SLAVE_ERR		BIT(5)
#define XILINX_DMA_DMASR_DMA_INT_ERR		BIT(4)
#define XILINX_DMA_DMASR_IDLE			BIT(1)
#define XILINX_DMA_DMASR_HALTED		BIT(0)
#define XILINX_DMA_DMASR_DELAY_MASK		GENMASK(31, 24)
#define XILINX_DMA_DMASR_FRAME_COUNT_MASK	GENMASK(23, 16)

#define XILINX_DMA_REG_CURDESC			0x0008
#define XILINX_DMA_REG_TAILDESC		0x0010
#define XILINX_DMA_REG_REG_INDEX		0x0014
#define XILINX_DMA_REG_FRMSTORE		0x0018
#define XILINX_DMA_REG_THRESHOLD		0x001c
#define XILINX_DMA_REG_FRMPTR_STS		0x0024
#define XILINX_DMA_REG_PARK_PTR		0x0028
#define XILINX_DMA_PARK_PTR_WR_REF_SHIFT	8
#define XILINX_DMA_PARK_PTR_WR_REF_MASK		GENMASK(12, 8)
#define XILINX_DMA_PARK_PTR_RD_REF_SHIFT	0
#define XILINX_DMA_PARK_PTR_RD_REF_MASK		GENMASK(4, 0)
#define XILINX_DMA_REG_VDMA_VERSION		0x002c

/* Register Direct Mode Registers */
#define XILINX_DMA_REG_VSIZE			0x0000
#define XILINX_DMA_REG_HSIZE			0x0004

#define XILINX_DMA_REG_FRMDLY_STRIDE		0x0008
#define XILINX_DMA_FRMDLY_STRIDE_FRMDLY_SHIFT	24
#define XILINX_DMA_FRMDLY_STRIDE_STRIDE_SHIFT	0

#define XILINX_VDMA_REG_START_ADDRESS(n)	(0x000c + 4 * (n))
#define XILINX_VDMA_REG_START_ADDRESS_64(n)	(0x000c + 8 * (n))

/* HW specific definitions */
#define XILINX_DMA_MAX_CHANS_PER_DEVICE	0x20

#define XILINX_DMA_DMAXR_ALL_IRQ_MASK	\
		(XILINX_DMA_DMASR_FRM_CNT_IRQ | \
		 XILINX_DMA_DMASR_DLY_CNT_IRQ | \
		 XILINX_DMA_DMASR_ERR_IRQ)

#define XILINX_DMA_DMASR_ALL_ERR_MASK	\
		(XILINX_DMA_DMASR_EOL_LATE_ERR | \
		 XILINX_DMA_DMASR_SOF_LATE_ERR | \
		 XILINX_DMA_DMASR_SG_DEC_ERR | \
		 XILINX_DMA_DMASR_SG_SLV_ERR | \
		 XILINX_DMA_DMASR_EOF_EARLY_ERR | \
		 XILINX_DMA_DMASR_SOF_EARLY_ERR | \
		 XILINX_DMA_DMASR_DMA_DEC_ERR | \
		 XILINX_DMA_DMASR_DMA_SLAVE_ERR | \
		 XILINX_DMA_DMASR_DMA_INT_ERR)

/*
 * Recoverable errors are DMA Internal error, SOF Early, EOF Early
 * and SOF Late. They are only recoverable when C_FLUSH_ON_FSYNC
 * is enabled in the h/w system.
 */
#define XILINX_DMA_DMASR_ERR_RECOVER_MASK	\
		(XILINX_DMA_DMASR_SOF_LATE_ERR | \
		 XILINX_DMA_DMASR_EOF_EARLY_ERR | \
		 XILINX_DMA_DMASR_SOF_EARLY_ERR | \
		 XILINX_DMA_DMASR_DMA_INT_ERR)

/* Axi VDMA Flush on Fsync bits */
#define XILINX_DMA_FLUSH_S2MM		3
#define XILINX_DMA_FLUSH_MM2S		2
#define XILINX_DMA_FLUSH_BOTH		1

/* Delay loop counter to prevent hardware failure */
#define XILINX_DMA_LOOP_COUNT		1000000

/* AXI DMA Specific Registers/Offsets */
#define XILINX_DMA_REG_SRCDSTADDR	0x18
#define XILINX_DMA_REG_BTT		0x28

/* AXI DMA Specific Masks/Bit fields */
#define XILINX_DMA_MAX_TRANS_LEN	GENMASK(22, 0)
#define XILINX_DMA_CR_COALESCE_MAX	GENMASK(23, 16)
#define XILINX_DMA_CR_CYCLIC_BD_EN_MASK	BIT(4)
#define XILINX_DMA_CR_COALESCE_SHIFT	16
#define XILINX_DMA_BD_SOP		BIT(27)
#define XILINX_DMA_BD_EOP		BIT(26)
#define XILINX_DMA_COALESCE_MAX		255
#define XILINX_DMA_NUM_DESCS		255
#define XILINX_DMA_NUM_APP_WORDS	5

/* Multi-Channel DMA Descriptor offsets*/
#define XILINX_DMA_MCRX_CDESC(x)	(0x40 + (x-1) * 0x20)
#define XILINX_DMA_MCRX_TDESC(x)	(0x48 + (x-1) * 0x20)

/* Multi-Channel DMA Masks/Shifts */
#define XILINX_DMA_BD_HSIZE_MASK	GENMASK(15, 0)
#define XILINX_DMA_BD_STRIDE_MASK	GENMASK(15, 0)
#define XILINX_DMA_BD_VSIZE_MASK	GENMASK(31, 19)
#define XILINX_DMA_BD_TDEST_MASK	GENMASK(4, 0)
#define XILINX_DMA_BD_STRIDE_SHIFT	0
#define XILINX_DMA_BD_VSIZE_SHIFT	19

/* AXI CDMA Specific Registers/Offsets */
#define XILINX_CDMA_REG_SRCADDR		0x18
#define XILINX_CDMA_REG_DSTADDR		0x20

/* AXI CDMA Specific Masks */
#define XILINX_CDMA_CR_SGMODE          BIT(3)

/**
 * struct xilinx_vdma_desc_hw - Hardware Descriptor
 * @next_desc: Next Descriptor Pointer @0x00
 * @pad1: Reserved @0x04
 * @buf_addr: Buffer address @0x08
 * @buf_addr_msb: MSB of Buffer address @0x0C
 * @vsize: Vertical Size @0x10
 * @hsize: Horizontal Size @0x14
 * @stride: Number of bytes between the first
 *	    pixels of each horizontal line @0x18
 */
struct xilinx_vdma_desc_hw {
	u32 next_desc;
	u32 pad1;
	u32 buf_addr;
	u32 buf_addr_msb;
	u32 vsize;
	u32 hsize;
	u32 stride;
} __aligned(64);

/**
 * struct xilinx_axidma_desc_hw - Hardware Descriptor for AXI DMA
 * @next_desc: Next Descriptor Pointer @0x00
 * @next_desc_msb: MSB of Next Descriptor Pointer @0x04
 * @buf_addr: Buffer address @0x08
 * @buf_addr_msb: MSB of Buffer address @0x0C
 * @mcdma_control: Control field for mcdma @0x10
 * @vsize_stride: Vsize and Stride field for mcdma @0x14
 * @control: Control field @0x18
 * @status: Status field @0x1C
 * @app: APP Fields @0x20 - 0x30
 */
struct xilinx_axidma_desc_hw {
	u32 next_desc;
	u32 next_desc_msb;
	u32 buf_addr;
	u32 buf_addr_msb;
	u32 mcdma_control;
	u32 vsize_stride;
	u32 control;
	u32 status;
	u32 app[XILINX_DMA_NUM_APP_WORDS];
} __aligned(64);

/**
 * struct xilinx_cdma_desc_hw - Hardware Descriptor
 * @next_desc: Next Descriptor Pointer @0x00
 * @next_desc_msb: Next Descriptor Pointer MSB @0x04
 * @src_addr: Source address @0x08
 * @src_addr_msb: Source address MSB @0x0C
 * @dest_addr: Destination address @0x10
 * @dest_addr_msb: Destination address MSB @0x14
 * @control: Control field @0x18
 * @status: Status field @0x1C
 */
struct xilinx_cdma_desc_hw {
	u32 next_desc;
	u32 next_desc_msb;
	u32 src_addr;
	u32 src_addr_msb;
	u32 dest_addr;
	u32 dest_addr_msb;
	u32 control;
	u32 status;
} __aligned(64);

/**
 * struct xilinx_vdma_tx_segment - Descriptor segment
 * @hw: Hardware descriptor
 * @node: Node in the descriptor segments list
 * @phys: Physical address of segment
 */
struct xilinx_vdma_tx_segment {
	struct xilinx_vdma_desc_hw hw;
	struct list_head node;
	dma_addr_t phys;
} __aligned(64);

/**
 * struct xilinx_axidma_tx_segment - Descriptor segment
 * @hw: Hardware descriptor
 * @node: Node in the descriptor segments list
 * @phys: Physical address of segment
 */
struct xilinx_axidma_tx_segment {
	struct xilinx_axidma_desc_hw hw;
	struct list_head node;
	dma_addr_t phys;
} __aligned(64);

/**
 * struct xilinx_cdma_tx_segment - Descriptor segment
 * @hw: Hardware descriptor
 * @node: Node in the descriptor segments list
 * @phys: Physical address of segment
 */
struct xilinx_cdma_tx_segment {
	struct xilinx_cdma_desc_hw hw;
	struct list_head node;
	dma_addr_t phys;
} __aligned(64);

/**
 * struct xilinx_dma_tx_descriptor - Per Transaction structure
 * @async_tx: Async transaction descriptor
 * @segments: TX segments list
 * @node: Node in the channel descriptors list
 * @cyclic: Check for cyclic transfers.
 */
struct xilinx_dma_tx_descriptor {
	struct dma_async_tx_descriptor async_tx;
	struct list_head segments;
	struct list_head node;
	bool cyclic;
};

/**
 * struct xilinx_dma_chan - Driver specific DMA channel structure
 * @xdev: Driver specific device structure
 * @ctrl_offset: Control registers offset
 * @desc_offset: TX descriptor registers offset
 * @lock: Descriptor operation lock
 * @pending_list: Descriptors waiting
 * @active_list: Descriptors ready to submit
 * @done_list: Complete descriptors
 * @free_seg_list: Free descriptors
 * @common: DMA common channel
 * @desc_pool: Descriptors pool
 * @dev: The dma device
 * @irq: Channel IRQ
 * @id: Channel ID
 * @direction: Transfer direction
 * @num_frms: Number of frames
 * @has_sg: Support scatter transfers
 * @cyclic: Check for cyclic transfers.
 * @genlock: Support genlock mode
 * @err: Channel has errors
 * @idle: Check for channel idle
 * @tasklet: Cleanup work after irq
 * @config: Device configuration info
 * @flush_on_fsync: Flush on Frame sync
 * @desc_pendingcount: Descriptor pending count
 * @ext_addr: Indicates 64 bit addressing is supported by dma channel
 * @desc_submitcount: Descriptor h/w submitted count
 * @residue: Residue for AXI DMA
 * @seg_v: Statically allocated segments base
 * @seg_p: Physical allocated segments base
 * @cyclic_seg_v: Statically allocated segment base for cyclic transfers
 * @cyclic_seg_p: Physical allocated segments base for cyclic dma
 * @start_transfer: Differentiate b/w DMA IP's transfer
 * @stop_transfer: Differentiate b/w DMA IP's quiesce
 * @tdest: TDEST value for mcdma
 */
struct xilinx_dma_chan {
	struct xilinx_dma_device *xdev;
	u32 ctrl_offset;
	u32 desc_offset;
	spinlock_t lock;
	struct list_head pending_list;
	struct list_head active_list;
	struct list_head done_list;
	struct list_head free_seg_list;
	struct dma_chan common;
	struct dma_pool *desc_pool;
	struct device *dev;
	int irq;
	int id;
	enum dma_transfer_direction direction;
	int num_frms;
	bool has_sg;
	bool cyclic;
	bool genlock;
	bool err;
	bool idle;
	struct tasklet_struct tasklet;
	struct xilinx_vdma_config config;
	bool flush_on_fsync;
	u32 desc_pendingcount;
	bool ext_addr;
	u32 desc_submitcount;
	u32 residue;
	struct xilinx_axidma_tx_segment *seg_v;
	dma_addr_t seg_p;
	struct xilinx_axidma_tx_segment *cyclic_seg_v;
	dma_addr_t cyclic_seg_p;
	void (*start_transfer)(struct xilinx_dma_chan *chan);
	int (*stop_transfer)(struct xilinx_dma_chan *chan);
	u16 tdest;
};

/**
<<<<<<< HEAD
 * enum xdma_ip_type: DMA IP type.
 *
 * XDMA_TYPE_AXIDMA: Axi dma ip.
 * XDMA_TYPE_CDMA: Axi cdma ip.
 * XDMA_TYPE_VDMA: Axi vdma ip.
=======
 * enum xdma_ip_type - DMA IP type.
 *
 * @XDMA_TYPE_AXIDMA: Axi dma ip.
 * @XDMA_TYPE_CDMA: Axi cdma ip.
 * @XDMA_TYPE_VDMA: Axi vdma ip.
>>>>>>> 661e50bc
 *
 */
enum xdma_ip_type {
	XDMA_TYPE_AXIDMA = 0,
	XDMA_TYPE_CDMA,
	XDMA_TYPE_VDMA,
};

struct xilinx_dma_config {
	enum xdma_ip_type dmatype;
	int (*clk_init)(struct platform_device *pdev, struct clk **axi_clk,
			struct clk **tx_clk, struct clk **txs_clk,
			struct clk **rx_clk, struct clk **rxs_clk);
};

/**
 * struct xilinx_dma_device - DMA device structure
 * @regs: I/O mapped base address
 * @dev: Device Structure
 * @common: DMA device structure
 * @chan: Driver specific DMA channel
 * @has_sg: Specifies whether Scatter-Gather is present or not
 * @mcdma: Specifies whether Multi-Channel is present or not
 * @flush_on_fsync: Flush on frame sync
 * @ext_addr: Indicates 64 bit addressing is supported by dma device
 * @pdev: Platform device structure pointer
 * @dma_config: DMA config structure
 * @axi_clk: DMA Axi4-lite interace clock
 * @tx_clk: DMA mm2s clock
 * @txs_clk: DMA mm2s stream clock
 * @rx_clk: DMA s2mm clock
 * @rxs_clk: DMA s2mm stream clock
 * @nr_channels: Number of channels DMA device supports
 * @chan_id: DMA channel identifier
 */
struct xilinx_dma_device {
	void __iomem *regs;
	struct device *dev;
	struct dma_device common;
	struct xilinx_dma_chan *chan[XILINX_DMA_MAX_CHANS_PER_DEVICE];
	bool has_sg;
	bool mcdma;
	u32 flush_on_fsync;
	bool ext_addr;
	struct platform_device  *pdev;
	const struct xilinx_dma_config *dma_config;
	struct clk *axi_clk;
	struct clk *tx_clk;
	struct clk *txs_clk;
	struct clk *rx_clk;
	struct clk *rxs_clk;
	u32 nr_channels;
	u32 chan_id;
};

/* Macros */
#define to_xilinx_chan(chan) \
	container_of(chan, struct xilinx_dma_chan, common)
#define to_dma_tx_descriptor(tx) \
	container_of(tx, struct xilinx_dma_tx_descriptor, async_tx)
#define xilinx_dma_poll_timeout(chan, reg, val, cond, delay_us, timeout_us) \
	readl_poll_timeout(chan->xdev->regs + chan->ctrl_offset + reg, val, \
			   cond, delay_us, timeout_us)

/* IO accessors */
static inline u32 dma_read(struct xilinx_dma_chan *chan, u32 reg)
{
	return ioread32(chan->xdev->regs + reg);
}

static inline void dma_write(struct xilinx_dma_chan *chan, u32 reg, u32 value)
{
	iowrite32(value, chan->xdev->regs + reg);
}

static inline void vdma_desc_write(struct xilinx_dma_chan *chan, u32 reg,
				   u32 value)
{
	dma_write(chan, chan->desc_offset + reg, value);
}

static inline u32 dma_ctrl_read(struct xilinx_dma_chan *chan, u32 reg)
{
	return dma_read(chan, chan->ctrl_offset + reg);
}

static inline void dma_ctrl_write(struct xilinx_dma_chan *chan, u32 reg,
				   u32 value)
{
	dma_write(chan, chan->ctrl_offset + reg, value);
}

static inline void dma_ctrl_clr(struct xilinx_dma_chan *chan, u32 reg,
				 u32 clr)
{
	dma_ctrl_write(chan, reg, dma_ctrl_read(chan, reg) & ~clr);
}

static inline void dma_ctrl_set(struct xilinx_dma_chan *chan, u32 reg,
				 u32 set)
{
	dma_ctrl_write(chan, reg, dma_ctrl_read(chan, reg) | set);
}

/**
 * vdma_desc_write_64 - 64-bit descriptor write
 * @chan: Driver specific VDMA channel
 * @reg: Register to write
 * @value_lsb: lower address of the descriptor.
 * @value_msb: upper address of the descriptor.
 *
 * Since vdma driver is trying to write to a register offset which is not a
 * multiple of 64 bits(ex : 0x5c), we are writing as two separate 32 bits
 * instead of a single 64 bit register write.
 */
static inline void vdma_desc_write_64(struct xilinx_dma_chan *chan, u32 reg,
				      u32 value_lsb, u32 value_msb)
{
	/* Write the lsb 32 bits*/
	writel(value_lsb, chan->xdev->regs + chan->desc_offset + reg);

	/* Write the msb 32 bits */
	writel(value_msb, chan->xdev->regs + chan->desc_offset + reg + 4);
}

static inline void dma_writeq(struct xilinx_dma_chan *chan, u32 reg, u64 value)
{
	lo_hi_writeq(value, chan->xdev->regs + chan->ctrl_offset + reg);
}

static inline void xilinx_write(struct xilinx_dma_chan *chan, u32 reg,
				dma_addr_t addr)
{
	if (chan->ext_addr)
		dma_writeq(chan, reg, addr);
	else
		dma_ctrl_write(chan, reg, addr);
}

static inline void xilinx_axidma_buf(struct xilinx_dma_chan *chan,
				     struct xilinx_axidma_desc_hw *hw,
				     dma_addr_t buf_addr, size_t sg_used,
				     size_t period_len)
{
	if (chan->ext_addr) {
		hw->buf_addr = lower_32_bits(buf_addr + sg_used + period_len);
		hw->buf_addr_msb = upper_32_bits(buf_addr + sg_used +
						 period_len);
	} else {
		hw->buf_addr = buf_addr + sg_used + period_len;
	}
}

/* -----------------------------------------------------------------------------
 * Descriptors and segments alloc and free
 */

/**
 * xilinx_vdma_alloc_tx_segment - Allocate transaction segment
 * @chan: Driver specific DMA channel
 *
 * Return: The allocated segment on success and NULL on failure.
 */
static struct xilinx_vdma_tx_segment *
xilinx_vdma_alloc_tx_segment(struct xilinx_dma_chan *chan)
{
	struct xilinx_vdma_tx_segment *segment;
	dma_addr_t phys;

	segment = dma_pool_zalloc(chan->desc_pool, GFP_ATOMIC, &phys);
	if (!segment)
		return NULL;

	segment->phys = phys;

	return segment;
}

/**
 * xilinx_cdma_alloc_tx_segment - Allocate transaction segment
 * @chan: Driver specific DMA channel
 *
 * Return: The allocated segment on success and NULL on failure.
 */
static struct xilinx_cdma_tx_segment *
xilinx_cdma_alloc_tx_segment(struct xilinx_dma_chan *chan)
{
	struct xilinx_cdma_tx_segment *segment;
	dma_addr_t phys;

	segment = dma_pool_zalloc(chan->desc_pool, GFP_ATOMIC, &phys);
	if (!segment)
		return NULL;

	segment->phys = phys;

	return segment;
}

/**
 * xilinx_axidma_alloc_tx_segment - Allocate transaction segment
 * @chan: Driver specific DMA channel
 *
 * Return: The allocated segment on success and NULL on failure.
 */
static struct xilinx_axidma_tx_segment *
xilinx_axidma_alloc_tx_segment(struct xilinx_dma_chan *chan)
{
	struct xilinx_axidma_tx_segment *segment = NULL;
	unsigned long flags;

	spin_lock_irqsave(&chan->lock, flags);
	if (!list_empty(&chan->free_seg_list)) {
		segment = list_first_entry(&chan->free_seg_list,
					   struct xilinx_axidma_tx_segment,
					   node);
		list_del(&segment->node);
	}
	spin_unlock_irqrestore(&chan->lock, flags);

	return segment;
}

static void xilinx_dma_clean_hw_desc(struct xilinx_axidma_desc_hw *hw)
{
	u32 next_desc = hw->next_desc;
	u32 next_desc_msb = hw->next_desc_msb;

	memset(hw, 0, sizeof(struct xilinx_axidma_desc_hw));

	hw->next_desc = next_desc;
	hw->next_desc_msb = next_desc_msb;
}

/**
 * xilinx_dma_free_tx_segment - Free transaction segment
 * @chan: Driver specific DMA channel
 * @segment: DMA transaction segment
 */
static void xilinx_dma_free_tx_segment(struct xilinx_dma_chan *chan,
				struct xilinx_axidma_tx_segment *segment)
{
	xilinx_dma_clean_hw_desc(&segment->hw);

	list_add_tail(&segment->node, &chan->free_seg_list);
}

/**
 * xilinx_cdma_free_tx_segment - Free transaction segment
 * @chan: Driver specific DMA channel
 * @segment: DMA transaction segment
 */
static void xilinx_cdma_free_tx_segment(struct xilinx_dma_chan *chan,
				struct xilinx_cdma_tx_segment *segment)
{
	dma_pool_free(chan->desc_pool, segment, segment->phys);
}

/**
 * xilinx_vdma_free_tx_segment - Free transaction segment
 * @chan: Driver specific DMA channel
 * @segment: DMA transaction segment
 */
static void xilinx_vdma_free_tx_segment(struct xilinx_dma_chan *chan,
					struct xilinx_vdma_tx_segment *segment)
{
	dma_pool_free(chan->desc_pool, segment, segment->phys);
}

/**
 * xilinx_dma_tx_descriptor - Allocate transaction descriptor
 * @chan: Driver specific DMA channel
 *
 * Return: The allocated descriptor on success and NULL on failure.
 */
static struct xilinx_dma_tx_descriptor *
xilinx_dma_alloc_tx_descriptor(struct xilinx_dma_chan *chan)
{
	struct xilinx_dma_tx_descriptor *desc;

	desc = kzalloc(sizeof(*desc), GFP_KERNEL);
	if (!desc)
		return NULL;

	INIT_LIST_HEAD(&desc->segments);

	return desc;
}

/**
 * xilinx_dma_free_tx_descriptor - Free transaction descriptor
 * @chan: Driver specific DMA channel
 * @desc: DMA transaction descriptor
 */
static void
xilinx_dma_free_tx_descriptor(struct xilinx_dma_chan *chan,
			       struct xilinx_dma_tx_descriptor *desc)
{
	struct xilinx_vdma_tx_segment *segment, *next;
	struct xilinx_cdma_tx_segment *cdma_segment, *cdma_next;
	struct xilinx_axidma_tx_segment *axidma_segment, *axidma_next;

	if (!desc)
		return;

	if (chan->xdev->dma_config->dmatype == XDMA_TYPE_VDMA) {
		list_for_each_entry_safe(segment, next, &desc->segments, node) {
			list_del(&segment->node);
			xilinx_vdma_free_tx_segment(chan, segment);
		}
	} else if (chan->xdev->dma_config->dmatype == XDMA_TYPE_CDMA) {
		list_for_each_entry_safe(cdma_segment, cdma_next,
					 &desc->segments, node) {
			list_del(&cdma_segment->node);
			xilinx_cdma_free_tx_segment(chan, cdma_segment);
		}
	} else {
		list_for_each_entry_safe(axidma_segment, axidma_next,
					 &desc->segments, node) {
			list_del(&axidma_segment->node);
			xilinx_dma_free_tx_segment(chan, axidma_segment);
		}
	}

	kfree(desc);
}

/* Required functions */

/**
 * xilinx_dma_free_desc_list - Free descriptors list
 * @chan: Driver specific DMA channel
 * @list: List to parse and delete the descriptor
 */
static void xilinx_dma_free_desc_list(struct xilinx_dma_chan *chan,
					struct list_head *list)
{
	struct xilinx_dma_tx_descriptor *desc, *next;

	list_for_each_entry_safe(desc, next, list, node) {
		list_del(&desc->node);
		xilinx_dma_free_tx_descriptor(chan, desc);
	}
}

/**
 * xilinx_dma_free_descriptors - Free channel descriptors
 * @chan: Driver specific DMA channel
 */
static void xilinx_dma_free_descriptors(struct xilinx_dma_chan *chan)
{
	unsigned long flags;

	spin_lock_irqsave(&chan->lock, flags);

	xilinx_dma_free_desc_list(chan, &chan->pending_list);
	xilinx_dma_free_desc_list(chan, &chan->done_list);
	xilinx_dma_free_desc_list(chan, &chan->active_list);

	spin_unlock_irqrestore(&chan->lock, flags);
}

/**
 * xilinx_dma_free_chan_resources - Free channel resources
 * @dchan: DMA channel
 */
static void xilinx_dma_free_chan_resources(struct dma_chan *dchan)
{
	struct xilinx_dma_chan *chan = to_xilinx_chan(dchan);
	unsigned long flags;

	dev_dbg(chan->dev, "Free all channel resources.\n");

	xilinx_dma_free_descriptors(chan);

	if (chan->xdev->dma_config->dmatype == XDMA_TYPE_AXIDMA) {
		spin_lock_irqsave(&chan->lock, flags);
		INIT_LIST_HEAD(&chan->free_seg_list);
		spin_unlock_irqrestore(&chan->lock, flags);

		/* Free memory that is allocated for BD */
		dma_free_coherent(chan->dev, sizeof(*chan->seg_v) *
				  XILINX_DMA_NUM_DESCS, chan->seg_v,
				  chan->seg_p);

		/* Free Memory that is allocated for cyclic DMA Mode */
		dma_free_coherent(chan->dev, sizeof(*chan->cyclic_seg_v),
				  chan->cyclic_seg_v, chan->cyclic_seg_p);
	}

	if (chan->xdev->dma_config->dmatype != XDMA_TYPE_AXIDMA) {
		dma_pool_destroy(chan->desc_pool);
		chan->desc_pool = NULL;
	}
}

/**
 * xilinx_dma_chan_handle_cyclic - Cyclic dma callback
 * @chan: Driver specific dma channel
 * @desc: dma transaction descriptor
 * @flags: flags for spin lock
 */
static void xilinx_dma_chan_handle_cyclic(struct xilinx_dma_chan *chan,
					  struct xilinx_dma_tx_descriptor *desc,
					  unsigned long *flags)
{
	dma_async_tx_callback callback;
	void *callback_param;

	callback = desc->async_tx.callback;
	callback_param = desc->async_tx.callback_param;
	if (callback) {
		spin_unlock_irqrestore(&chan->lock, *flags);
		callback(callback_param);
		spin_lock_irqsave(&chan->lock, *flags);
	}
}

/**
 * xilinx_dma_chan_desc_cleanup - Clean channel descriptors
 * @chan: Driver specific DMA channel
 */
static void xilinx_dma_chan_desc_cleanup(struct xilinx_dma_chan *chan)
{
	struct xilinx_dma_tx_descriptor *desc, *next;
	unsigned long flags;

	spin_lock_irqsave(&chan->lock, flags);

	list_for_each_entry_safe(desc, next, &chan->done_list, node) {
		struct dmaengine_desc_callback cb;

		if (desc->cyclic) {
			xilinx_dma_chan_handle_cyclic(chan, desc, &flags);
			break;
		}

		/* Remove from the list of running transactions */
		list_del(&desc->node);

		/* Run the link descriptor callback function */
		dmaengine_desc_get_callback(&desc->async_tx, &cb);
		if (dmaengine_desc_callback_valid(&cb)) {
			spin_unlock_irqrestore(&chan->lock, flags);
			dmaengine_desc_callback_invoke(&cb, NULL);
			spin_lock_irqsave(&chan->lock, flags);
		}

		/* Run any dependencies, then free the descriptor */
		dma_run_dependencies(&desc->async_tx);
		xilinx_dma_free_tx_descriptor(chan, desc);
	}

	spin_unlock_irqrestore(&chan->lock, flags);
}

/**
 * xilinx_dma_do_tasklet - Schedule completion tasklet
 * @data: Pointer to the Xilinx DMA channel structure
 */
static void xilinx_dma_do_tasklet(unsigned long data)
{
	struct xilinx_dma_chan *chan = (struct xilinx_dma_chan *)data;

	xilinx_dma_chan_desc_cleanup(chan);
}

/**
 * xilinx_dma_alloc_chan_resources - Allocate channel resources
 * @dchan: DMA channel
 *
 * Return: '0' on success and failure value on error
 */
static int xilinx_dma_alloc_chan_resources(struct dma_chan *dchan)
{
	struct xilinx_dma_chan *chan = to_xilinx_chan(dchan);
	int i;

	/* Has this channel already been allocated? */
	if (chan->desc_pool)
		return 0;

	/*
	 * We need the descriptor to be aligned to 64bytes
	 * for meeting Xilinx VDMA specification requirement.
	 */
	if (chan->xdev->dma_config->dmatype == XDMA_TYPE_AXIDMA) {
		/* Allocate the buffer descriptors. */
		chan->seg_v = dma_zalloc_coherent(chan->dev,
						  sizeof(*chan->seg_v) *
						  XILINX_DMA_NUM_DESCS,
						  &chan->seg_p, GFP_KERNEL);
		if (!chan->seg_v) {
			dev_err(chan->dev,
				"unable to allocate channel %d descriptors\n",
				chan->id);
			return -ENOMEM;
		}

		for (i = 0; i < XILINX_DMA_NUM_DESCS; i++) {
			chan->seg_v[i].hw.next_desc =
			lower_32_bits(chan->seg_p + sizeof(*chan->seg_v) *
				((i + 1) % XILINX_DMA_NUM_DESCS));
			chan->seg_v[i].hw.next_desc_msb =
			upper_32_bits(chan->seg_p + sizeof(*chan->seg_v) *
				((i + 1) % XILINX_DMA_NUM_DESCS));
			chan->seg_v[i].phys = chan->seg_p +
				sizeof(*chan->seg_v) * i;
			list_add_tail(&chan->seg_v[i].node,
				      &chan->free_seg_list);
		}
	} else if (chan->xdev->dma_config->dmatype == XDMA_TYPE_CDMA) {
		chan->desc_pool = dma_pool_create("xilinx_cdma_desc_pool",
				   chan->dev,
				   sizeof(struct xilinx_cdma_tx_segment),
				   __alignof__(struct xilinx_cdma_tx_segment),
				   0);
	} else {
		chan->desc_pool = dma_pool_create("xilinx_vdma_desc_pool",
				     chan->dev,
				     sizeof(struct xilinx_vdma_tx_segment),
				     __alignof__(struct xilinx_vdma_tx_segment),
				     0);
	}

	if (!chan->desc_pool &&
	    (chan->xdev->dma_config->dmatype != XDMA_TYPE_AXIDMA)) {
		dev_err(chan->dev,
			"unable to allocate channel %d descriptor pool\n",
			chan->id);
		return -ENOMEM;
	}

	if (chan->xdev->dma_config->dmatype == XDMA_TYPE_AXIDMA) {
		/*
		 * For cyclic DMA mode we need to program the tail Descriptor
		 * register with a value which is not a part of the BD chain
		 * so allocating a desc segment during channel allocation for
		 * programming tail descriptor.
		 */
		chan->cyclic_seg_v = dma_zalloc_coherent(chan->dev,
					sizeof(*chan->cyclic_seg_v),
					&chan->cyclic_seg_p, GFP_KERNEL);
		if (!chan->cyclic_seg_v) {
			dev_err(chan->dev,
				"unable to allocate desc segment for cyclic DMA\n");
			return -ENOMEM;
		}
		chan->cyclic_seg_v->phys = chan->cyclic_seg_p;
	}

	dma_cookie_init(dchan);

	if (chan->xdev->dma_config->dmatype == XDMA_TYPE_AXIDMA) {
		/* For AXI DMA resetting once channel will reset the
		 * other channel as well so enable the interrupts here.
		 */
		dma_ctrl_set(chan, XILINX_DMA_REG_DMACR,
			      XILINX_DMA_DMAXR_ALL_IRQ_MASK);
	}

	if ((chan->xdev->dma_config->dmatype == XDMA_TYPE_CDMA) && chan->has_sg)
		dma_ctrl_set(chan, XILINX_DMA_REG_DMACR,
			     XILINX_CDMA_CR_SGMODE);

	return 0;
}

/**
 * xilinx_dma_tx_status - Get DMA transaction status
 * @dchan: DMA channel
 * @cookie: Transaction identifier
 * @txstate: Transaction state
 *
 * Return: DMA transaction status
 */
static enum dma_status xilinx_dma_tx_status(struct dma_chan *dchan,
					dma_cookie_t cookie,
					struct dma_tx_state *txstate)
{
	struct xilinx_dma_chan *chan = to_xilinx_chan(dchan);
	struct xilinx_dma_tx_descriptor *desc;
	struct xilinx_axidma_tx_segment *segment;
	struct xilinx_axidma_desc_hw *hw;
	enum dma_status ret;
	unsigned long flags;
	u32 residue = 0;

	ret = dma_cookie_status(dchan, cookie, txstate);
	if (ret == DMA_COMPLETE || !txstate)
		return ret;

	if (chan->xdev->dma_config->dmatype == XDMA_TYPE_AXIDMA) {
		spin_lock_irqsave(&chan->lock, flags);

		desc = list_last_entry(&chan->active_list,
				       struct xilinx_dma_tx_descriptor, node);
		if (chan->has_sg) {
			list_for_each_entry(segment, &desc->segments, node) {
				hw = &segment->hw;
				residue += (hw->control - hw->status) &
					   XILINX_DMA_MAX_TRANS_LEN;
			}
		}
		spin_unlock_irqrestore(&chan->lock, flags);

		chan->residue = residue;
		dma_set_residue(txstate, chan->residue);
	}

	return ret;
}

/**
 * xilinx_dma_stop_transfer - Halt DMA channel
 * @chan: Driver specific DMA channel
 *
 * Return: '0' on success and failure value on error
 */
static int xilinx_dma_stop_transfer(struct xilinx_dma_chan *chan)
{
	u32 val;

	dma_ctrl_clr(chan, XILINX_DMA_REG_DMACR, XILINX_DMA_DMACR_RUNSTOP);

	/* Wait for the hardware to halt */
	return xilinx_dma_poll_timeout(chan, XILINX_DMA_REG_DMASR, val,
				       val & XILINX_DMA_DMASR_HALTED, 0,
				       XILINX_DMA_LOOP_COUNT);
}

/**
 * xilinx_cdma_stop_transfer - Wait for the current transfer to complete
 * @chan: Driver specific DMA channel
 *
 * Return: '0' on success and failure value on error
 */
static int xilinx_cdma_stop_transfer(struct xilinx_dma_chan *chan)
{
	u32 val;

	return xilinx_dma_poll_timeout(chan, XILINX_DMA_REG_DMASR, val,
				       val & XILINX_DMA_DMASR_IDLE, 0,
				       XILINX_DMA_LOOP_COUNT);
}

/**
 * xilinx_dma_start - Start DMA channel
 * @chan: Driver specific DMA channel
 */
static void xilinx_dma_start(struct xilinx_dma_chan *chan)
{
	int err;
	u32 val;

	dma_ctrl_set(chan, XILINX_DMA_REG_DMACR, XILINX_DMA_DMACR_RUNSTOP);

	/* Wait for the hardware to start */
	err = xilinx_dma_poll_timeout(chan, XILINX_DMA_REG_DMASR, val,
				      !(val & XILINX_DMA_DMASR_HALTED), 0,
				      XILINX_DMA_LOOP_COUNT);

	if (err) {
		dev_err(chan->dev, "Cannot start channel %p: %x\n",
			chan, dma_ctrl_read(chan, XILINX_DMA_REG_DMASR));

		chan->err = true;
	}
}

/**
 * xilinx_vdma_start_transfer - Starts VDMA transfer
 * @chan: Driver specific channel struct pointer
 */
static void xilinx_vdma_start_transfer(struct xilinx_dma_chan *chan)
{
	struct xilinx_vdma_config *config = &chan->config;
	struct xilinx_dma_tx_descriptor *desc, *tail_desc;
	u32 reg, j;
	struct xilinx_vdma_tx_segment *tail_segment;

	/* This function was invoked with lock held */
	if (chan->err)
		return;

	if (!chan->idle)
		return;

	if (list_empty(&chan->pending_list))
		return;

	desc = list_first_entry(&chan->pending_list,
				struct xilinx_dma_tx_descriptor, node);
	tail_desc = list_last_entry(&chan->pending_list,
				    struct xilinx_dma_tx_descriptor, node);

	tail_segment = list_last_entry(&tail_desc->segments,
				       struct xilinx_vdma_tx_segment, node);

	/*
	 * If hardware is idle, then all descriptors on the running lists are
	 * done, start new transfers
	 */
	if (chan->has_sg)
		dma_ctrl_write(chan, XILINX_DMA_REG_CURDESC,
				desc->async_tx.phys);

	/* Configure the hardware using info in the config structure */
	reg = dma_ctrl_read(chan, XILINX_DMA_REG_DMACR);

	if (config->frm_cnt_en)
		reg |= XILINX_DMA_DMACR_FRAMECNT_EN;
	else
		reg &= ~XILINX_DMA_DMACR_FRAMECNT_EN;

	/*
	 * With SG, start with circular mode, so that BDs can be fetched.
	 * In direct register mode, if not parking, enable circular mode
	 */
	if (chan->has_sg || !config->park)
		reg |= XILINX_DMA_DMACR_CIRC_EN;

	if (config->park)
		reg &= ~XILINX_DMA_DMACR_CIRC_EN;

	dma_ctrl_write(chan, XILINX_DMA_REG_DMACR, reg);

	j = chan->desc_submitcount;
	reg = dma_read(chan, XILINX_DMA_REG_PARK_PTR);
	if (chan->direction == DMA_MEM_TO_DEV) {
		reg &= ~XILINX_DMA_PARK_PTR_RD_REF_MASK;
		reg |= j << XILINX_DMA_PARK_PTR_RD_REF_SHIFT;
	} else {
		reg &= ~XILINX_DMA_PARK_PTR_WR_REF_MASK;
		reg |= j << XILINX_DMA_PARK_PTR_WR_REF_SHIFT;
	}
	dma_write(chan, XILINX_DMA_REG_PARK_PTR, reg);

	/* Start the hardware */
	xilinx_dma_start(chan);

	if (chan->err)
		return;

	/* Start the transfer */
	if (chan->has_sg) {
		dma_ctrl_write(chan, XILINX_DMA_REG_TAILDESC,
				tail_segment->phys);
		list_splice_tail_init(&chan->pending_list, &chan->active_list);
		chan->desc_pendingcount = 0;
	} else {
		struct xilinx_vdma_tx_segment *segment, *last = NULL;
		int i = 0;

		if (chan->desc_submitcount < chan->num_frms)
			i = chan->desc_submitcount;

		list_for_each_entry(segment, &desc->segments, node) {
			if (chan->ext_addr)
				vdma_desc_write_64(chan,
					XILINX_VDMA_REG_START_ADDRESS_64(i++),
					segment->hw.buf_addr,
					segment->hw.buf_addr_msb);
			else
				vdma_desc_write(chan,
					XILINX_VDMA_REG_START_ADDRESS(i++),
					segment->hw.buf_addr);

			last = segment;
		}

		if (!last)
			return;

		/* HW expects these parameters to be same for one transaction */
		vdma_desc_write(chan, XILINX_DMA_REG_HSIZE, last->hw.hsize);
		vdma_desc_write(chan, XILINX_DMA_REG_FRMDLY_STRIDE,
				last->hw.stride);
		vdma_desc_write(chan, XILINX_DMA_REG_VSIZE, last->hw.vsize);

		chan->desc_submitcount++;
		chan->desc_pendingcount--;
		list_del(&desc->node);
		list_add_tail(&desc->node, &chan->active_list);
		if (chan->desc_submitcount == chan->num_frms)
			chan->desc_submitcount = 0;
	}

	chan->idle = false;
}

/**
 * xilinx_cdma_start_transfer - Starts cdma transfer
 * @chan: Driver specific channel struct pointer
 */
static void xilinx_cdma_start_transfer(struct xilinx_dma_chan *chan)
{
	struct xilinx_dma_tx_descriptor *head_desc, *tail_desc;
	struct xilinx_cdma_tx_segment *tail_segment;
	u32 ctrl_reg = dma_read(chan, XILINX_DMA_REG_DMACR);

	if (chan->err)
		return;

	if (!chan->idle)
		return;

	if (list_empty(&chan->pending_list))
		return;

	head_desc = list_first_entry(&chan->pending_list,
				     struct xilinx_dma_tx_descriptor, node);
	tail_desc = list_last_entry(&chan->pending_list,
				    struct xilinx_dma_tx_descriptor, node);
	tail_segment = list_last_entry(&tail_desc->segments,
				       struct xilinx_cdma_tx_segment, node);

	if (chan->desc_pendingcount <= XILINX_DMA_COALESCE_MAX) {
		ctrl_reg &= ~XILINX_DMA_CR_COALESCE_MAX;
		ctrl_reg |= chan->desc_pendingcount <<
				XILINX_DMA_CR_COALESCE_SHIFT;
		dma_ctrl_write(chan, XILINX_DMA_REG_DMACR, ctrl_reg);
	}

	if (chan->has_sg) {
		dma_ctrl_clr(chan, XILINX_DMA_REG_DMACR,
			     XILINX_CDMA_CR_SGMODE);

		dma_ctrl_set(chan, XILINX_DMA_REG_DMACR,
			     XILINX_CDMA_CR_SGMODE);

		xilinx_write(chan, XILINX_DMA_REG_CURDESC,
			     head_desc->async_tx.phys);

		/* Update tail ptr register which will start the transfer */
		xilinx_write(chan, XILINX_DMA_REG_TAILDESC,
			     tail_segment->phys);
	} else {
		/* In simple mode */
		struct xilinx_cdma_tx_segment *segment;
		struct xilinx_cdma_desc_hw *hw;

		segment = list_first_entry(&head_desc->segments,
					   struct xilinx_cdma_tx_segment,
					   node);

		hw = &segment->hw;

		xilinx_write(chan, XILINX_CDMA_REG_SRCADDR, hw->src_addr);
		xilinx_write(chan, XILINX_CDMA_REG_DSTADDR, hw->dest_addr);

		/* Start the transfer */
		dma_ctrl_write(chan, XILINX_DMA_REG_BTT,
				hw->control & XILINX_DMA_MAX_TRANS_LEN);
	}

	list_splice_tail_init(&chan->pending_list, &chan->active_list);
	chan->desc_pendingcount = 0;
	chan->idle = false;
}

/**
 * xilinx_dma_start_transfer - Starts DMA transfer
 * @chan: Driver specific channel struct pointer
 */
static void xilinx_dma_start_transfer(struct xilinx_dma_chan *chan)
{
	struct xilinx_dma_tx_descriptor *head_desc, *tail_desc;
	struct xilinx_axidma_tx_segment *tail_segment;
	u32 reg;

	if (chan->err)
		return;

	if (list_empty(&chan->pending_list))
		return;

	if (!chan->idle)
		return;

	head_desc = list_first_entry(&chan->pending_list,
				     struct xilinx_dma_tx_descriptor, node);
	tail_desc = list_last_entry(&chan->pending_list,
				    struct xilinx_dma_tx_descriptor, node);
	tail_segment = list_last_entry(&tail_desc->segments,
				       struct xilinx_axidma_tx_segment, node);

	reg = dma_ctrl_read(chan, XILINX_DMA_REG_DMACR);

	if (chan->desc_pendingcount <= XILINX_DMA_COALESCE_MAX) {
		reg &= ~XILINX_DMA_CR_COALESCE_MAX;
		reg |= chan->desc_pendingcount <<
				  XILINX_DMA_CR_COALESCE_SHIFT;
		dma_ctrl_write(chan, XILINX_DMA_REG_DMACR, reg);
	}

	if (chan->has_sg && !chan->xdev->mcdma)
		xilinx_write(chan, XILINX_DMA_REG_CURDESC,
			     head_desc->async_tx.phys);

	if (chan->has_sg && chan->xdev->mcdma) {
		if (chan->direction == DMA_MEM_TO_DEV) {
			dma_ctrl_write(chan, XILINX_DMA_REG_CURDESC,
				       head_desc->async_tx.phys);
		} else {
			if (!chan->tdest) {
				dma_ctrl_write(chan, XILINX_DMA_REG_CURDESC,
				       head_desc->async_tx.phys);
			} else {
				dma_ctrl_write(chan,
					XILINX_DMA_MCRX_CDESC(chan->tdest),
				       head_desc->async_tx.phys);
			}
		}
	}

	xilinx_dma_start(chan);

	if (chan->err)
		return;

	/* Start the transfer */
	if (chan->has_sg && !chan->xdev->mcdma) {
		if (chan->cyclic)
			xilinx_write(chan, XILINX_DMA_REG_TAILDESC,
				     chan->cyclic_seg_v->phys);
		else
			xilinx_write(chan, XILINX_DMA_REG_TAILDESC,
				     tail_segment->phys);
	} else if (chan->has_sg && chan->xdev->mcdma) {
		if (chan->direction == DMA_MEM_TO_DEV) {
			dma_ctrl_write(chan, XILINX_DMA_REG_TAILDESC,
			       tail_segment->phys);
		} else {
			if (!chan->tdest) {
				dma_ctrl_write(chan, XILINX_DMA_REG_TAILDESC,
					       tail_segment->phys);
			} else {
				dma_ctrl_write(chan,
					XILINX_DMA_MCRX_TDESC(chan->tdest),
					tail_segment->phys);
			}
		}
	} else {
		struct xilinx_axidma_tx_segment *segment;
		struct xilinx_axidma_desc_hw *hw;

		segment = list_first_entry(&head_desc->segments,
					   struct xilinx_axidma_tx_segment,
					   node);
		hw = &segment->hw;

		xilinx_write(chan, XILINX_DMA_REG_SRCDSTADDR, hw->buf_addr);

		/* Start the transfer */
		dma_ctrl_write(chan, XILINX_DMA_REG_BTT,
			       hw->control & XILINX_DMA_MAX_TRANS_LEN);
	}

	list_splice_tail_init(&chan->pending_list, &chan->active_list);
	chan->desc_pendingcount = 0;
	chan->idle = false;
}

/**
 * xilinx_dma_issue_pending - Issue pending transactions
 * @dchan: DMA channel
 */
static void xilinx_dma_issue_pending(struct dma_chan *dchan)
{
	struct xilinx_dma_chan *chan = to_xilinx_chan(dchan);
	unsigned long flags;

	spin_lock_irqsave(&chan->lock, flags);
	chan->start_transfer(chan);
	spin_unlock_irqrestore(&chan->lock, flags);
}

/**
 * xilinx_dma_complete_descriptor - Mark the active descriptor as complete
 * @chan : xilinx DMA channel
 *
 * CONTEXT: hardirq
 */
static void xilinx_dma_complete_descriptor(struct xilinx_dma_chan *chan)
{
	struct xilinx_dma_tx_descriptor *desc, *next;

	/* This function was invoked with lock held */
	if (list_empty(&chan->active_list))
		return;

	list_for_each_entry_safe(desc, next, &chan->active_list, node) {
		list_del(&desc->node);
		if (!desc->cyclic)
			dma_cookie_complete(&desc->async_tx);
		list_add_tail(&desc->node, &chan->done_list);
	}
}

/**
 * xilinx_dma_reset - Reset DMA channel
 * @chan: Driver specific DMA channel
 *
 * Return: '0' on success and failure value on error
 */
static int xilinx_dma_reset(struct xilinx_dma_chan *chan)
{
	int err;
	u32 tmp;

	dma_ctrl_set(chan, XILINX_DMA_REG_DMACR, XILINX_DMA_DMACR_RESET);

	/* Wait for the hardware to finish reset */
	err = xilinx_dma_poll_timeout(chan, XILINX_DMA_REG_DMACR, tmp,
				      !(tmp & XILINX_DMA_DMACR_RESET), 0,
				      XILINX_DMA_LOOP_COUNT);

	if (err) {
		dev_err(chan->dev, "reset timeout, cr %x, sr %x\n",
			dma_ctrl_read(chan, XILINX_DMA_REG_DMACR),
			dma_ctrl_read(chan, XILINX_DMA_REG_DMASR));
		return -ETIMEDOUT;
	}

	chan->err = false;
	chan->idle = true;
	chan->desc_submitcount = 0;

	return err;
}

/**
 * xilinx_dma_chan_reset - Reset DMA channel and enable interrupts
 * @chan: Driver specific DMA channel
 *
 * Return: '0' on success and failure value on error
 */
static int xilinx_dma_chan_reset(struct xilinx_dma_chan *chan)
{
	int err;

	/* Reset VDMA */
	err = xilinx_dma_reset(chan);
	if (err)
		return err;

	/* Enable interrupts */
	dma_ctrl_set(chan, XILINX_DMA_REG_DMACR,
		      XILINX_DMA_DMAXR_ALL_IRQ_MASK);

	return 0;
}

/**
 * xilinx_dma_irq_handler - DMA Interrupt handler
 * @irq: IRQ number
 * @data: Pointer to the Xilinx DMA channel structure
 *
 * Return: IRQ_HANDLED/IRQ_NONE
 */
static irqreturn_t xilinx_dma_irq_handler(int irq, void *data)
{
	struct xilinx_dma_chan *chan = data;
	u32 status;

	/* Read the status and ack the interrupts. */
	status = dma_ctrl_read(chan, XILINX_DMA_REG_DMASR);
	if (!(status & XILINX_DMA_DMAXR_ALL_IRQ_MASK))
		return IRQ_NONE;

	dma_ctrl_write(chan, XILINX_DMA_REG_DMASR,
			status & XILINX_DMA_DMAXR_ALL_IRQ_MASK);

	if (status & XILINX_DMA_DMASR_ERR_IRQ) {
		/*
		 * An error occurred. If C_FLUSH_ON_FSYNC is enabled and the
		 * error is recoverable, ignore it. Otherwise flag the error.
		 *
		 * Only recoverable errors can be cleared in the DMASR register,
		 * make sure not to write to other error bits to 1.
		 */
		u32 errors = status & XILINX_DMA_DMASR_ALL_ERR_MASK;

		dma_ctrl_write(chan, XILINX_DMA_REG_DMASR,
				errors & XILINX_DMA_DMASR_ERR_RECOVER_MASK);

		if (!chan->flush_on_fsync ||
		    (errors & ~XILINX_DMA_DMASR_ERR_RECOVER_MASK)) {
			dev_err(chan->dev,
				"Channel %p has errors %x, cdr %x tdr %x\n",
				chan, errors,
				dma_ctrl_read(chan, XILINX_DMA_REG_CURDESC),
				dma_ctrl_read(chan, XILINX_DMA_REG_TAILDESC));
			chan->err = true;
		}
	}

	if (status & XILINX_DMA_DMASR_DLY_CNT_IRQ) {
		/*
		 * Device takes too long to do the transfer when user requires
		 * responsiveness.
		 */
		dev_dbg(chan->dev, "Inter-packet latency too long\n");
	}

	if (status & XILINX_DMA_DMASR_FRM_CNT_IRQ) {
		spin_lock(&chan->lock);
		xilinx_dma_complete_descriptor(chan);
		chan->idle = true;
		chan->start_transfer(chan);
		spin_unlock(&chan->lock);
	}

	tasklet_schedule(&chan->tasklet);
	return IRQ_HANDLED;
}

/**
 * append_desc_queue - Queuing descriptor
 * @chan: Driver specific dma channel
 * @desc: dma transaction descriptor
 */
static void append_desc_queue(struct xilinx_dma_chan *chan,
			      struct xilinx_dma_tx_descriptor *desc)
{
	struct xilinx_vdma_tx_segment *tail_segment;
	struct xilinx_dma_tx_descriptor *tail_desc;
	struct xilinx_axidma_tx_segment *axidma_tail_segment;
	struct xilinx_cdma_tx_segment *cdma_tail_segment;

	if (list_empty(&chan->pending_list))
		goto append;

	/*
	 * Add the hardware descriptor to the chain of hardware descriptors
	 * that already exists in memory.
	 */
	tail_desc = list_last_entry(&chan->pending_list,
				    struct xilinx_dma_tx_descriptor, node);
	if (chan->xdev->dma_config->dmatype == XDMA_TYPE_VDMA) {
		tail_segment = list_last_entry(&tail_desc->segments,
					       struct xilinx_vdma_tx_segment,
					       node);
		tail_segment->hw.next_desc = (u32)desc->async_tx.phys;
	} else if (chan->xdev->dma_config->dmatype == XDMA_TYPE_CDMA) {
		cdma_tail_segment = list_last_entry(&tail_desc->segments,
						struct xilinx_cdma_tx_segment,
						node);
		cdma_tail_segment->hw.next_desc = (u32)desc->async_tx.phys;
	} else {
		axidma_tail_segment = list_last_entry(&tail_desc->segments,
					       struct xilinx_axidma_tx_segment,
					       node);
		axidma_tail_segment->hw.next_desc = (u32)desc->async_tx.phys;
	}

	/*
	 * Add the software descriptor and all children to the list
	 * of pending transactions
	 */
append:
	list_add_tail(&desc->node, &chan->pending_list);
	chan->desc_pendingcount++;

	if (chan->has_sg && (chan->xdev->dma_config->dmatype == XDMA_TYPE_VDMA)
	    && unlikely(chan->desc_pendingcount > chan->num_frms)) {
		dev_dbg(chan->dev, "desc pendingcount is too high\n");
		chan->desc_pendingcount = chan->num_frms;
	}
}

/**
 * xilinx_dma_tx_submit - Submit DMA transaction
 * @tx: Async transaction descriptor
 *
 * Return: cookie value on success and failure value on error
 */
static dma_cookie_t xilinx_dma_tx_submit(struct dma_async_tx_descriptor *tx)
{
	struct xilinx_dma_tx_descriptor *desc = to_dma_tx_descriptor(tx);
	struct xilinx_dma_chan *chan = to_xilinx_chan(tx->chan);
	dma_cookie_t cookie;
	unsigned long flags;
	int err;

	if (chan->cyclic) {
		xilinx_dma_free_tx_descriptor(chan, desc);
		return -EBUSY;
	}

	if (chan->err) {
		/*
		 * If reset fails, need to hard reset the system.
		 * Channel is no longer functional
		 */
		err = xilinx_dma_chan_reset(chan);
		if (err < 0)
			return err;
	}

	spin_lock_irqsave(&chan->lock, flags);

	cookie = dma_cookie_assign(tx);

	/* Put this transaction onto the tail of the pending queue */
	append_desc_queue(chan, desc);

	if (desc->cyclic)
		chan->cyclic = true;

	spin_unlock_irqrestore(&chan->lock, flags);

	return cookie;
}

/**
 * xilinx_vdma_dma_prep_interleaved - prepare a descriptor for a
 *	DMA_SLAVE transaction
 * @dchan: DMA channel
 * @xt: Interleaved template pointer
 * @flags: transfer ack flags
 *
 * Return: Async transaction descriptor on success and NULL on failure
 */
static struct dma_async_tx_descriptor *
xilinx_vdma_dma_prep_interleaved(struct dma_chan *dchan,
				 struct dma_interleaved_template *xt,
				 unsigned long flags)
{
	struct xilinx_dma_chan *chan = to_xilinx_chan(dchan);
	struct xilinx_dma_tx_descriptor *desc;
	struct xilinx_vdma_tx_segment *segment;
	struct xilinx_vdma_desc_hw *hw;

	if (!is_slave_direction(xt->dir))
		return NULL;

	if (!xt->numf || !xt->sgl[0].size)
		return NULL;

	if (xt->frame_size != 1)
		return NULL;

	/* Allocate a transaction descriptor. */
	desc = xilinx_dma_alloc_tx_descriptor(chan);
	if (!desc)
		return NULL;

	dma_async_tx_descriptor_init(&desc->async_tx, &chan->common);
	desc->async_tx.tx_submit = xilinx_dma_tx_submit;
	async_tx_ack(&desc->async_tx);

	/* Allocate the link descriptor from DMA pool */
	segment = xilinx_vdma_alloc_tx_segment(chan);
	if (!segment)
		goto error;

	/* Fill in the hardware descriptor */
	hw = &segment->hw;
	hw->vsize = xt->numf;
	hw->hsize = xt->sgl[0].size;
	hw->stride = (xt->sgl[0].icg + xt->sgl[0].size) <<
			XILINX_DMA_FRMDLY_STRIDE_STRIDE_SHIFT;
	hw->stride |= chan->config.frm_dly <<
			XILINX_DMA_FRMDLY_STRIDE_FRMDLY_SHIFT;

	if (xt->dir != DMA_MEM_TO_DEV) {
		if (chan->ext_addr) {
			hw->buf_addr = lower_32_bits(xt->dst_start);
			hw->buf_addr_msb = upper_32_bits(xt->dst_start);
		} else {
			hw->buf_addr = xt->dst_start;
		}
	} else {
		if (chan->ext_addr) {
			hw->buf_addr = lower_32_bits(xt->src_start);
			hw->buf_addr_msb = upper_32_bits(xt->src_start);
		} else {
			hw->buf_addr = xt->src_start;
		}
	}

	/* Insert the segment into the descriptor segments list. */
	list_add_tail(&segment->node, &desc->segments);

	/* Link the last hardware descriptor with the first. */
	segment = list_first_entry(&desc->segments,
				   struct xilinx_vdma_tx_segment, node);
	desc->async_tx.phys = segment->phys;

	return &desc->async_tx;

error:
	xilinx_dma_free_tx_descriptor(chan, desc);
	return NULL;
}

/**
 * xilinx_cdma_prep_memcpy - prepare descriptors for a memcpy transaction
 * @dchan: DMA channel
 * @dma_dst: destination address
 * @dma_src: source address
 * @len: transfer length
 * @flags: transfer ack flags
 *
 * Return: Async transaction descriptor on success and NULL on failure
 */
static struct dma_async_tx_descriptor *
xilinx_cdma_prep_memcpy(struct dma_chan *dchan, dma_addr_t dma_dst,
			dma_addr_t dma_src, size_t len, unsigned long flags)
{
	struct xilinx_dma_chan *chan = to_xilinx_chan(dchan);
	struct xilinx_dma_tx_descriptor *desc;
	struct xilinx_cdma_tx_segment *segment;
	struct xilinx_cdma_desc_hw *hw;

	if (!len || len > XILINX_DMA_MAX_TRANS_LEN)
		return NULL;

	desc = xilinx_dma_alloc_tx_descriptor(chan);
	if (!desc)
		return NULL;

	dma_async_tx_descriptor_init(&desc->async_tx, &chan->common);
	desc->async_tx.tx_submit = xilinx_dma_tx_submit;

	/* Allocate the link descriptor from DMA pool */
	segment = xilinx_cdma_alloc_tx_segment(chan);
	if (!segment)
		goto error;

	hw = &segment->hw;
	hw->control = len;
	hw->src_addr = dma_src;
	hw->dest_addr = dma_dst;
	if (chan->ext_addr) {
		hw->src_addr_msb = upper_32_bits(dma_src);
		hw->dest_addr_msb = upper_32_bits(dma_dst);
	}

	/* Insert the segment into the descriptor segments list. */
	list_add_tail(&segment->node, &desc->segments);

	desc->async_tx.phys = segment->phys;
	hw->next_desc = segment->phys;

	return &desc->async_tx;

error:
	xilinx_dma_free_tx_descriptor(chan, desc);
	return NULL;
}

/**
 * xilinx_dma_prep_slave_sg - prepare descriptors for a DMA_SLAVE transaction
 * @dchan: DMA channel
 * @sgl: scatterlist to transfer to/from
 * @sg_len: number of entries in @scatterlist
 * @direction: DMA direction
 * @flags: transfer ack flags
 * @context: APP words of the descriptor
 *
 * Return: Async transaction descriptor on success and NULL on failure
 */
static struct dma_async_tx_descriptor *xilinx_dma_prep_slave_sg(
	struct dma_chan *dchan, struct scatterlist *sgl, unsigned int sg_len,
	enum dma_transfer_direction direction, unsigned long flags,
	void *context)
{
	struct xilinx_dma_chan *chan = to_xilinx_chan(dchan);
	struct xilinx_dma_tx_descriptor *desc;
	struct xilinx_axidma_tx_segment *segment = NULL;
	u32 *app_w = (u32 *)context;
	struct scatterlist *sg;
	size_t copy;
	size_t sg_used;
	unsigned int i;

	if (!is_slave_direction(direction))
		return NULL;

	/* Allocate a transaction descriptor. */
	desc = xilinx_dma_alloc_tx_descriptor(chan);
	if (!desc)
		return NULL;

	dma_async_tx_descriptor_init(&desc->async_tx, &chan->common);
	desc->async_tx.tx_submit = xilinx_dma_tx_submit;

	/* Build transactions using information in the scatter gather list */
	for_each_sg(sgl, sg, sg_len, i) {
		sg_used = 0;

		/* Loop until the entire scatterlist entry is used */
		while (sg_used < sg_dma_len(sg)) {
			struct xilinx_axidma_desc_hw *hw;

			/* Get a free segment */
			segment = xilinx_axidma_alloc_tx_segment(chan);
			if (!segment)
				goto error;

			/*
			 * Calculate the maximum number of bytes to transfer,
			 * making sure it is less than the hw limit
			 */
			copy = min_t(size_t, sg_dma_len(sg) - sg_used,
				     XILINX_DMA_MAX_TRANS_LEN);
			hw = &segment->hw;

			/* Fill in the descriptor */
			xilinx_axidma_buf(chan, hw, sg_dma_address(sg),
					  sg_used, 0);

			hw->control = copy;

			if (chan->direction == DMA_MEM_TO_DEV) {
				if (app_w)
					memcpy(hw->app, app_w, sizeof(u32) *
					       XILINX_DMA_NUM_APP_WORDS);
			}

			sg_used += copy;

			/*
			 * Insert the segment into the descriptor segments
			 * list.
			 */
			list_add_tail(&segment->node, &desc->segments);
		}
	}

	segment = list_first_entry(&desc->segments,
				   struct xilinx_axidma_tx_segment, node);
	desc->async_tx.phys = segment->phys;

	/* For the last DMA_MEM_TO_DEV transfer, set EOP */
	if (chan->direction == DMA_MEM_TO_DEV) {
		segment->hw.control |= XILINX_DMA_BD_SOP;
		segment = list_last_entry(&desc->segments,
					  struct xilinx_axidma_tx_segment,
					  node);
		segment->hw.control |= XILINX_DMA_BD_EOP;
	}

	return &desc->async_tx;

error:
	xilinx_dma_free_tx_descriptor(chan, desc);
	return NULL;
}

/**
 * xilinx_dma_prep_dma_cyclic - prepare descriptors for a DMA_SLAVE transaction
 * @dchan: DMA channel
 * @buf_addr: Physical address of the buffer
 * @buf_len: Total length of the cyclic buffers
 * @period_len: length of individual cyclic buffer
 * @direction: DMA direction
 * @flags: transfer ack flags
 *
 * Return: Async transaction descriptor on success and NULL on failure
 */
static struct dma_async_tx_descriptor *xilinx_dma_prep_dma_cyclic(
	struct dma_chan *dchan, dma_addr_t buf_addr, size_t buf_len,
	size_t period_len, enum dma_transfer_direction direction,
	unsigned long flags)
{
	struct xilinx_dma_chan *chan = to_xilinx_chan(dchan);
	struct xilinx_dma_tx_descriptor *desc;
	struct xilinx_axidma_tx_segment *segment, *head_segment, *prev = NULL;
	size_t copy, sg_used;
	unsigned int num_periods;
	int i;
	u32 reg;

	if (!period_len)
		return NULL;

	num_periods = buf_len / period_len;

	if (!num_periods)
		return NULL;

	if (!is_slave_direction(direction))
		return NULL;

	/* Allocate a transaction descriptor. */
	desc = xilinx_dma_alloc_tx_descriptor(chan);
	if (!desc)
		return NULL;

	chan->direction = direction;
	dma_async_tx_descriptor_init(&desc->async_tx, &chan->common);
	desc->async_tx.tx_submit = xilinx_dma_tx_submit;

	for (i = 0; i < num_periods; ++i) {
		sg_used = 0;

		while (sg_used < period_len) {
			struct xilinx_axidma_desc_hw *hw;

			/* Get a free segment */
			segment = xilinx_axidma_alloc_tx_segment(chan);
			if (!segment)
				goto error;

			/*
			 * Calculate the maximum number of bytes to transfer,
			 * making sure it is less than the hw limit
			 */
			copy = min_t(size_t, period_len - sg_used,
				     XILINX_DMA_MAX_TRANS_LEN);
			hw = &segment->hw;
			xilinx_axidma_buf(chan, hw, buf_addr, sg_used,
					  period_len * i);
			hw->control = copy;

			if (prev)
				prev->hw.next_desc = segment->phys;

			prev = segment;
			sg_used += copy;

			/*
			 * Insert the segment into the descriptor segments
			 * list.
			 */
			list_add_tail(&segment->node, &desc->segments);
		}
	}

	head_segment = list_first_entry(&desc->segments,
				   struct xilinx_axidma_tx_segment, node);
	desc->async_tx.phys = head_segment->phys;

	desc->cyclic = true;
	reg = dma_ctrl_read(chan, XILINX_DMA_REG_DMACR);
	reg |= XILINX_DMA_CR_CYCLIC_BD_EN_MASK;
	dma_ctrl_write(chan, XILINX_DMA_REG_DMACR, reg);

	segment = list_last_entry(&desc->segments,
				  struct xilinx_axidma_tx_segment,
				  node);
	segment->hw.next_desc = (u32) head_segment->phys;

	/* For the last DMA_MEM_TO_DEV transfer, set EOP */
	if (direction == DMA_MEM_TO_DEV) {
		head_segment->hw.control |= XILINX_DMA_BD_SOP;
		segment->hw.control |= XILINX_DMA_BD_EOP;
	}

	return &desc->async_tx;

error:
	xilinx_dma_free_tx_descriptor(chan, desc);
	return NULL;
}

/**
 * xilinx_dma_prep_interleaved - prepare a descriptor for a
 *	DMA_SLAVE transaction
 * @dchan: DMA channel
 * @xt: Interleaved template pointer
 * @flags: transfer ack flags
 *
 * Return: Async transaction descriptor on success and NULL on failure
 */
static struct dma_async_tx_descriptor *
xilinx_dma_prep_interleaved(struct dma_chan *dchan,
				 struct dma_interleaved_template *xt,
				 unsigned long flags)
{
	struct xilinx_dma_chan *chan = to_xilinx_chan(dchan);
	struct xilinx_dma_tx_descriptor *desc;
	struct xilinx_axidma_tx_segment *segment;
	struct xilinx_axidma_desc_hw *hw;

	if (!is_slave_direction(xt->dir))
		return NULL;

	if (!xt->numf || !xt->sgl[0].size)
		return NULL;

	if (xt->frame_size != 1)
		return NULL;

	/* Allocate a transaction descriptor. */
	desc = xilinx_dma_alloc_tx_descriptor(chan);
	if (!desc)
		return NULL;

	chan->direction = xt->dir;
	dma_async_tx_descriptor_init(&desc->async_tx, &chan->common);
	desc->async_tx.tx_submit = xilinx_dma_tx_submit;

	/* Get a free segment */
	segment = xilinx_axidma_alloc_tx_segment(chan);
	if (!segment)
		goto error;

	hw = &segment->hw;

	/* Fill in the descriptor */
	if (xt->dir != DMA_MEM_TO_DEV)
		hw->buf_addr = xt->dst_start;
	else
		hw->buf_addr = xt->src_start;

	hw->mcdma_control = chan->tdest & XILINX_DMA_BD_TDEST_MASK;
	hw->vsize_stride = (xt->numf << XILINX_DMA_BD_VSIZE_SHIFT) &
			    XILINX_DMA_BD_VSIZE_MASK;
	hw->vsize_stride |= (xt->sgl[0].icg + xt->sgl[0].size) &
			    XILINX_DMA_BD_STRIDE_MASK;
	hw->control = xt->sgl[0].size & XILINX_DMA_BD_HSIZE_MASK;

	/*
	 * Insert the segment into the descriptor segments
	 * list.
	 */
	list_add_tail(&segment->node, &desc->segments);


	segment = list_first_entry(&desc->segments,
				   struct xilinx_axidma_tx_segment, node);
	desc->async_tx.phys = segment->phys;

	/* For the last DMA_MEM_TO_DEV transfer, set EOP */
	if (xt->dir == DMA_MEM_TO_DEV) {
		segment->hw.control |= XILINX_DMA_BD_SOP;
		segment = list_last_entry(&desc->segments,
					  struct xilinx_axidma_tx_segment,
					  node);
		segment->hw.control |= XILINX_DMA_BD_EOP;
	}

	return &desc->async_tx;

error:
	xilinx_dma_free_tx_descriptor(chan, desc);
	return NULL;
}

/**
 * xilinx_dma_terminate_all - Halt the channel and free descriptors
 * @dchan: Driver specific DMA Channel pointer
 *
 * Return: '0' always.
 */
static int xilinx_dma_terminate_all(struct dma_chan *dchan)
{
	struct xilinx_dma_chan *chan = to_xilinx_chan(dchan);
	u32 reg;
	int err;

	if (chan->cyclic)
		xilinx_dma_chan_reset(chan);

	err = chan->stop_transfer(chan);
	if (err) {
		dev_err(chan->dev, "Cannot stop channel %p: %x\n",
			chan, dma_ctrl_read(chan, XILINX_DMA_REG_DMASR));
		chan->err = true;
	}

	/* Remove and free all of the descriptors in the lists */
	xilinx_dma_free_descriptors(chan);
	chan->idle = true;

	if (chan->cyclic) {
		reg = dma_ctrl_read(chan, XILINX_DMA_REG_DMACR);
		reg &= ~XILINX_DMA_CR_CYCLIC_BD_EN_MASK;
		dma_ctrl_write(chan, XILINX_DMA_REG_DMACR, reg);
		chan->cyclic = false;
	}

	if ((chan->xdev->dma_config->dmatype == XDMA_TYPE_CDMA) && chan->has_sg)
		dma_ctrl_clr(chan, XILINX_DMA_REG_DMACR,
			     XILINX_CDMA_CR_SGMODE);

	return 0;
}

/**
 * xilinx_dma_channel_set_config - Configure VDMA channel
 * Run-time configuration for Axi VDMA, supports:
 * . halt the channel
 * . configure interrupt coalescing and inter-packet delay threshold
 * . start/stop parking
 * . enable genlock
 *
 * @dchan: DMA channel
 * @cfg: VDMA device configuration pointer
 *
 * Return: '0' on success and failure value on error
 */
int xilinx_vdma_channel_set_config(struct dma_chan *dchan,
					struct xilinx_vdma_config *cfg)
{
	struct xilinx_dma_chan *chan = to_xilinx_chan(dchan);
	u32 dmacr;

	if (cfg->reset)
		return xilinx_dma_chan_reset(chan);

	dmacr = dma_ctrl_read(chan, XILINX_DMA_REG_DMACR);

	chan->config.frm_dly = cfg->frm_dly;
	chan->config.park = cfg->park;

	/* genlock settings */
	chan->config.gen_lock = cfg->gen_lock;
	chan->config.master = cfg->master;

	if (cfg->gen_lock && chan->genlock) {
		dmacr |= XILINX_DMA_DMACR_GENLOCK_EN;
		dmacr |= cfg->master << XILINX_DMA_DMACR_MASTER_SHIFT;
	}

	chan->config.frm_cnt_en = cfg->frm_cnt_en;
	if (cfg->park)
		chan->config.park_frm = cfg->park_frm;
	else
		chan->config.park_frm = -1;

	chan->config.coalesc = cfg->coalesc;
	chan->config.delay = cfg->delay;

	if (cfg->coalesc <= XILINX_DMA_DMACR_FRAME_COUNT_MAX) {
		dmacr |= cfg->coalesc << XILINX_DMA_DMACR_FRAME_COUNT_SHIFT;
		chan->config.coalesc = cfg->coalesc;
	}

	if (cfg->delay <= XILINX_DMA_DMACR_DELAY_MAX) {
		dmacr |= cfg->delay << XILINX_DMA_DMACR_DELAY_SHIFT;
		chan->config.delay = cfg->delay;
	}

	/* FSync Source selection */
	dmacr &= ~XILINX_DMA_DMACR_FSYNCSRC_MASK;
	dmacr |= cfg->ext_fsync << XILINX_DMA_DMACR_FSYNCSRC_SHIFT;

	dma_ctrl_write(chan, XILINX_DMA_REG_DMACR, dmacr);

	return 0;
}
EXPORT_SYMBOL(xilinx_vdma_channel_set_config);

/* -----------------------------------------------------------------------------
 * Probe and remove
 */

/**
 * xilinx_dma_chan_remove - Per Channel remove function
 * @chan: Driver specific DMA channel
 */
static void xilinx_dma_chan_remove(struct xilinx_dma_chan *chan)
{
	/* Disable all interrupts */
	dma_ctrl_clr(chan, XILINX_DMA_REG_DMACR,
		      XILINX_DMA_DMAXR_ALL_IRQ_MASK);

	if (chan->irq > 0)
		free_irq(chan->irq, chan);

	tasklet_kill(&chan->tasklet);

	list_del(&chan->common.device_node);
}

static int axidma_clk_init(struct platform_device *pdev, struct clk **axi_clk,
			    struct clk **tx_clk, struct clk **rx_clk,
			    struct clk **sg_clk, struct clk **tmp_clk)
{
	int err;

	*tmp_clk = NULL;

	*axi_clk = devm_clk_get(&pdev->dev, "s_axi_lite_aclk");
	if (IS_ERR(*axi_clk)) {
		err = PTR_ERR(*axi_clk);
		dev_err(&pdev->dev, "failed to get axi_aclk (%d)\n", err);
		return err;
	}

	*tx_clk = devm_clk_get(&pdev->dev, "m_axi_mm2s_aclk");
	if (IS_ERR(*tx_clk))
		*tx_clk = NULL;

	*rx_clk = devm_clk_get(&pdev->dev, "m_axi_s2mm_aclk");
	if (IS_ERR(*rx_clk))
		*rx_clk = NULL;

	*sg_clk = devm_clk_get(&pdev->dev, "m_axi_sg_aclk");
	if (IS_ERR(*sg_clk))
		*sg_clk = NULL;

	err = clk_prepare_enable(*axi_clk);
	if (err) {
		dev_err(&pdev->dev, "failed to enable axi_clk (%d)\n", err);
		return err;
	}

	err = clk_prepare_enable(*tx_clk);
	if (err) {
		dev_err(&pdev->dev, "failed to enable tx_clk (%d)\n", err);
		goto err_disable_axiclk;
	}

	err = clk_prepare_enable(*rx_clk);
	if (err) {
		dev_err(&pdev->dev, "failed to enable rx_clk (%d)\n", err);
		goto err_disable_txclk;
	}

	err = clk_prepare_enable(*sg_clk);
	if (err) {
		dev_err(&pdev->dev, "failed to enable sg_clk (%d)\n", err);
		goto err_disable_rxclk;
	}

	return 0;

err_disable_rxclk:
	clk_disable_unprepare(*rx_clk);
err_disable_txclk:
	clk_disable_unprepare(*tx_clk);
err_disable_axiclk:
	clk_disable_unprepare(*axi_clk);

	return err;
}

static int axicdma_clk_init(struct platform_device *pdev, struct clk **axi_clk,
			    struct clk **dev_clk, struct clk **tmp_clk,
			    struct clk **tmp1_clk, struct clk **tmp2_clk)
{
	int err;

	*tmp_clk = NULL;
	*tmp1_clk = NULL;
	*tmp2_clk = NULL;

	*axi_clk = devm_clk_get(&pdev->dev, "s_axi_lite_aclk");
	if (IS_ERR(*axi_clk)) {
		err = PTR_ERR(*axi_clk);
		dev_err(&pdev->dev, "failed to get axi_clk (%d)\n", err);
		return err;
	}

	*dev_clk = devm_clk_get(&pdev->dev, "m_axi_aclk");
	if (IS_ERR(*dev_clk)) {
		err = PTR_ERR(*dev_clk);
		dev_err(&pdev->dev, "failed to get dev_clk (%d)\n", err);
		return err;
	}

	err = clk_prepare_enable(*axi_clk);
	if (err) {
		dev_err(&pdev->dev, "failed to enable axi_clk (%d)\n", err);
		return err;
	}

	err = clk_prepare_enable(*dev_clk);
	if (err) {
		dev_err(&pdev->dev, "failed to enable dev_clk (%d)\n", err);
		goto err_disable_axiclk;
	}

	return 0;

err_disable_axiclk:
	clk_disable_unprepare(*axi_clk);

	return err;
}

static int axivdma_clk_init(struct platform_device *pdev, struct clk **axi_clk,
			    struct clk **tx_clk, struct clk **txs_clk,
			    struct clk **rx_clk, struct clk **rxs_clk)
{
	int err;

	*axi_clk = devm_clk_get(&pdev->dev, "s_axi_lite_aclk");
	if (IS_ERR(*axi_clk)) {
		err = PTR_ERR(*axi_clk);
		dev_err(&pdev->dev, "failed to get axi_aclk (%d)\n", err);
		return err;
	}

	*tx_clk = devm_clk_get(&pdev->dev, "m_axi_mm2s_aclk");
	if (IS_ERR(*tx_clk))
		*tx_clk = NULL;

	*txs_clk = devm_clk_get(&pdev->dev, "m_axis_mm2s_aclk");
	if (IS_ERR(*txs_clk))
		*txs_clk = NULL;

	*rx_clk = devm_clk_get(&pdev->dev, "m_axi_s2mm_aclk");
	if (IS_ERR(*rx_clk))
		*rx_clk = NULL;

	*rxs_clk = devm_clk_get(&pdev->dev, "s_axis_s2mm_aclk");
	if (IS_ERR(*rxs_clk))
		*rxs_clk = NULL;

	err = clk_prepare_enable(*axi_clk);
	if (err) {
		dev_err(&pdev->dev, "failed to enable axi_clk (%d)\n", err);
		return err;
	}

	err = clk_prepare_enable(*tx_clk);
	if (err) {
		dev_err(&pdev->dev, "failed to enable tx_clk (%d)\n", err);
		goto err_disable_axiclk;
	}

	err = clk_prepare_enable(*txs_clk);
	if (err) {
		dev_err(&pdev->dev, "failed to enable txs_clk (%d)\n", err);
		goto err_disable_txclk;
	}

	err = clk_prepare_enable(*rx_clk);
	if (err) {
		dev_err(&pdev->dev, "failed to enable rx_clk (%d)\n", err);
		goto err_disable_txsclk;
	}

	err = clk_prepare_enable(*rxs_clk);
	if (err) {
		dev_err(&pdev->dev, "failed to enable rxs_clk (%d)\n", err);
		goto err_disable_rxclk;
	}

	return 0;

err_disable_rxclk:
	clk_disable_unprepare(*rx_clk);
err_disable_txsclk:
	clk_disable_unprepare(*txs_clk);
err_disable_txclk:
	clk_disable_unprepare(*tx_clk);
err_disable_axiclk:
	clk_disable_unprepare(*axi_clk);

	return err;
}

static void xdma_disable_allclks(struct xilinx_dma_device *xdev)
{
	clk_disable_unprepare(xdev->rxs_clk);
	clk_disable_unprepare(xdev->rx_clk);
	clk_disable_unprepare(xdev->txs_clk);
	clk_disable_unprepare(xdev->tx_clk);
	clk_disable_unprepare(xdev->axi_clk);
}

/**
 * xilinx_dma_chan_probe - Per Channel Probing
 * It get channel features from the device tree entry and
 * initialize special channel handling routines
 *
 * @xdev: Driver specific device structure
 * @node: Device node
 * @chan_id: DMA Channel id
 *
 * Return: '0' on success and failure value on error
 */
static int xilinx_dma_chan_probe(struct xilinx_dma_device *xdev,
				  struct device_node *node, int chan_id)
{
	struct xilinx_dma_chan *chan;
	bool has_dre = false;
	u32 value, width;
	int err;

	/* Allocate and initialize the channel structure */
	chan = devm_kzalloc(xdev->dev, sizeof(*chan), GFP_KERNEL);
	if (!chan)
		return -ENOMEM;

	chan->dev = xdev->dev;
	chan->xdev = xdev;
	chan->has_sg = xdev->has_sg;
	chan->desc_pendingcount = 0x0;
	chan->ext_addr = xdev->ext_addr;
	/* This variable ensures that descriptors are not
	 * Submitted when dma engine is in progress. This variable is
	 * Added to avoid polling for a bit in the status register to
	 * Know dma state in the driver hot path.
	 */
	chan->idle = true;

	spin_lock_init(&chan->lock);
	INIT_LIST_HEAD(&chan->pending_list);
	INIT_LIST_HEAD(&chan->done_list);
	INIT_LIST_HEAD(&chan->active_list);
	INIT_LIST_HEAD(&chan->free_seg_list);

	/* Retrieve the channel properties from the device tree */
	has_dre = of_property_read_bool(node, "xlnx,include-dre");

	chan->genlock = of_property_read_bool(node, "xlnx,genlock-mode");

	err = of_property_read_u32(node, "xlnx,datawidth", &value);
	if (err) {
		dev_err(xdev->dev, "missing xlnx,datawidth property\n");
		return err;
	}
	width = value >> 3; /* Convert bits to bytes */

	/* If data width is greater than 8 bytes, DRE is not in hw */
	if (width > 8)
		has_dre = false;

	if (!has_dre)
		xdev->common.copy_align = fls(width - 1);

	if (of_device_is_compatible(node, "xlnx,axi-vdma-mm2s-channel") ||
	    of_device_is_compatible(node, "xlnx,axi-dma-mm2s-channel") ||
	    of_device_is_compatible(node, "xlnx,axi-cdma-channel")) {
		chan->direction = DMA_MEM_TO_DEV;
		chan->id = chan_id;
		chan->tdest = chan_id;

		chan->ctrl_offset = XILINX_DMA_MM2S_CTRL_OFFSET;
		if (xdev->dma_config->dmatype == XDMA_TYPE_VDMA) {
			chan->desc_offset = XILINX_VDMA_MM2S_DESC_OFFSET;
			chan->config.park = 1;

			if (xdev->flush_on_fsync == XILINX_DMA_FLUSH_BOTH ||
			    xdev->flush_on_fsync == XILINX_DMA_FLUSH_MM2S)
				chan->flush_on_fsync = true;
		}
	} else if (of_device_is_compatible(node,
					   "xlnx,axi-vdma-s2mm-channel") ||
		   of_device_is_compatible(node,
					   "xlnx,axi-dma-s2mm-channel")) {
		chan->direction = DMA_DEV_TO_MEM;
		chan->id = chan_id;
		chan->tdest = chan_id - xdev->nr_channels;

		chan->ctrl_offset = XILINX_DMA_S2MM_CTRL_OFFSET;
		if (xdev->dma_config->dmatype == XDMA_TYPE_VDMA) {
			chan->desc_offset = XILINX_VDMA_S2MM_DESC_OFFSET;
			chan->config.park = 1;

			if (xdev->flush_on_fsync == XILINX_DMA_FLUSH_BOTH ||
			    xdev->flush_on_fsync == XILINX_DMA_FLUSH_S2MM)
				chan->flush_on_fsync = true;
		}
	} else {
		dev_err(xdev->dev, "Invalid channel compatible node\n");
		return -EINVAL;
	}

	/* Request the interrupt */
	chan->irq = irq_of_parse_and_map(node, 0);
	err = request_irq(chan->irq, xilinx_dma_irq_handler, IRQF_SHARED,
			  "xilinx-dma-controller", chan);
	if (err) {
		dev_err(xdev->dev, "unable to request IRQ %d\n", chan->irq);
		return err;
	}

	if (xdev->dma_config->dmatype == XDMA_TYPE_AXIDMA) {
		chan->start_transfer = xilinx_dma_start_transfer;
		chan->stop_transfer = xilinx_dma_stop_transfer;
	} else if (xdev->dma_config->dmatype == XDMA_TYPE_CDMA) {
		chan->start_transfer = xilinx_cdma_start_transfer;
		chan->stop_transfer = xilinx_cdma_stop_transfer;
	} else {
		chan->start_transfer = xilinx_vdma_start_transfer;
		chan->stop_transfer = xilinx_dma_stop_transfer;
	}

	/* Initialize the tasklet */
	tasklet_init(&chan->tasklet, xilinx_dma_do_tasklet,
			(unsigned long)chan);

	/*
	 * Initialize the DMA channel and add it to the DMA engine channels
	 * list.
	 */
	chan->common.device = &xdev->common;

	list_add_tail(&chan->common.device_node, &xdev->common.channels);
	xdev->chan[chan->id] = chan;

	/* Reset the channel */
	err = xilinx_dma_chan_reset(chan);
	if (err < 0) {
		dev_err(xdev->dev, "Reset channel failed\n");
		return err;
	}

	return 0;
}

/**
 * xilinx_dma_child_probe - Per child node probe
 * It get number of dma-channels per child node from
 * device-tree and initializes all the channels.
 *
 * @xdev: Driver specific device structure
 * @node: Device node
 *
 * Return: 0 always.
 */
static int xilinx_dma_child_probe(struct xilinx_dma_device *xdev,
				    struct device_node *node)
{
	int ret, i, nr_channels = 1;

	ret = of_property_read_u32(node, "dma-channels", &nr_channels);
	if ((ret < 0) && xdev->mcdma)
		dev_warn(xdev->dev, "missing dma-channels property\n");

	for (i = 0; i < nr_channels; i++)
		xilinx_dma_chan_probe(xdev, node, xdev->chan_id++);

	xdev->nr_channels += nr_channels;

	return 0;
}

/**
 * of_dma_xilinx_xlate - Translation function
 * @dma_spec: Pointer to DMA specifier as found in the device tree
 * @ofdma: Pointer to DMA controller data
 *
 * Return: DMA channel pointer on success and NULL on error
 */
static struct dma_chan *of_dma_xilinx_xlate(struct of_phandle_args *dma_spec,
						struct of_dma *ofdma)
{
	struct xilinx_dma_device *xdev = ofdma->of_dma_data;
	int chan_id = dma_spec->args[0];

	if (chan_id >= xdev->nr_channels || !xdev->chan[chan_id])
		return NULL;

	return dma_get_slave_channel(&xdev->chan[chan_id]->common);
}

static const struct xilinx_dma_config axidma_config = {
	.dmatype = XDMA_TYPE_AXIDMA,
	.clk_init = axidma_clk_init,
};

static const struct xilinx_dma_config axicdma_config = {
	.dmatype = XDMA_TYPE_CDMA,
	.clk_init = axicdma_clk_init,
};

static const struct xilinx_dma_config axivdma_config = {
	.dmatype = XDMA_TYPE_VDMA,
	.clk_init = axivdma_clk_init,
};

static const struct of_device_id xilinx_dma_of_ids[] = {
	{ .compatible = "xlnx,axi-dma-1.00.a", .data = &axidma_config },
	{ .compatible = "xlnx,axi-cdma-1.00.a", .data = &axicdma_config },
	{ .compatible = "xlnx,axi-vdma-1.00.a", .data = &axivdma_config },
	{}
};
MODULE_DEVICE_TABLE(of, xilinx_dma_of_ids);

/**
 * xilinx_dma_probe - Driver probe function
 * @pdev: Pointer to the platform_device structure
 *
 * Return: '0' on success and failure value on error
 */
static int xilinx_dma_probe(struct platform_device *pdev)
{
	int (*clk_init)(struct platform_device *, struct clk **, struct clk **,
			struct clk **, struct clk **, struct clk **)
					= axivdma_clk_init;
	struct device_node *node = pdev->dev.of_node;
	struct xilinx_dma_device *xdev;
	struct device_node *child, *np = pdev->dev.of_node;
	struct resource *io;
	u32 num_frames, addr_width;
	int i, err;

	/* Allocate and initialize the DMA engine structure */
	xdev = devm_kzalloc(&pdev->dev, sizeof(*xdev), GFP_KERNEL);
	if (!xdev)
		return -ENOMEM;

	xdev->dev = &pdev->dev;
	if (np) {
		const struct of_device_id *match;

		match = of_match_node(xilinx_dma_of_ids, np);
		if (match && match->data) {
			xdev->dma_config = match->data;
			clk_init = xdev->dma_config->clk_init;
		}
	}

	err = clk_init(pdev, &xdev->axi_clk, &xdev->tx_clk, &xdev->txs_clk,
		       &xdev->rx_clk, &xdev->rxs_clk);
	if (err)
		return err;

	/* Request and map I/O memory */
	io = platform_get_resource(pdev, IORESOURCE_MEM, 0);
	xdev->regs = devm_ioremap_resource(&pdev->dev, io);
	if (IS_ERR(xdev->regs))
		return PTR_ERR(xdev->regs);

	/* Retrieve the DMA engine properties from the device tree */
	xdev->has_sg = of_property_read_bool(node, "xlnx,include-sg");
	if (xdev->dma_config->dmatype == XDMA_TYPE_AXIDMA)
		xdev->mcdma = of_property_read_bool(node, "xlnx,mcdma");

	if (xdev->dma_config->dmatype == XDMA_TYPE_VDMA) {
		err = of_property_read_u32(node, "xlnx,num-fstores",
					   &num_frames);
		if (err < 0) {
			dev_err(xdev->dev,
				"missing xlnx,num-fstores property\n");
			return err;
		}

		err = of_property_read_u32(node, "xlnx,flush-fsync",
					   &xdev->flush_on_fsync);
		if (err < 0)
			dev_warn(xdev->dev,
				 "missing xlnx,flush-fsync property\n");
	}

	err = of_property_read_u32(node, "xlnx,addrwidth", &addr_width);
	if (err < 0)
		dev_warn(xdev->dev, "missing xlnx,addrwidth property\n");

	if (addr_width > 32)
		xdev->ext_addr = true;
	else
		xdev->ext_addr = false;

	/* Set the dma mask bits */
	dma_set_mask(xdev->dev, DMA_BIT_MASK(addr_width));

	/* Initialize the DMA engine */
	xdev->common.dev = &pdev->dev;

	INIT_LIST_HEAD(&xdev->common.channels);
	if (!(xdev->dma_config->dmatype == XDMA_TYPE_CDMA)) {
		dma_cap_set(DMA_SLAVE, xdev->common.cap_mask);
		dma_cap_set(DMA_PRIVATE, xdev->common.cap_mask);
	}

	xdev->common.device_alloc_chan_resources =
				xilinx_dma_alloc_chan_resources;
	xdev->common.device_free_chan_resources =
				xilinx_dma_free_chan_resources;
	xdev->common.device_terminate_all = xilinx_dma_terminate_all;
	xdev->common.device_tx_status = xilinx_dma_tx_status;
	xdev->common.device_issue_pending = xilinx_dma_issue_pending;
	if (xdev->dma_config->dmatype == XDMA_TYPE_AXIDMA) {
		dma_cap_set(DMA_CYCLIC, xdev->common.cap_mask);
		xdev->common.device_prep_slave_sg = xilinx_dma_prep_slave_sg;
		xdev->common.device_prep_dma_cyclic =
					  xilinx_dma_prep_dma_cyclic;
		xdev->common.device_prep_interleaved_dma =
					xilinx_dma_prep_interleaved;
		/* Residue calculation is supported by only AXI DMA */
		xdev->common.residue_granularity =
					  DMA_RESIDUE_GRANULARITY_SEGMENT;
	} else if (xdev->dma_config->dmatype == XDMA_TYPE_CDMA) {
		dma_cap_set(DMA_MEMCPY, xdev->common.cap_mask);
		xdev->common.device_prep_dma_memcpy = xilinx_cdma_prep_memcpy;
	} else {
		xdev->common.device_prep_interleaved_dma =
				xilinx_vdma_dma_prep_interleaved;
	}

	platform_set_drvdata(pdev, xdev);

	/* Initialize the channels */
	for_each_child_of_node(node, child) {
		err = xilinx_dma_child_probe(xdev, child);
		if (err < 0)
			goto disable_clks;
	}

	if (xdev->dma_config->dmatype == XDMA_TYPE_VDMA) {
		for (i = 0; i < xdev->nr_channels; i++)
			if (xdev->chan[i])
				xdev->chan[i]->num_frms = num_frames;
	}

	/* Register the DMA engine with the core */
	dma_async_device_register(&xdev->common);

	err = of_dma_controller_register(node, of_dma_xilinx_xlate,
					 xdev);
	if (err < 0) {
		dev_err(&pdev->dev, "Unable to register DMA to DT\n");
		dma_async_device_unregister(&xdev->common);
		goto error;
	}

	if (xdev->dma_config->dmatype == XDMA_TYPE_AXIDMA)
		dev_info(&pdev->dev, "Xilinx AXI DMA Engine Driver Probed!!\n");
	else if (xdev->dma_config->dmatype == XDMA_TYPE_CDMA)
		dev_info(&pdev->dev, "Xilinx AXI CDMA Engine Driver Probed!!\n");
	else
		dev_info(&pdev->dev, "Xilinx AXI VDMA Engine Driver Probed!!\n");

	return 0;

disable_clks:
	xdma_disable_allclks(xdev);
error:
	for (i = 0; i < xdev->nr_channels; i++)
		if (xdev->chan[i])
			xilinx_dma_chan_remove(xdev->chan[i]);

	return err;
}

/**
 * xilinx_dma_remove - Driver remove function
 * @pdev: Pointer to the platform_device structure
 *
 * Return: Always '0'
 */
static int xilinx_dma_remove(struct platform_device *pdev)
{
	struct xilinx_dma_device *xdev = platform_get_drvdata(pdev);
	int i;

	of_dma_controller_free(pdev->dev.of_node);

	dma_async_device_unregister(&xdev->common);

	for (i = 0; i < xdev->nr_channels; i++)
		if (xdev->chan[i])
			xilinx_dma_chan_remove(xdev->chan[i]);

	xdma_disable_allclks(xdev);

	return 0;
}

static struct platform_driver xilinx_vdma_driver = {
	.driver = {
		.name = "xilinx-vdma",
		.of_match_table = xilinx_dma_of_ids,
	},
	.probe = xilinx_dma_probe,
	.remove = xilinx_dma_remove,
};

module_platform_driver(xilinx_vdma_driver);

MODULE_AUTHOR("Xilinx, Inc.");
MODULE_DESCRIPTION("Xilinx VDMA driver");
MODULE_LICENSE("GPL v2");<|MERGE_RESOLUTION|>--- conflicted
+++ resolved
@@ -379,19 +379,11 @@
 };
 
 /**
-<<<<<<< HEAD
- * enum xdma_ip_type: DMA IP type.
- *
- * XDMA_TYPE_AXIDMA: Axi dma ip.
- * XDMA_TYPE_CDMA: Axi cdma ip.
- * XDMA_TYPE_VDMA: Axi vdma ip.
-=======
  * enum xdma_ip_type - DMA IP type.
  *
  * @XDMA_TYPE_AXIDMA: Axi dma ip.
  * @XDMA_TYPE_CDMA: Axi cdma ip.
  * @XDMA_TYPE_VDMA: Axi vdma ip.
->>>>>>> 661e50bc
  *
  */
 enum xdma_ip_type {
